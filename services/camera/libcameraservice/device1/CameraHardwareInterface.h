/*
 * Copyright (C) 2008 The Android Open Source Project
 *
 * Licensed under the Apache License, Version 2.0 (the "License");
 * you may not use this file except in compliance with the License.
 * You may obtain a copy of the License at
 *
 *      http://www.apache.org/licenses/LICENSE-2.0
 *
 * Unless required by applicable law or agreed to in writing, software
 * distributed under the License is distributed on an "AS IS" BASIS,
 * WITHOUT WARRANTIES OR CONDITIONS OF ANY KIND, either express or implied.
 * See the License for the specific language governing permissions and
 * limitations under the License.
 */

#ifndef ANDROID_HARDWARE_CAMERA_HARDWARE_INTERFACE_H
#define ANDROID_HARDWARE_CAMERA_HARDWARE_INTERFACE_H

#include <binder/IMemory.h>
#include <binder/MemoryBase.h>
#include <binder/MemoryHeapBase.h>
#include <utils/RefBase.h>
#include <ui/GraphicBuffer.h>
#include <camera/Camera.h>
#include <camera/CameraParameters.h>
#include <system/window.h>
#include <hardware/camera.h>

namespace android {

typedef void (*notify_callback)(int32_t msgType,
                            int32_t ext1,
                            int32_t ext2,
                            void* user);

typedef void (*data_callback)(int32_t msgType,
                            const sp<IMemory> &dataPtr,
                            camera_frame_metadata_t *metadata,
                            void* user);

typedef void (*data_callback_timestamp)(nsecs_t timestamp,
                            int32_t msgType,
                            const sp<IMemory> &dataPtr,
                            void *user);

/**
 * CameraHardwareInterface.h defines the interface to the
 * camera hardware abstraction layer, used for setting and getting
 * parameters, live previewing, and taking pictures. It is used for
 * HAL devices with version CAMERA_DEVICE_API_VERSION_1_0 only.
 *
 * It is a referenced counted interface with RefBase as its base class.
 * CameraService calls openCameraHardware() to retrieve a strong pointer to the
 * instance of this interface and may be called multiple times. The
 * following steps describe a typical sequence:
 *
 *   -# After CameraService calls openCameraHardware(), getParameters() and
 *      setParameters() are used to initialize the camera instance.
 *   -# startPreview() is called.
 *
 * Prior to taking a picture, CameraService often calls autofocus(). When auto
 * focusing has completed, the camera instance sends a CAMERA_MSG_FOCUS notification,
 * which informs the application whether focusing was successful. The camera instance
 * only sends this message once and it is up  to the application to call autoFocus()
 * again if refocusing is desired.
 *
 * CameraService calls takePicture() to request the camera instance take a
 * picture. At this point, if a shutter, postview, raw, and/or compressed
 * callback is desired, the corresponding message must be enabled. Any memory
 * provided in a data callback must be copied if it's needed after returning.
 */

class CameraHardwareInterface : public virtual RefBase {
public:
    CameraHardwareInterface(const char *name):
            mDevice(nullptr),
            mName(name),
            mPreviewScalingMode(NOT_SET),
            mPreviewTransform(NOT_SET),
            mPreviewWidth(NOT_SET),
            mPreviewHeight(NOT_SET),
            mPreviewFormat(NOT_SET),
            mPreviewUsage(0),
            mPreviewSwapInterval(NOT_SET),
            mPreviewCrop{NOT_SET,NOT_SET,NOT_SET,NOT_SET}
    {
    }

    ~CameraHardwareInterface()
    {
        ALOGI("Destroying camera %s", mName.string());
        if(mDevice) {
            int rc = mDevice->common.close(&mDevice->common);
            if (rc != OK)
                ALOGE("Could not close camera %s: %d", mName.string(), rc);
        }
    }

    status_t initialize(CameraModule *module)
    {
        ALOGI("Opening camera %s", mName.string());
        camera_info info;
        status_t res = module->getCameraInfo(atoi(mName.string()), &info);
        if (res != OK) {
            return res;
        }

        int rc = OK;
        if (module->getModuleApiVersion() >= CAMERA_MODULE_API_VERSION_2_3 &&
            info.device_version > CAMERA_DEVICE_API_VERSION_1_0) {
            // Open higher version camera device as HAL1.0 device.
            rc = module->openLegacy(mName.string(),
                                     CAMERA_DEVICE_API_VERSION_1_0,
                                     (hw_device_t **)&mDevice);
        } else {
            rc = module->open(mName.string(), (hw_device_t **)&mDevice);
        }
        if (rc != OK) {
            ALOGE("Could not open camera %s: %d", mName.string(), rc);
            return rc;
        }
        initHalPreviewWindow();
        return rc;
    }

    /** Set the ANativeWindow to which preview frames are sent */
    status_t setPreviewWindow(const sp<ANativeWindow>& buf)
    {
        ALOGV("%s(%s) buf %p", __FUNCTION__, mName.string(), buf.get());
        if (mDevice->ops->set_preview_window) {
            mPreviewWindow = buf;
            if (buf != nullptr) {
                if (mPreviewScalingMode != NOT_SET) {
                    setPreviewScalingMode(mPreviewScalingMode);
                }
                if (mPreviewTransform != NOT_SET) {
                    setPreviewTransform(mPreviewTransform);
                }
            }
            mHalPreviewWindow.user = this;
            ALOGV("%s &mHalPreviewWindow %p mHalPreviewWindow.user %p", __FUNCTION__,
                    &mHalPreviewWindow, mHalPreviewWindow.user);
            return mDevice->ops->set_preview_window(mDevice,
                    buf.get() ? &mHalPreviewWindow.nw : 0);
        }
        return INVALID_OPERATION;
    }

    status_t setPreviewScalingMode(int scalingMode)
    {
        int rc = OK;
        mPreviewScalingMode = scalingMode;
        if (mPreviewWindow != nullptr) {
            rc = native_window_set_scaling_mode(mPreviewWindow.get(),
                    scalingMode);
        }
        return rc;
    }

    status_t setPreviewTransform(int transform) {
        int rc = OK;
        mPreviewTransform = transform;
        if (mPreviewWindow != nullptr) {
            rc = native_window_set_buffers_transform(mPreviewWindow.get(),
                    mPreviewTransform);
        }
        return rc;
    }

    /** Set the notification and data callbacks */
    void setCallbacks(notify_callback notify_cb,
                      data_callback data_cb,
                      data_callback_timestamp data_cb_timestamp,
                      void* user)
    {
        mNotifyCb = notify_cb;
        mDataCb = data_cb;
        mDataCbTimestamp = data_cb_timestamp;
        mCbUser = user;

        ALOGV("%s(%s)", __FUNCTION__, mName.string());

        if (mDevice->ops->set_callbacks) {
            mDevice->ops->set_callbacks(mDevice,
                                   __notify_cb,
                                   __data_cb,
                                   __data_cb_timestamp,
                                   __get_memory,
                                   this);
        }
    }

    /**
     * The following three functions all take a msgtype,
     * which is a bitmask of the messages defined in
     * include/ui/Camera.h
     */

    /**
     * Enable a message, or set of messages.
     */
    void enableMsgType(int32_t msgType)
    {
        ALOGV("%s(%s)", __FUNCTION__, mName.string());
        if (mDevice->ops->enable_msg_type)
            mDevice->ops->enable_msg_type(mDevice, msgType);
    }

    /**
     * Disable a message, or a set of messages.
     *
     * Once received a call to disableMsgType(CAMERA_MSG_VIDEO_FRAME), camera hal
     * should not rely on its client to call releaseRecordingFrame() to release
     * video recording frames sent out by the cameral hal before and after the
     * disableMsgType(CAMERA_MSG_VIDEO_FRAME) call. Camera hal clients must not
     * modify/access any video recording frame after calling
     * disableMsgType(CAMERA_MSG_VIDEO_FRAME).
     */
    void disableMsgType(int32_t msgType)
    {
        ALOGV("%s(%s)", __FUNCTION__, mName.string());
        if (mDevice->ops->disable_msg_type)
            mDevice->ops->disable_msg_type(mDevice, msgType);
    }

    /**
     * Query whether a message, or a set of messages, is enabled.
     * Note that this is operates as an AND, if any of the messages
     * queried are off, this will return false.
     */
    int msgTypeEnabled(int32_t msgType)
    {
        ALOGV("%s(%s)", __FUNCTION__, mName.string());
        if (mDevice->ops->msg_type_enabled)
            return mDevice->ops->msg_type_enabled(mDevice, msgType);
        return false;
    }

    /**
     * Start preview mode.
     */
    status_t startPreview()
    {
        ALOGV("%s(%s)", __FUNCTION__, mName.string());
        if (mDevice->ops->start_preview)
            return mDevice->ops->start_preview(mDevice);
        return INVALID_OPERATION;
    }

    /**
     * Stop a previously started preview.
     */
    void stopPreview()
    {
        ALOGV("%s(%s)", __FUNCTION__, mName.string());
        if (mDevice->ops->stop_preview)
            mDevice->ops->stop_preview(mDevice);
    }

    /**
     * Returns true if preview is enabled.
     */
    int previewEnabled()
    {
        ALOGV("%s(%s)", __FUNCTION__, mName.string());
        if (mDevice->ops->preview_enabled)
            return mDevice->ops->preview_enabled(mDevice);
        return false;
    }

    /**
     * Request the camera hal to store meta data or real YUV data in
     * the video buffers send out via CAMERA_MSG_VIDEO_FRRAME for a
     * recording session. If it is not called, the default camera
     * hal behavior is to store real YUV data in the video buffers.
     *
     * This method should be called before startRecording() in order
     * to be effective.
     *
     * If meta data is stored in the video buffers, it is up to the
     * receiver of the video buffers to interpret the contents and
     * to find the actual frame data with the help of the meta data
     * in the buffer. How this is done is outside of the scope of
     * this method.
     *
     * Some camera hal may not support storing meta data in the video
     * buffers, but all camera hal should support storing real YUV data
     * in the video buffers. If the camera hal does not support storing
     * the meta data in the video buffers when it is requested to do
     * do, INVALID_OPERATION must be returned. It is very useful for
     * the camera hal to pass meta data rather than the actual frame
     * data directly to the video encoder, since the amount of the
     * uncompressed frame data can be very large if video size is large.
     *
     * @param enable if true to instruct the camera hal to store
     *      meta data in the video buffers; false to instruct
     *      the camera hal to store real YUV data in the video
     *      buffers.
     *
     * @return OK on success.
     */

    status_t storeMetaDataInBuffers(int enable)
    {
        ALOGV("%s(%s)", __FUNCTION__, mName.string());
        if (mDevice->ops->store_meta_data_in_buffers)
            return mDevice->ops->store_meta_data_in_buffers(mDevice, enable);
        return enable ? INVALID_OPERATION: OK;
    }

    /**
     * Start record mode. When a record image is available a CAMERA_MSG_VIDEO_FRAME
     * message is sent with the corresponding frame. Every record frame must be released
     * by a cameral hal client via releaseRecordingFrame() before the client calls
     * disableMsgType(CAMERA_MSG_VIDEO_FRAME). After the client calls
     * disableMsgType(CAMERA_MSG_VIDEO_FRAME), it is camera hal's responsibility
     * to manage the life-cycle of the video recording frames, and the client must
     * not modify/access any video recording frames.
     */
    status_t startRecording()
    {
        ALOGV("%s(%s)", __FUNCTION__, mName.string());
        if (mDevice->ops->start_recording)
            return mDevice->ops->start_recording(mDevice);
        return INVALID_OPERATION;
    }

    /**
     * Stop a previously started recording.
     */
    void stopRecording()
    {
        ALOGV("%s(%s)", __FUNCTION__, mName.string());
        if (mDevice->ops->stop_recording)
            mDevice->ops->stop_recording(mDevice);
    }

    /**
     * Returns true if recording is enabled.
     */
    int recordingEnabled()
    {
        ALOGV("%s(%s)", __FUNCTION__, mName.string());
        if (mDevice->ops->recording_enabled)
            return mDevice->ops->recording_enabled(mDevice);
        return false;
    }

    /**
     * Release a record frame previously returned by CAMERA_MSG_VIDEO_FRAME.
     *
     * It is camera hal client's responsibility to release video recording
     * frames sent out by the camera hal before the camera hal receives
     * a call to disableMsgType(CAMERA_MSG_VIDEO_FRAME). After it receives
     * the call to disableMsgType(CAMERA_MSG_VIDEO_FRAME), it is camera hal's
     * responsibility of managing the life-cycle of the video recording
     * frames.
     */
    void releaseRecordingFrame(const sp<IMemory>& mem)
    {
        ALOGV("%s(%s)", __FUNCTION__, mName.string());
        if (mDevice->ops->release_recording_frame) {
            ssize_t offset;
            size_t size;
            sp<IMemoryHeap> heap = mem->getMemory(&offset, &size);
            void *data = ((uint8_t *)heap->base()) + offset;
            return mDevice->ops->release_recording_frame(mDevice, data);
        }
    }

    /**
     * Start auto focus, the notification callback routine is called
     * with CAMERA_MSG_FOCUS once when focusing is complete. autoFocus()
     * will be called again if another auto focus is needed.
     */
    status_t autoFocus()
    {
        ALOGV("%s(%s)", __FUNCTION__, mName.string());
        if (mDevice->ops->auto_focus)
            return mDevice->ops->auto_focus(mDevice);
        return INVALID_OPERATION;
    }

    /**
     * Cancels auto-focus function. If the auto-focus is still in progress,
     * this function will cancel it. Whether the auto-focus is in progress
     * or not, this function will return the focus position to the default.
     * If the camera does not support auto-focus, this is a no-op.
     */
    status_t cancelAutoFocus()
    {
        ALOGV("%s(%s)", __FUNCTION__, mName.string());
        if (mDevice->ops->cancel_auto_focus)
            return mDevice->ops->cancel_auto_focus(mDevice);
        return INVALID_OPERATION;
    }

    /**
     * Take a picture.
     */
    status_t takePicture()
    {
        ALOGV("%s(%s)", __FUNCTION__, mName.string());
        if (mDevice->ops->take_picture)
            return mDevice->ops->take_picture(mDevice);
        return INVALID_OPERATION;
    }

    /**
     * Cancel a picture that was started with takePicture.  Calling this
     * method when no picture is being taken is a no-op.
     */
    status_t cancelPicture()
    {
        ALOGV("%s(%s)", __FUNCTION__, mName.string());
        if (mDevice->ops->cancel_picture)
            return mDevice->ops->cancel_picture(mDevice);
        return INVALID_OPERATION;
    }

    /**
     * Set the camera parameters. This returns BAD_VALUE if any parameter is
     * invalid or not supported. */
    status_t setParameters(const CameraParameters &params)
    {
        ALOGV("%s(%s)", __FUNCTION__, mName.string());
        if (mDevice->ops->set_parameters)
            return mDevice->ops->set_parameters(mDevice,
                                               params.flatten().string());
        return INVALID_OPERATION;
    }

    /** Return the camera parameters. */
    CameraParameters getParameters() const
    {
        ALOGV("%s(%s)", __FUNCTION__, mName.string());
        CameraParameters parms;
        if (mDevice->ops->get_parameters) {
            char *temp = mDevice->ops->get_parameters(mDevice);
            String8 str_parms(temp);
            if (mDevice->ops->put_parameters)
                mDevice->ops->put_parameters(mDevice, temp);
            else
                free(temp);
            parms.unflatten(str_parms);
        }
        return parms;
    }

    /**
     * Send command to camera driver.
     */
    status_t sendCommand(int32_t cmd, int32_t arg1, int32_t arg2)
    {
        ALOGV("%s(%s)", __FUNCTION__, mName.string());
        if (mDevice->ops->send_command)
            return mDevice->ops->send_command(mDevice, cmd, arg1, arg2);
        return INVALID_OPERATION;
    }

    /**
     * Release the hardware resources owned by this object.  Note that this is
     * *not* done in the destructor.
     */
    void release() {
        ALOGV("%s(%s)", __FUNCTION__, mName.string());
        if (mDevice->ops->release)
            mDevice->ops->release(mDevice);
    }

    /**
     * Dump state of the camera hardware
     */
    status_t dump(int fd, const Vector<String16>& /*args*/) const
    {
        ALOGV("%s(%s)", __FUNCTION__, mName.string());
        if (mDevice->ops->dump)
            return mDevice->ops->dump(mDevice, fd);
        return OK; // It's fine if the HAL doesn't implement dump()
    }

private:
    camera_device_t *mDevice;
    String8 mName;

    static void __notify_cb(int32_t msg_type, int32_t ext1,
                            int32_t ext2, void *user)
    {
        ALOGV("%s", __FUNCTION__);
        CameraHardwareInterface *__this =
                static_cast<CameraHardwareInterface *>(user);
        __this->mNotifyCb(msg_type, ext1, ext2, __this->mCbUser);
    }

    static void __data_cb(int32_t msg_type,
                          const camera_memory_t *data, unsigned int index,
                          camera_frame_metadata_t *metadata,
                          void *user)
    {
        ALOGV("%s", __FUNCTION__);
        CameraHardwareInterface *__this =
                static_cast<CameraHardwareInterface *>(user);
        sp<CameraHeapMemory> mem(static_cast<CameraHeapMemory *>(data->handle));
        if (index >= mem->mNumBufs) {
            ALOGE("%s: invalid buffer index %d, max allowed is %d", __FUNCTION__,
                 index, mem->mNumBufs);
            return;
        }
        __this->mDataCb(msg_type, mem->mBuffers[index], metadata, __this->mCbUser);
    }

    static void __data_cb_timestamp(nsecs_t timestamp, int32_t msg_type,
                             const camera_memory_t *data, unsigned index,
                             void *user)
    {
        ALOGV("%s", __FUNCTION__);
        CameraHardwareInterface *__this =
                static_cast<CameraHardwareInterface *>(user);
        // Start refcounting the heap object from here on.  When the clients
        // drop all references, it will be destroyed (as well as the enclosed
        // MemoryHeapBase.
        sp<CameraHeapMemory> mem(static_cast<CameraHeapMemory *>(data->handle));
        if (index >= mem->mNumBufs) {
            ALOGE("%s: invalid buffer index %d, max allowed is %d", __FUNCTION__,
                 index, mem->mNumBufs);
            return;
        }
        __this->mDataCbTimestamp(timestamp, msg_type, mem->mBuffers[index], __this->mCbUser);
    }

    // This is a utility class that combines a MemoryHeapBase and a MemoryBase
    // in one.  Since we tend to use them in a one-to-one relationship, this is
    // handy.

    class CameraHeapMemory : public RefBase {
    public:
        CameraHeapMemory(int fd, size_t buf_size, uint_t num_buffers = 1) :
                         mBufSize(buf_size),
                         mNumBufs(num_buffers)
        {
            mHeap = new MemoryHeapBase(fd, buf_size * num_buffers);
            commonInitialization();
        }

        CameraHeapMemory(size_t buf_size, uint_t num_buffers = 1) :
                         mBufSize(buf_size),
                         mNumBufs(num_buffers)
        {
            mHeap = new MemoryHeapBase(buf_size * num_buffers);
            commonInitialization();
        }

        void commonInitialization()
        {
            handle.data = mHeap->base();
            handle.size = mBufSize * mNumBufs;
            handle.handle = this;

            mBuffers = new sp<MemoryBase>[mNumBufs];
            for (uint_t i = 0; i < mNumBufs; i++)
                mBuffers[i] = new MemoryBase(mHeap,
                                             i * mBufSize,
                                             mBufSize);

            handle.release = __put_memory;
        }

        virtual ~CameraHeapMemory()
        {
            delete [] mBuffers;
        }

        size_t mBufSize;
        uint_t mNumBufs;
        sp<MemoryHeapBase> mHeap;
        sp<MemoryBase> *mBuffers;

        camera_memory_t handle;
    };

    static camera_memory_t* __get_memory(int fd, size_t buf_size, uint_t num_bufs,
                                         void *user __attribute__((unused)))
    {
        CameraHeapMemory *mem;
        if (fd < 0)
            mem = new CameraHeapMemory(buf_size, num_bufs);
        else
            mem = new CameraHeapMemory(fd, buf_size, num_bufs);
        mem->incStrong(mem);
        return &mem->handle;
    }

    static void __put_memory(camera_memory_t *data)
    {
        if (!data)
            return;

        CameraHeapMemory *mem = static_cast<CameraHeapMemory *>(data->handle);
        mem->decStrong(mem);
    }

    static ANativeWindow *__to_anw(void *user)
    {
        CameraHardwareInterface *__this =
                reinterpret_cast<CameraHardwareInterface *>(user);
        return __this->mPreviewWindow.get();
    }
<<<<<<< HEAD
#define anw(n) __to_anw(((struct camera_preview_window *)n)->user)
#define hwi(n) reinterpret_cast<CameraHardwareInterface *>(\
        ((struct camera_preview_window *)n)->user)
=======
#define anw(n) __to_anw(((struct camera_preview_window *)(n))->user)
>>>>>>> 53529cf9

    static int __dequeue_buffer(struct preview_stream_ops* w,
                                buffer_handle_t** buffer, int *stride)
    {
        int rc;
        ANativeWindow *a = anw(w);
        ANativeWindowBuffer* anb;
        rc = native_window_dequeue_buffer_and_wait(a, &anb);
        if (!rc) {
            *buffer = &anb->handle;
            *stride = anb->stride;
        }
        return rc;
    }

#ifndef container_of
#define container_of(ptr, type, member) ({                      \
        const __typeof__(((type *) 0)->member) *__mptr = (ptr);     \
        (type *) ((char *) __mptr - (char *)(&((type *)0)->member)); })
#endif

    static int __lock_buffer(struct preview_stream_ops* w,
                      buffer_handle_t* /*buffer*/)
    {
        ANativeWindow *a = anw(w);
        (void)a;
        return 0;
    }

    static int __enqueue_buffer(struct preview_stream_ops* w,
                      buffer_handle_t* buffer)
    {
        ANativeWindow *a = anw(w);
        return a->queueBuffer(a,
                  container_of(buffer, ANativeWindowBuffer, handle), -1);
    }

    static int __cancel_buffer(struct preview_stream_ops* w,
                      buffer_handle_t* buffer)
    {
        ANativeWindow *a = anw(w);
        return a->cancelBuffer(a,
                  container_of(buffer, ANativeWindowBuffer, handle), -1);
    }

    static int __set_buffer_count(struct preview_stream_ops* w, int count)
    {
        ANativeWindow *a = anw(w);

        if (a != nullptr) {
            // Workaround for b/27039775
            // Previously, setting the buffer count would reset the buffer
            // queue's flag that allows for all buffers to be dequeued on the
            // producer side, instead of just the producer's declared max count,
            // if no filled buffers have yet been queued by the producer.  This
            // reset no longer happens, but some HALs depend on this behavior,
            // so it needs to be maintained for HAL backwards compatibility.
            // Simulate the prior behavior by disconnecting/reconnecting to the
            // window and setting the values again.  This has the drawback of
            // actually causing memory reallocation, which may not have happened
            // in the past.
            CameraHardwareInterface *hw = hwi(w);
            native_window_api_disconnect(a, NATIVE_WINDOW_API_CAMERA);
            native_window_api_connect(a, NATIVE_WINDOW_API_CAMERA);
            if (hw->mPreviewScalingMode != NOT_SET) {
                native_window_set_scaling_mode(a, hw->mPreviewScalingMode);
            }
            if (hw->mPreviewTransform != NOT_SET) {
                native_window_set_buffers_transform(a, hw->mPreviewTransform);
            }
            if (hw->mPreviewWidth != NOT_SET) {
                native_window_set_buffers_dimensions(a,
                        hw->mPreviewWidth, hw->mPreviewHeight);
                native_window_set_buffers_format(a, hw->mPreviewFormat);
            }
            if (hw->mPreviewUsage != 0) {
                native_window_set_usage(a, hw->mPreviewUsage);
            }
            if (hw->mPreviewSwapInterval != NOT_SET) {
                a->setSwapInterval(a, hw->mPreviewSwapInterval);
            }
            if (hw->mPreviewCrop.left != NOT_SET) {
                native_window_set_crop(a, &(hw->mPreviewCrop));
            }
        }

        return native_window_set_buffer_count(a, count);
    }

    static int __set_buffers_geometry(struct preview_stream_ops* w,
                      int width, int height, int format)
    {
        int rc;
        ANativeWindow *a = anw(w);
        CameraHardwareInterface *hw = hwi(w);
        hw->mPreviewWidth = width;
        hw->mPreviewHeight = height;
        hw->mPreviewFormat = format;
        rc = native_window_set_buffers_dimensions(a, width, height);
        if (!rc) {
            rc = native_window_set_buffers_format(a, format);
        }
        return rc;
    }

    static int __set_crop(struct preview_stream_ops *w,
                      int left, int top, int right, int bottom)
    {
        ANativeWindow *a = anw(w);
        CameraHardwareInterface *hw = hwi(w);
        hw->mPreviewCrop.left = left;
        hw->mPreviewCrop.top = top;
        hw->mPreviewCrop.right = right;
        hw->mPreviewCrop.bottom = bottom;
        return native_window_set_crop(a, &(hw->mPreviewCrop));
    }

    static int __set_timestamp(struct preview_stream_ops *w,
                               int64_t timestamp) {
        ANativeWindow *a = anw(w);
        return native_window_set_buffers_timestamp(a, timestamp);
    }

    static int __set_usage(struct preview_stream_ops* w, int usage)
    {
        ANativeWindow *a = anw(w);
        CameraHardwareInterface *hw = hwi(w);
        hw->mPreviewUsage = usage;
        return native_window_set_usage(a, usage);
    }

    static int __set_swap_interval(struct preview_stream_ops *w, int interval)
    {
        ANativeWindow *a = anw(w);
        CameraHardwareInterface *hw = hwi(w);
        hw->mPreviewSwapInterval = interval;
        return a->setSwapInterval(a, interval);
    }

    static int __get_min_undequeued_buffer_count(
                      const struct preview_stream_ops *w,
                      int *count)
    {
        ANativeWindow *a = anw(w);
        return a->query(a, NATIVE_WINDOW_MIN_UNDEQUEUED_BUFFERS, count);
    }

    void initHalPreviewWindow()
    {
        mHalPreviewWindow.nw.cancel_buffer = __cancel_buffer;
        mHalPreviewWindow.nw.lock_buffer = __lock_buffer;
        mHalPreviewWindow.nw.dequeue_buffer = __dequeue_buffer;
        mHalPreviewWindow.nw.enqueue_buffer = __enqueue_buffer;
        mHalPreviewWindow.nw.set_buffer_count = __set_buffer_count;
        mHalPreviewWindow.nw.set_buffers_geometry = __set_buffers_geometry;
        mHalPreviewWindow.nw.set_crop = __set_crop;
        mHalPreviewWindow.nw.set_timestamp = __set_timestamp;
        mHalPreviewWindow.nw.set_usage = __set_usage;
        mHalPreviewWindow.nw.set_swap_interval = __set_swap_interval;

        mHalPreviewWindow.nw.get_min_undequeued_buffer_count =
                __get_min_undequeued_buffer_count;
    }

    sp<ANativeWindow>        mPreviewWindow;

    struct camera_preview_window {
        struct preview_stream_ops nw;
        void *user;
    };

    struct camera_preview_window mHalPreviewWindow;

    notify_callback         mNotifyCb;
    data_callback           mDataCb;
    data_callback_timestamp mDataCbTimestamp;
    void *mCbUser;

    // Cached values for preview stream parameters
    static const int NOT_SET = -1;
    int mPreviewScalingMode;
    int mPreviewTransform;
    int mPreviewWidth;
    int mPreviewHeight;
    int mPreviewFormat;
    int mPreviewUsage;
    int mPreviewSwapInterval;
    android_native_rect_t mPreviewCrop;
};

};  // namespace android

#endif<|MERGE_RESOLUTION|>--- conflicted
+++ resolved
@@ -606,13 +606,9 @@
                 reinterpret_cast<CameraHardwareInterface *>(user);
         return __this->mPreviewWindow.get();
     }
-<<<<<<< HEAD
-#define anw(n) __to_anw(((struct camera_preview_window *)n)->user)
+#define anw(n) __to_anw(((struct camera_preview_window *)(n))->user)
 #define hwi(n) reinterpret_cast<CameraHardwareInterface *>(\
-        ((struct camera_preview_window *)n)->user)
-=======
-#define anw(n) __to_anw(((struct camera_preview_window *)(n))->user)
->>>>>>> 53529cf9
+        ((struct camera_preview_window *)(n))->user)
 
     static int __dequeue_buffer(struct preview_stream_ops* w,
                                 buffer_handle_t** buffer, int *stride)
