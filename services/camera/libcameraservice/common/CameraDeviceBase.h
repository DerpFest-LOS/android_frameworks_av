--- conflicted
+++ resolved
@@ -509,16 +509,14 @@
      */
     virtual status_t stopInjection() = 0;
 
-<<<<<<< HEAD
-    /**
-     * Set whether camera client is privileged or not
-     */
-    void setPrivilegedClient(bool privilegedClient) { mPrivilegedClient = privilegedClient; }
-=======
     // Inject session parameters into an existing client.
     virtual status_t injectSessionParams(
         const CameraMetadata& sessionParams) = 0;
->>>>>>> 97fcfc7f
+
+    /**
+     * Set whether camera client is privileged or not
+     */
+    void setPrivilegedClient(bool privilegedClient) { mPrivilegedClient = privilegedClient; }
 
 protected:
     bool mImageDumpMask = 0;
