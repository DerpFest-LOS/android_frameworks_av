--- conflicted
+++ resolved
@@ -2434,12 +2434,8 @@
     return isUidActiveLocked(uid, callingPackage);
 }
 
-<<<<<<< HEAD
-static const int kPollUidActiveTimeoutMillis = 50;
-=======
 static const int64_t kPollUidActiveTimeoutTotalMillis = 300;
 static const int64_t kPollUidActiveTimeoutMillis = 50;
->>>>>>> 0a0cfbd2
 
 bool CameraService::UidPolicy::isUidActiveLocked(uid_t uid, String16 callingPackage) {
     // Non-app UIDs are considered always active
@@ -2467,12 +2463,8 @@
             // activity being resumed. The proper fix is very risky, so we temporary add
             // some polling which should happen pretty rarely anyway as the race is hard
             // to hit.
-<<<<<<< HEAD
-            active = am.isUidActive(uid, callingPackage);
-=======
             active = mActiveUids.find(uid) != mActiveUids.end();
             if (!active) active = am.isUidActive(uid, callingPackage);
->>>>>>> 0a0cfbd2
             if (active) {
                 break;
             }
@@ -2480,13 +2472,6 @@
                 startTimeMillis = uptimeMillis();
             }
             int64_t ellapsedTimeMillis = uptimeMillis() - startTimeMillis;
-<<<<<<< HEAD
-            int64_t remainingTimeMillis = kPollUidActiveTimeoutMillis - ellapsedTimeMillis;
-            if (remainingTimeMillis <= 0) {
-                break;
-            }
-            usleep(remainingTimeMillis * 1000);
-=======
             int64_t remainingTimeMillis = kPollUidActiveTimeoutTotalMillis - ellapsedTimeMillis;
             if (remainingTimeMillis <= 0) {
                 break;
@@ -2496,7 +2481,6 @@
             mUidLock.unlock();
             usleep(remainingTimeMillis * 1000);
             mUidLock.lock();
->>>>>>> 0a0cfbd2
         } while (true);
 
         if (active) {
