/*
 * Copyright (C) 2012 The Android Open Source Project
 *
 * Licensed under the Apache License, Version 2.0 (the "License");
 * you may not use this file except in compliance with the License.
 * You may obtain a copy of the License at
 *
 *      http://www.apache.org/licenses/LICENSE-2.0
 *
 * Unless required by applicable law or agreed to in writing, software
 * distributed under the License is distributed on an "AS IS" BASIS,
 * WITHOUT WARRANTIES OR CONDITIONS OF ANY KIND, either express or implied.
 * See the License for the specific language governing permissions and
 * limitations under the License.
 */

#ifndef ANDROID_SERVERS_CAMERA_CAMERA2PARAMETERS_H
#define ANDROID_SERVERS_CAMERA_CAMERA2PARAMETERS_H

#include <system/graphics.h>

#include <utils/Errors.h>
#include <utils/Mutex.h>
#include <utils/String8.h>
#include <utils/Vector.h>
#include <utils/KeyedVector.h>
#include <camera/CameraParameters.h>

#include "CameraMetadata.h"

namespace android {
namespace camera2 {

/**
 * Current camera state; this is the full state of the Camera under the old
 * camera API (contents of the CameraParameters object in a more-efficient
 * format, plus other state). The enum values are mostly based off the
 * corresponding camera2 enums, not the camera1 strings. A few are defined here
 * if they don't cleanly map to camera2 values.
 */
struct Parameters {
    /**
     * Parameters and other state
     */
    int cameraId;
    int cameraFacing;

    int previewWidth, previewHeight;
    int32_t previewFpsRange[2];
    int previewFps; // deprecated, here only for tracking changes
    int previewFormat;

    int previewTransform; // set by CAMERA_CMD_SET_DISPLAY_ORIENTATION

    int pictureWidth, pictureHeight;

    int32_t jpegThumbSize[2];
    int32_t jpegQuality, jpegThumbQuality;
    int32_t jpegRotation;

    bool gpsEnabled;
    double gpsCoordinates[3];
    int64_t gpsTimestamp;
    String8 gpsProcessingMethod;

    uint8_t wbMode;
    uint8_t effectMode;
    uint8_t antibandingMode;
    uint8_t sceneMode;

    enum flashMode_t {
        FLASH_MODE_OFF = 0,
        FLASH_MODE_AUTO,
        FLASH_MODE_ON,
        FLASH_MODE_TORCH,
        FLASH_MODE_RED_EYE = ANDROID_CONTROL_AE_ON_AUTO_FLASH_REDEYE,
        FLASH_MODE_INVALID = -1
    } flashMode;

    enum focusMode_t {
        FOCUS_MODE_AUTO = ANDROID_CONTROL_AF_AUTO,
        FOCUS_MODE_MACRO = ANDROID_CONTROL_AF_MACRO,
        FOCUS_MODE_CONTINUOUS_VIDEO = ANDROID_CONTROL_AF_CONTINUOUS_VIDEO,
        FOCUS_MODE_CONTINUOUS_PICTURE = ANDROID_CONTROL_AF_CONTINUOUS_PICTURE,
        FOCUS_MODE_EDOF = ANDROID_CONTROL_AF_EDOF,
        FOCUS_MODE_INFINITY,
        FOCUS_MODE_FIXED,
        FOCUS_MODE_INVALID = -1
    } focusMode;

    struct Area {
        int left, top, right, bottom;
        int weight;
        Area() {}
        Area(int left, int top, int right, int bottom, int weight):
                left(left), top(top), right(right), bottom(bottom),
                weight(weight) {}
    };
    Vector<Area> focusingAreas;

    int32_t exposureCompensation;
    bool autoExposureLock;
    bool autoWhiteBalanceLock;

    Vector<Area> meteringAreas;

    int zoom;

    int videoWidth, videoHeight;

    bool recordingHint;
    bool videoStabilization;

    enum lightFxMode_t {
        LIGHTFX_NONE = 0,
        LIGHTFX_LOWLIGHT,
        LIGHTFX_HDR
    } lightFx;

    CameraParameters params;
    String8 paramsFlattened;

    // These parameters are also part of the camera API-visible state, but not
    // directly listed in Camera.Parameters
    bool storeMetadataInBuffers;
    bool playShutterSound;
    bool enableFaceDetect;

    bool enableFocusMoveMessages;
    int afTriggerCounter;
    int currentAfTriggerId;
    bool afInMotion;

    int precaptureTriggerCounter;

    uint32_t previewCallbackFlags;
    bool previewCallbackOneShot;

    bool zslMode;

    // Overall camera state
    enum State {
        DISCONNECTED,
        STOPPED,
        WAITING_FOR_PREVIEW_WINDOW,
        PREVIEW,
        RECORD,
        STILL_CAPTURE,
        VIDEO_SNAPSHOT
    } state;

    // Number of zoom steps to simulate
    static const unsigned int NUM_ZOOM_STEPS = 30;

    // Full static camera info, object owned by someone else, such as
    // Camera2Device.
    const CameraMetadata *info;

    // Fast-access static device information; this is a subset of the
    // information available through the staticInfo() method, used for
    // frequently-accessed values or values that have to be calculated from the
    // static information.
    struct DeviceInfo {
        int32_t arrayWidth;
        int32_t arrayHeight;
        uint8_t bestFaceDetectMode;
        int32_t maxFaces;
        struct OverrideModes {
            flashMode_t flashMode;
            uint8_t     wbMode;
            focusMode_t focusMode;
            OverrideModes():
                    flashMode(FLASH_MODE_INVALID),
                    wbMode(ANDROID_CONTROL_AWB_OFF),
                    focusMode(FOCUS_MODE_INVALID) {
            }
        };
        DefaultKeyedVector<uint8_t, OverrideModes> sceneModeOverrides;
    } fastInfo;

    // Quirks information; these are short-lived flags to enable workarounds for
    // incomplete HAL implementations
    struct Quirks {
        bool triggerAfWithAuto;
        bool useZslFormat;
    } quirks;

    /**
     * Parameter manipulation and setup methods
     */

    Parameters(int cameraId, int cameraFacing);
    ~Parameters();

    // Sets up default parameters
    status_t initialize(const CameraMetadata *info);

    // Build fast device info
    status_t buildFastInfo();

    // Get entry from camera static characteristics information. min/maxCount
    // are used for error checking the number of values in the entry. 0 for
    // max/minCount means to do no bounds check in that direction. In case of
    // error, the entry data pointer is null and the count is 0.
    camera_metadata_ro_entry_t staticInfo(uint32_t tag,
            size_t minCount=0, size_t maxCount=0) const;

    // Validate and update camera parameters based on new settings
    status_t set(const String8 &paramString);

    // Retrieve the current settings
    String8 get() const;

    // Update passed-in request for common parameters
    status_t updateRequest(CameraMetadata *request) const;

    // Calculate the crop region rectangle based on current stream sizes
    struct CropRegion {
        float left;
        float top;
        float width;
        float height;
    };
    CropRegion calculateCropRegion(void) const;

    // Static methods for debugging and converting between camera1 and camera2
    // parameters

    static const char *getStateName(State state);

    static int formatStringToEnum(const char *format);
    static const char *formatEnumToString(int format);

    static int wbModeStringToEnum(const char *wbMode);
    static const char* wbModeEnumToString(uint8_t wbMode);
    static int effectModeStringToEnum(const char *effectMode);
    static int abModeStringToEnum(const char *abMode);
    static int sceneModeStringToEnum(const char *sceneMode);
    static flashMode_t flashModeStringToEnum(const char *flashMode);
    static const char* flashModeEnumToString(flashMode_t flashMode);
    static focusMode_t focusModeStringToEnum(const char *focusMode);
<<<<<<< HEAD
    static lightFxMode_t lightFxStringToEnum(const char *lightFxMode);
=======
    static const char* focusModeEnumToString(focusMode_t focusMode);
>>>>>>> 9bf263b2
    static status_t parseAreas(const char *areasCStr,
            Vector<Area> *areas);
    static status_t validateAreas(const Vector<Area> &areas,
                                  size_t maxRegions);
    static bool boolFromString(const char *boolStr);

    // Map from camera orientation + facing to gralloc transform enum
    static int degToTransform(int degrees, bool mirror);

    // API specifies FPS ranges are done in fixed point integer, with LSB = 0.001.
    // Note that this doesn't apply to the (deprecated) single FPS value.
    static const int kFpsToApiScale = 1000;

    // Transform between (-1000,-1000)-(1000,1000) normalized coords from camera
    // API and HAL2 (0,0)-(activePixelArray.width/height) coordinates
    int arrayXToNormalized(int width) const;
    int arrayYToNormalized(int height) const;
    int normalizedXToArray(int x) const;
    int normalizedYToArray(int y) const;
};

// This class encapsulates the Parameters class so that it can only be accessed
// by constructing a Lock object, which locks the SharedParameter's mutex.
class SharedParameters {
  public:
    SharedParameters(int cameraId, int cameraFacing):
            mParameters(cameraId, cameraFacing) {
    }

    template<typename S, typename P>
    class BaseLock {
      public:
        BaseLock(S &p):
                mParameters(p.mParameters),
                mSharedParameters(p) {
            mSharedParameters.mLock.lock();
        }

        ~BaseLock() {
            mSharedParameters.mLock.unlock();
        }
        P &mParameters;
      private:
        // Disallow copying, default construction
        BaseLock();
        BaseLock(const BaseLock &);
        BaseLock &operator=(const BaseLock &);
        S &mSharedParameters;
    };
    typedef BaseLock<SharedParameters, Parameters> Lock;
    typedef BaseLock<const SharedParameters, const Parameters> ReadLock;

    // Access static info, read-only and immutable, so no lock needed
    camera_metadata_ro_entry_t staticInfo(uint32_t tag,
            size_t minCount=0, size_t maxCount=0) const {
        return mParameters.staticInfo(tag, minCount, maxCount);
    }

    // Only use for dumping or other debugging
    const Parameters &unsafeAccess() {
        return mParameters;
    }
  private:
    Parameters mParameters;
    mutable Mutex mLock;
};


}; // namespace camera2
}; // namespace android

#endif<|MERGE_RESOLUTION|>--- conflicted
+++ resolved
@@ -239,11 +239,9 @@
     static flashMode_t flashModeStringToEnum(const char *flashMode);
     static const char* flashModeEnumToString(flashMode_t flashMode);
     static focusMode_t focusModeStringToEnum(const char *focusMode);
-<<<<<<< HEAD
+    static const char* focusModeEnumToString(focusMode_t focusMode);
     static lightFxMode_t lightFxStringToEnum(const char *lightFxMode);
-=======
-    static const char* focusModeEnumToString(focusMode_t focusMode);
->>>>>>> 9bf263b2
+
     static status_t parseAreas(const char *areasCStr,
             Vector<Area> *areas);
     static status_t validateAreas(const Vector<Area> &areas,
