--- conflicted
+++ resolved
@@ -630,25 +630,15 @@
 
         params.previewCallbackFlags = flag;
 
-<<<<<<< HEAD
-        switch(params.state) {
-            case Parameters::PREVIEW:
-                res = startPreviewL(params, true);
-                break;
-            case Parameters::RECORD:
-            case Parameters::VIDEO_SNAPSHOT:
-                res = startRecordingL(params, true);
-                break;
-            default:
-                break;
-        }
-        if (res != OK) {
-            ALOGE("%s: Camera %d: Unable to refresh request in state %s",
-                    __FUNCTION__, mCameraId,
-                    Parameters::getStateName(params.state));
-        }
-    }
-
+        if (params.state == Parameters::PREVIEW) {
+            res = startPreviewL(params, true);
+            if (res != OK) {
+                ALOGE("%s: Camera %d: Unable to refresh request in state %s",
+                        __FUNCTION__, mCameraId,
+                        Parameters::getStateName(params.state));
+            }
+        }
+    }
 }
 
 status_t Camera2Client::setPreviewCallbackTarget(
@@ -698,16 +688,6 @@
         ALOGE("%s: Camera %d: Unable to refresh request in state %s",
                 __FUNCTION__, mCameraId,
                 Parameters::getStateName(l.mParameters.state));
-=======
-        if (params.state == Parameters::PREVIEW) {
-            res = startPreviewL(params, true);
-            if (res != OK) {
-                ALOGE("%s: Camera %d: Unable to refresh request in state %s",
-                        __FUNCTION__, mCameraId,
-                        Parameters::getStateName(params.state));
-            }
-        }
->>>>>>> 364a2677
     }
 
     return OK;
@@ -1031,22 +1011,6 @@
     }
 
     Vector<uint8_t> outputStreams;
-<<<<<<< HEAD
-    bool callbacksEnabled = (params.previewCallbackFlags &
-            CAMERA_FRAME_CALLBACK_FLAG_ENABLE_MASK) ||
-            params.previewCallbackSurface;
-
-    if (callbacksEnabled) {
-        res = mCallbackProcessor->updateStream(params);
-        if (res != OK) {
-            ALOGE("%s: Camera %d: Unable to update callback stream: %s (%d)",
-                    __FUNCTION__, mCameraId, strerror(-res), res);
-            return res;
-        }
-        outputStreams.push(getCallbackStreamId());
-    }
-=======
->>>>>>> 364a2677
     outputStreams.push(getPreviewStreamId());
     outputStreams.push(getRecordingStreamId());
 
