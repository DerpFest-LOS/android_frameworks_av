/*
**
** Copyright 2007, The Android Open Source Project
**
** Licensed under the Apache License, Version 2.0 (the "License");
** you may not use this file except in compliance with the License.
** You may obtain a copy of the License at
**
**     http://www.apache.org/licenses/LICENSE-2.0
**
** Unless required by applicable law or agreed to in writing, software
** distributed under the License is distributed on an "AS IS" BASIS,
** WITHOUT WARRANTIES OR CONDITIONS OF ANY KIND, either express or implied.
** See the License for the specific language governing permissions and
** limitations under the License.
*/


#define LOG_TAG "AudioFlinger"
//#define LOG_NDEBUG 0

#include "Configuration.h"
#include <dirent.h>
#include <math.h>
#include <signal.h>
#include <sys/time.h>
#include <sys/resource.h>

#include <binder/IPCThreadState.h>
#include <binder/IServiceManager.h>
#include <utils/Log.h>
#include <utils/Trace.h>
#include <binder/Parcel.h>
#include <utils/String16.h>
#include <utils/threads.h>
#include <utils/Atomic.h>

#include <cutils/bitops.h>
#include <cutils/properties.h>

#include <system/audio.h>
#include <hardware/audio.h>

#include "AudioMixer.h"
#include "AudioFlinger.h"
#include "ServiceUtilities.h"

#include <media/EffectsFactoryApi.h>
#include <audio_effects/effect_visualizer.h>
#include <audio_effects/effect_ns.h>
#include <audio_effects/effect_aec.h>

#include <audio_utils/primitives.h>

#include <powermanager/PowerManager.h>

#include <common_time/cc_helper.h>

#include <media/IMediaLogService.h>

#include <media/nbaio/Pipe.h>
#include <media/nbaio/PipeReader.h>
#include <media/AudioParameter.h>
#include <private/android_filesystem_config.h>

// ----------------------------------------------------------------------------

// Note: the following macro is used for extremely verbose logging message.  In
// order to run with ALOG_ASSERT turned on, we need to have LOG_NDEBUG set to
// 0; but one side effect of this is to turn all LOGV's as well.  Some messages
// are so verbose that we want to suppress them even when we have ALOG_ASSERT
// turned on.  Do not uncomment the #def below unless you really know what you
// are doing and want to see all of the extremely verbose messages.
//#define VERY_VERY_VERBOSE_LOGGING
#ifdef VERY_VERY_VERBOSE_LOGGING
#define ALOGVV ALOGV
#else
#define ALOGVV(a...) do { } while(0)
#endif

namespace android {

static const char kDeadlockedString[] = "AudioFlinger may be deadlocked\n";
static const char kHardwareLockedString[] = "Hardware lock is taken\n";


nsecs_t AudioFlinger::mStandbyTimeInNsecs = kDefaultStandbyTimeInNsecs;

uint32_t AudioFlinger::mScreenState;

#ifdef TEE_SINK
bool AudioFlinger::mTeeSinkInputEnabled = false;
bool AudioFlinger::mTeeSinkOutputEnabled = false;
bool AudioFlinger::mTeeSinkTrackEnabled = false;

size_t AudioFlinger::mTeeSinkInputFrames = kTeeSinkInputFramesDefault;
size_t AudioFlinger::mTeeSinkOutputFrames = kTeeSinkOutputFramesDefault;
size_t AudioFlinger::mTeeSinkTrackFrames = kTeeSinkTrackFramesDefault;
#endif

// In order to avoid invalidating offloaded tracks each time a Visualizer is turned on and off
// we define a minimum time during which a global effect is considered enabled.
static const nsecs_t kMinGlobalEffectEnabletimeNs = seconds(7200);

// ----------------------------------------------------------------------------

static int load_audio_interface(const char *if_name, audio_hw_device_t **dev)
{
    const hw_module_t *mod;
    int rc;

    rc = hw_get_module_by_class(AUDIO_HARDWARE_MODULE_ID, if_name, &mod);
    ALOGE_IF(rc, "%s couldn't load audio hw module %s.%s (%s)", __func__,
                 AUDIO_HARDWARE_MODULE_ID, if_name, strerror(-rc));
    if (rc) {
        goto out;
    }
    rc = audio_hw_device_open(mod, dev);
    ALOGE_IF(rc, "%s couldn't open audio hw device in %s.%s (%s)", __func__,
                 AUDIO_HARDWARE_MODULE_ID, if_name, strerror(-rc));
    if (rc) {
        goto out;
    }
    if ((*dev)->common.version != AUDIO_DEVICE_API_VERSION_CURRENT) {
        ALOGE("%s wrong audio hw device version %04x", __func__, (*dev)->common.version);
        rc = BAD_VALUE;
        goto out;
    }
    return 0;

out:
    *dev = NULL;
    return rc;
}

// ----------------------------------------------------------------------------

AudioFlinger::AudioFlinger()
    : BnAudioFlinger(),
      mPrimaryHardwareDev(NULL),
      mHardwareStatus(AUDIO_HW_IDLE),
      mMasterVolume(1.0f),
      mMasterMute(false),
      mNextUniqueId(1),
      mMode(AUDIO_MODE_INVALID),
      mBtNrecIsOff(false),
      mIsLowRamDevice(true),
      mIsDeviceTypeKnown(false),
      mGlobalEffectEnableTime(0)
{
    getpid_cached = getpid();
    char value[PROPERTY_VALUE_MAX];
    bool doLog = (property_get("ro.test_harness", value, "0") > 0) && (atoi(value) == 1);
    if (doLog) {
        mLogMemoryDealer = new MemoryDealer(kLogMemorySize, "LogWriters");
    }
#ifdef TEE_SINK
    (void) property_get("ro.debuggable", value, "0");
    int debuggable = atoi(value);
    int teeEnabled = 0;
    if (debuggable) {
        (void) property_get("af.tee", value, "0");
        teeEnabled = atoi(value);
    }
    if (teeEnabled & 1)
        mTeeSinkInputEnabled = true;
    if (teeEnabled & 2)
        mTeeSinkOutputEnabled = true;
    if (teeEnabled & 4)
        mTeeSinkTrackEnabled = true;
#endif
}

void AudioFlinger::onFirstRef()
{
    int rc = 0;

    Mutex::Autolock _l(mLock);

    /* TODO: move all this work into an Init() function */
    char val_str[PROPERTY_VALUE_MAX] = { 0 };
    if (property_get("ro.audio.flinger_standbytime_ms", val_str, NULL) >= 0) {
        uint32_t int_val;
        if (1 == sscanf(val_str, "%u", &int_val)) {
            mStandbyTimeInNsecs = milliseconds(int_val);
            ALOGI("Using %u mSec as standby time.", int_val);
        } else {
            mStandbyTimeInNsecs = kDefaultStandbyTimeInNsecs;
            ALOGI("Using default %u mSec as standby time.",
                    (uint32_t)(mStandbyTimeInNsecs / 1000000));
        }
    }

    mMode = AUDIO_MODE_NORMAL;
}

AudioFlinger::~AudioFlinger()
{
    while (!mRecordThreads.isEmpty()) {
        // closeInput_nonvirtual() will remove specified entry from mRecordThreads
        closeInput_nonvirtual(mRecordThreads.keyAt(0));
    }
    while (!mPlaybackThreads.isEmpty()) {
        // closeOutput_nonvirtual() will remove specified entry from mPlaybackThreads
        closeOutput_nonvirtual(mPlaybackThreads.keyAt(0));
    }

    for (size_t i = 0; i < mAudioHwDevs.size(); i++) {
        // no mHardwareLock needed, as there are no other references to this
        audio_hw_device_close(mAudioHwDevs.valueAt(i)->hwDevice());
        delete mAudioHwDevs.valueAt(i);
    }
}

static const char * const audio_interfaces[] = {
    AUDIO_HARDWARE_MODULE_ID_PRIMARY,
    AUDIO_HARDWARE_MODULE_ID_A2DP,
    AUDIO_HARDWARE_MODULE_ID_USB,
};
#define ARRAY_SIZE(x) (sizeof((x))/sizeof(((x)[0])))

AudioFlinger::AudioHwDevice* AudioFlinger::findSuitableHwDev_l(
        audio_module_handle_t module,
        audio_devices_t devices)
{
    // if module is 0, the request comes from an old policy manager and we should load
    // well known modules
    if (module == 0) {
        ALOGW("findSuitableHwDev_l() loading well know audio hw modules");
        for (size_t i = 0; i < ARRAY_SIZE(audio_interfaces); i++) {
            loadHwModule_l(audio_interfaces[i]);
        }
        // then try to find a module supporting the requested device.
        for (size_t i = 0; i < mAudioHwDevs.size(); i++) {
            AudioHwDevice *audioHwDevice = mAudioHwDevs.valueAt(i);
            audio_hw_device_t *dev = audioHwDevice->hwDevice();
            if ((dev->get_supported_devices != NULL) &&
                    (dev->get_supported_devices(dev) & devices) == devices)
                return audioHwDevice;
        }
    } else {
        // check a match for the requested module handle
        AudioHwDevice *audioHwDevice = mAudioHwDevs.valueFor(module);
        if (audioHwDevice != NULL) {
            return audioHwDevice;
        }
    }

    return NULL;
}

void AudioFlinger::dumpClients(int fd, const Vector<String16>& args)
{
    const size_t SIZE = 256;
    char buffer[SIZE];
    String8 result;

    result.append("Clients:\n");
    for (size_t i = 0; i < mClients.size(); ++i) {
        sp<Client> client = mClients.valueAt(i).promote();
        if (client != 0) {
            snprintf(buffer, SIZE, "  pid: %d\n", client->pid());
            result.append(buffer);
        }
    }

    result.append("Notification Clients:\n");
    for (size_t i = 0; i < mNotificationClients.size(); ++i) {
        snprintf(buffer, SIZE, "  pid: %d\n", mNotificationClients.keyAt(i));
        result.append(buffer);
    }

    result.append("Global session refs:\n");
    result.append(" session pid count\n");
    for (size_t i = 0; i < mAudioSessionRefs.size(); i++) {
        AudioSessionRef *r = mAudioSessionRefs[i];
        snprintf(buffer, SIZE, " %7d %3d %3d\n", r->mSessionid, r->mPid, r->mCnt);
        result.append(buffer);
    }
    write(fd, result.string(), result.size());
}


void AudioFlinger::dumpInternals(int fd, const Vector<String16>& args)
{
    const size_t SIZE = 256;
    char buffer[SIZE];
    String8 result;
    hardware_call_state hardwareStatus = mHardwareStatus;

    snprintf(buffer, SIZE, "Hardware status: %d\n"
                           "Standby Time mSec: %u\n",
                            hardwareStatus,
                            (uint32_t)(mStandbyTimeInNsecs / 1000000));
    result.append(buffer);
    write(fd, result.string(), result.size());
}

void AudioFlinger::dumpPermissionDenial(int fd, const Vector<String16>& args)
{
    const size_t SIZE = 256;
    char buffer[SIZE];
    String8 result;
    snprintf(buffer, SIZE, "Permission Denial: "
            "can't dump AudioFlinger from pid=%d, uid=%d\n",
            IPCThreadState::self()->getCallingPid(),
            IPCThreadState::self()->getCallingUid());
    result.append(buffer);
    write(fd, result.string(), result.size());
}

bool AudioFlinger::dumpTryLock(Mutex& mutex)
{
    bool locked = false;
    for (int i = 0; i < kDumpLockRetries; ++i) {
        if (mutex.tryLock() == NO_ERROR) {
            locked = true;
            break;
        }
        usleep(kDumpLockSleepUs);
    }
    return locked;
}

status_t AudioFlinger::dump(int fd, const Vector<String16>& args)
{
    if (!dumpAllowed()) {
        dumpPermissionDenial(fd, args);
    } else {
        // get state of hardware lock
        bool hardwareLocked = dumpTryLock(mHardwareLock);
        if (!hardwareLocked) {
            String8 result(kHardwareLockedString);
            write(fd, result.string(), result.size());
        } else {
            mHardwareLock.unlock();
        }

        bool locked = dumpTryLock(mLock);

        // failed to lock - AudioFlinger is probably deadlocked
        if (!locked) {
            String8 result(kDeadlockedString);
            write(fd, result.string(), result.size());
        }

        dumpClients(fd, args);
        dumpInternals(fd, args);

        // dump playback threads
        for (size_t i = 0; i < mPlaybackThreads.size(); i++) {
            mPlaybackThreads.valueAt(i)->dump(fd, args);
        }

        // dump record threads
        for (size_t i = 0; i < mRecordThreads.size(); i++) {
            mRecordThreads.valueAt(i)->dump(fd, args);
        }

        // dump all hardware devs
        for (size_t i = 0; i < mAudioHwDevs.size(); i++) {
            audio_hw_device_t *dev = mAudioHwDevs.valueAt(i)->hwDevice();
            dev->dump(dev, fd);
        }

#ifdef TEE_SINK
        // dump the serially shared record tee sink
        if (mRecordTeeSource != 0) {
            dumpTee(fd, mRecordTeeSource);
        }
#endif

        if (locked) {
            mLock.unlock();
        }

        // append a copy of media.log here by forwarding fd to it, but don't attempt
        // to lookup the service if it's not running, as it will block for a second
        if (mLogMemoryDealer != 0) {
            sp<IBinder> binder = defaultServiceManager()->getService(String16("media.log"));
            if (binder != 0) {
                fdprintf(fd, "\nmedia.log:\n");
                Vector<String16> args;
                binder->dump(fd, args);
            }
        }
    }
    return NO_ERROR;
}

sp<AudioFlinger::Client> AudioFlinger::registerPid_l(pid_t pid)
{
    // If pid is already in the mClients wp<> map, then use that entry
    // (for which promote() is always != 0), otherwise create a new entry and Client.
    sp<Client> client = mClients.valueFor(pid).promote();
    if (client == 0) {
        client = new Client(this, pid);
        mClients.add(pid, client);
    }

    return client;
}

sp<NBLog::Writer> AudioFlinger::newWriter_l(size_t size, const char *name)
{
    if (mLogMemoryDealer == 0) {
        return new NBLog::Writer();
    }
    sp<IMemory> shared = mLogMemoryDealer->allocate(NBLog::Timeline::sharedSize(size));
    sp<NBLog::Writer> writer = new NBLog::Writer(size, shared);
    sp<IBinder> binder = defaultServiceManager()->getService(String16("media.log"));
    if (binder != 0) {
        interface_cast<IMediaLogService>(binder)->registerWriter(shared, size, name);
    }
    return writer;
}

void AudioFlinger::unregisterWriter(const sp<NBLog::Writer>& writer)
{
    if (writer == 0) {
        return;
    }
    sp<IMemory> iMemory(writer->getIMemory());
    if (iMemory == 0) {
        return;
    }
    sp<IBinder> binder = defaultServiceManager()->getService(String16("media.log"));
    if (binder != 0) {
        interface_cast<IMediaLogService>(binder)->unregisterWriter(iMemory);
        // Now the media.log remote reference to IMemory is gone.
        // When our last local reference to IMemory also drops to zero,
        // the IMemory destructor will deallocate the region from mMemoryDealer.
    }
}

// IAudioFlinger interface


sp<IAudioTrack> AudioFlinger::createTrack(
        audio_stream_type_t streamType,
        uint32_t sampleRate,
        audio_format_t format,
        audio_channel_mask_t channelMask,
        size_t frameCount,
        IAudioFlinger::track_flags_t *flags,
        const sp<IMemory>& sharedBuffer,
        audio_io_handle_t output,
        pid_t tid,
        int *sessionId,
        String8& name,
<<<<<<< HEAD
=======
        int clientUid,
>>>>>>> 2381f06f
        status_t *status)
{
    sp<PlaybackThread::Track> track;
    sp<TrackHandle> trackHandle;
    sp<Client> client;
    status_t lStatus;
    int lSessionId;

    // client AudioTrack::set already implements AUDIO_STREAM_DEFAULT => AUDIO_STREAM_MUSIC,
    // but if someone uses binder directly they could bypass that and cause us to crash
    if (uint32_t(streamType) >= AUDIO_STREAM_CNT) {
        ALOGE("createTrack() invalid stream type %d", streamType);
        lStatus = BAD_VALUE;
        goto Exit;
    }

    // client is responsible for conversion of 8-bit PCM to 16-bit PCM,
    // and we don't yet support 8.24 or 32-bit PCM
    if (audio_is_linear_pcm(format) && format != AUDIO_FORMAT_PCM_16_BIT) {
        ALOGE("createTrack() invalid format %d", format);
        lStatus = BAD_VALUE;
        goto Exit;
    }

    {
        Mutex::Autolock _l(mLock);
        PlaybackThread *thread = checkPlaybackThread_l(output);
        PlaybackThread *effectThread = NULL;
        if (thread == NULL) {
            ALOGE("no playback thread found for output handle %d", output);
            lStatus = BAD_VALUE;
            goto Exit;
        }

        pid_t pid = IPCThreadState::self()->getCallingPid();

        client = registerPid_l(pid);

        ALOGV("createTrack() sessionId: %d", (sessionId == NULL) ? -2 : *sessionId);
        if (sessionId != NULL && *sessionId != AUDIO_SESSION_OUTPUT_MIX) {
            // check if an effect chain with the same session ID is present on another
            // output thread and move it here.
            for (size_t i = 0; i < mPlaybackThreads.size(); i++) {
                sp<PlaybackThread> t = mPlaybackThreads.valueAt(i);
                if (mPlaybackThreads.keyAt(i) != output) {
                    uint32_t sessions = t->hasAudioSession(*sessionId);
                    if (sessions & PlaybackThread::EFFECT_SESSION) {
                        effectThread = t.get();
                        break;
                    }
                }
            }
            lSessionId = *sessionId;
        } else {
            // if no audio session id is provided, create one here
            lSessionId = nextUniqueId();
            if (sessionId != NULL) {
                *sessionId = lSessionId;
            }
        }
        ALOGV("createTrack() lSessionId: %d", lSessionId);

        track = thread->createTrack_l(client, streamType, sampleRate, format,
                channelMask, frameCount, sharedBuffer, lSessionId, flags, tid, clientUid, &lStatus);

        // move effect chain to this output thread if an effect on same session was waiting
        // for a track to be created
        if (lStatus == NO_ERROR && effectThread != NULL) {
            Mutex::Autolock _dl(thread->mLock);
            Mutex::Autolock _sl(effectThread->mLock);
            moveEffectChain_l(lSessionId, effectThread, thread, true);
        }

        // Look for sync events awaiting for a session to be used.
        for (int i = 0; i < (int)mPendingSyncEvents.size(); i++) {
            if (mPendingSyncEvents[i]->triggerSession() == lSessionId) {
                if (thread->isValidSyncEvent(mPendingSyncEvents[i])) {
                    if (lStatus == NO_ERROR) {
                        (void) track->setSyncEvent(mPendingSyncEvents[i]);
                    } else {
                        mPendingSyncEvents[i]->cancel();
                    }
                    mPendingSyncEvents.removeAt(i);
                    i--;
                }
            }
        }
    }
    if (lStatus == NO_ERROR) {
        // s for server's pid, n for normal mixer name, f for fast index
        name = String8::format("s:%d;n:%d;f:%d", getpid_cached, track->name() - AudioMixer::TRACK0,
                track->fastIndex());
        trackHandle = new TrackHandle(track);
    } else {
        // remove local strong reference to Client before deleting the Track so that the Client
        // destructor is called by the TrackBase destructor with mLock held
        client.clear();
        track.clear();
    }

Exit:
    if (status != NULL) {
        *status = lStatus;
    }
    return trackHandle;
}

uint32_t AudioFlinger::sampleRate(audio_io_handle_t output) const
{
    Mutex::Autolock _l(mLock);
    PlaybackThread *thread = checkPlaybackThread_l(output);
    if (thread == NULL) {
        ALOGW("sampleRate() unknown thread %d", output);
        return 0;
    }
    return thread->sampleRate();
}

int AudioFlinger::channelCount(audio_io_handle_t output) const
{
    Mutex::Autolock _l(mLock);
    PlaybackThread *thread = checkPlaybackThread_l(output);
    if (thread == NULL) {
        ALOGW("channelCount() unknown thread %d", output);
        return 0;
    }
    return thread->channelCount();
}

audio_format_t AudioFlinger::format(audio_io_handle_t output) const
{
    Mutex::Autolock _l(mLock);
    PlaybackThread *thread = checkPlaybackThread_l(output);
    if (thread == NULL) {
        ALOGW("format() unknown thread %d", output);
        return AUDIO_FORMAT_INVALID;
    }
    return thread->format();
}

size_t AudioFlinger::frameCount(audio_io_handle_t output) const
{
    Mutex::Autolock _l(mLock);
    PlaybackThread *thread = checkPlaybackThread_l(output);
    if (thread == NULL) {
        ALOGW("frameCount() unknown thread %d", output);
        return 0;
    }
    // FIXME currently returns the normal mixer's frame count to avoid confusing legacy callers;
    //       should examine all callers and fix them to handle smaller counts
    return thread->frameCount();
}

uint32_t AudioFlinger::latency(audio_io_handle_t output) const
{
    Mutex::Autolock _l(mLock);
    PlaybackThread *thread = checkPlaybackThread_l(output);
    if (thread == NULL) {
        ALOGW("latency(): no playback thread found for output handle %d", output);
        return 0;
    }
    return thread->latency();
}

status_t AudioFlinger::setMasterVolume(float value)
{
    status_t ret = initCheck();
    if (ret != NO_ERROR) {
        return ret;
    }

    // check calling permissions
    if (!settingsAllowed()) {
        return PERMISSION_DENIED;
    }

    Mutex::Autolock _l(mLock);
    mMasterVolume = value;

    // Set master volume in the HALs which support it.
    for (size_t i = 0; i < mAudioHwDevs.size(); i++) {
        AutoMutex lock(mHardwareLock);
        AudioHwDevice *dev = mAudioHwDevs.valueAt(i);

        mHardwareStatus = AUDIO_HW_SET_MASTER_VOLUME;
        if (dev->canSetMasterVolume()) {
            dev->hwDevice()->set_master_volume(dev->hwDevice(), value);
        }
        mHardwareStatus = AUDIO_HW_IDLE;
    }

    // Now set the master volume in each playback thread.  Playback threads
    // assigned to HALs which do not have master volume support will apply
    // master volume during the mix operation.  Threads with HALs which do
    // support master volume will simply ignore the setting.
    for (size_t i = 0; i < mPlaybackThreads.size(); i++)
        mPlaybackThreads.valueAt(i)->setMasterVolume(value);

    return NO_ERROR;
}

status_t AudioFlinger::setMode(audio_mode_t mode)
{
    status_t ret = initCheck();
    if (ret != NO_ERROR) {
        return ret;
    }

    // check calling permissions
    if (!settingsAllowed()) {
        return PERMISSION_DENIED;
    }
    if (uint32_t(mode) >= AUDIO_MODE_CNT) {
        ALOGW("Illegal value: setMode(%d)", mode);
        return BAD_VALUE;
    }

    { // scope for the lock
        AutoMutex lock(mHardwareLock);
        audio_hw_device_t *dev = mPrimaryHardwareDev->hwDevice();
        mHardwareStatus = AUDIO_HW_SET_MODE;
        ret = dev->set_mode(dev, mode);
        mHardwareStatus = AUDIO_HW_IDLE;
    }

    if (NO_ERROR == ret) {
        Mutex::Autolock _l(mLock);
        mMode = mode;
        for (size_t i = 0; i < mPlaybackThreads.size(); i++)
            mPlaybackThreads.valueAt(i)->setMode(mode);
    }

    return ret;
}

status_t AudioFlinger::setMicMute(bool state)
{
    status_t ret = initCheck();
    if (ret != NO_ERROR) {
        return ret;
    }

    // check calling permissions
    if (!settingsAllowed()) {
        return PERMISSION_DENIED;
    }

    AutoMutex lock(mHardwareLock);
    audio_hw_device_t *dev = mPrimaryHardwareDev->hwDevice();
    mHardwareStatus = AUDIO_HW_SET_MIC_MUTE;
    ret = dev->set_mic_mute(dev, state);
    mHardwareStatus = AUDIO_HW_IDLE;
    return ret;
}

bool AudioFlinger::getMicMute() const
{
    status_t ret = initCheck();
    if (ret != NO_ERROR) {
        return false;
    }

    bool state = AUDIO_MODE_INVALID;
    AutoMutex lock(mHardwareLock);
    audio_hw_device_t *dev = mPrimaryHardwareDev->hwDevice();
    mHardwareStatus = AUDIO_HW_GET_MIC_MUTE;
    dev->get_mic_mute(dev, &state);
    mHardwareStatus = AUDIO_HW_IDLE;
    return state;
}

status_t AudioFlinger::setMasterMute(bool muted)
{
    status_t ret = initCheck();
    if (ret != NO_ERROR) {
        return ret;
    }

    // check calling permissions
    if (!settingsAllowed()) {
        return PERMISSION_DENIED;
    }

    Mutex::Autolock _l(mLock);
    mMasterMute = muted;

    // Set master mute in the HALs which support it.
    for (size_t i = 0; i < mAudioHwDevs.size(); i++) {
        AutoMutex lock(mHardwareLock);
        AudioHwDevice *dev = mAudioHwDevs.valueAt(i);

        mHardwareStatus = AUDIO_HW_SET_MASTER_MUTE;
        if (dev->canSetMasterMute()) {
            dev->hwDevice()->set_master_mute(dev->hwDevice(), muted);
        }
        mHardwareStatus = AUDIO_HW_IDLE;
    }

    // Now set the master mute in each playback thread.  Playback threads
    // assigned to HALs which do not have master mute support will apply master
    // mute during the mix operation.  Threads with HALs which do support master
    // mute will simply ignore the setting.
    for (size_t i = 0; i < mPlaybackThreads.size(); i++)
        mPlaybackThreads.valueAt(i)->setMasterMute(muted);

    return NO_ERROR;
}

float AudioFlinger::masterVolume() const
{
    Mutex::Autolock _l(mLock);
    return masterVolume_l();
}

bool AudioFlinger::masterMute() const
{
    Mutex::Autolock _l(mLock);
    return masterMute_l();
}

float AudioFlinger::masterVolume_l() const
{
    return mMasterVolume;
}

bool AudioFlinger::masterMute_l() const
{
    return mMasterMute;
}

status_t AudioFlinger::setStreamVolume(audio_stream_type_t stream, float value,
        audio_io_handle_t output)
{
    // check calling permissions
    if (!settingsAllowed()) {
        return PERMISSION_DENIED;
    }

    if (uint32_t(stream) >= AUDIO_STREAM_CNT) {
        ALOGE("setStreamVolume() invalid stream %d", stream);
        return BAD_VALUE;
    }

    AutoMutex lock(mLock);
    PlaybackThread *thread = NULL;
    if (output) {
        thread = checkPlaybackThread_l(output);
        if (thread == NULL) {
            return BAD_VALUE;
        }
    }

    mStreamTypes[stream].volume = value;

    if (thread == NULL) {
        for (size_t i = 0; i < mPlaybackThreads.size(); i++) {
            mPlaybackThreads.valueAt(i)->setStreamVolume(stream, value);
        }
    } else {
        thread->setStreamVolume(stream, value);
    }

    return NO_ERROR;
}

status_t AudioFlinger::setStreamMute(audio_stream_type_t stream, bool muted)
{
    // check calling permissions
    if (!settingsAllowed()) {
        return PERMISSION_DENIED;
    }

    if (uint32_t(stream) >= AUDIO_STREAM_CNT ||
        uint32_t(stream) == AUDIO_STREAM_ENFORCED_AUDIBLE) {
        ALOGE("setStreamMute() invalid stream %d", stream);
        return BAD_VALUE;
    }

    AutoMutex lock(mLock);
    mStreamTypes[stream].mute = muted;
    for (uint32_t i = 0; i < mPlaybackThreads.size(); i++)
        mPlaybackThreads.valueAt(i)->setStreamMute(stream, muted);

    return NO_ERROR;
}

float AudioFlinger::streamVolume(audio_stream_type_t stream, audio_io_handle_t output) const
{
    if (uint32_t(stream) >= AUDIO_STREAM_CNT) {
        return 0.0f;
    }

    AutoMutex lock(mLock);
    float volume;
    if (output) {
        PlaybackThread *thread = checkPlaybackThread_l(output);
        if (thread == NULL) {
            return 0.0f;
        }
        volume = thread->streamVolume(stream);
    } else {
        volume = streamVolume_l(stream);
    }

    return volume;
}

bool AudioFlinger::streamMute(audio_stream_type_t stream) const
{
    if (uint32_t(stream) >= AUDIO_STREAM_CNT) {
        return true;
    }

    AutoMutex lock(mLock);
    return streamMute_l(stream);
}

status_t AudioFlinger::setParameters(audio_io_handle_t ioHandle, const String8& keyValuePairs)
{
    ALOGV("setParameters(): io %d, keyvalue %s, calling pid %d",
            ioHandle, keyValuePairs.string(), IPCThreadState::self()->getCallingPid());

    // check calling permissions
    if (!settingsAllowed()) {
        return PERMISSION_DENIED;
    }

    // ioHandle == 0 means the parameters are global to the audio hardware interface
    if (ioHandle == 0) {
        Mutex::Autolock _l(mLock);
        status_t final_result = NO_ERROR;
        {
            AutoMutex lock(mHardwareLock);
            mHardwareStatus = AUDIO_HW_SET_PARAMETER;
            for (size_t i = 0; i < mAudioHwDevs.size(); i++) {
                audio_hw_device_t *dev = mAudioHwDevs.valueAt(i)->hwDevice();
                status_t result = dev->set_parameters(dev, keyValuePairs.string());
                final_result = result ?: final_result;
            }
            mHardwareStatus = AUDIO_HW_IDLE;
        }
        // disable AEC and NS if the device is a BT SCO headset supporting those pre processings
        AudioParameter param = AudioParameter(keyValuePairs);
        String8 value;
        if (param.get(String8(AUDIO_PARAMETER_KEY_BT_NREC), value) == NO_ERROR) {
            bool btNrecIsOff = (value == AUDIO_PARAMETER_VALUE_OFF);
            if (mBtNrecIsOff != btNrecIsOff) {
                for (size_t i = 0; i < mRecordThreads.size(); i++) {
                    sp<RecordThread> thread = mRecordThreads.valueAt(i);
                    audio_devices_t device = thread->inDevice();
                    bool suspend = audio_is_bluetooth_sco_device(device) && btNrecIsOff;
                    // collect all of the thread's session IDs
                    KeyedVector<int, bool> ids = thread->sessionIds();
                    // suspend effects associated with those session IDs
                    for (size_t j = 0; j < ids.size(); ++j) {
                        int sessionId = ids.keyAt(j);
                        thread->setEffectSuspended(FX_IID_AEC,
                                                   suspend,
                                                   sessionId);
                        thread->setEffectSuspended(FX_IID_NS,
                                                   suspend,
                                                   sessionId);
                    }
                }
                mBtNrecIsOff = btNrecIsOff;
            }
        }
        String8 screenState;
        if (param.get(String8(AudioParameter::keyScreenState), screenState) == NO_ERROR) {
            bool isOff = screenState == "off";
            if (isOff != (AudioFlinger::mScreenState & 1)) {
                AudioFlinger::mScreenState = ((AudioFlinger::mScreenState & ~1) + 2) | isOff;
            }
        }
        return final_result;
    }

    // hold a strong ref on thread in case closeOutput() or closeInput() is called
    // and the thread is exited once the lock is released
    sp<ThreadBase> thread;
    {
        Mutex::Autolock _l(mLock);
        thread = checkPlaybackThread_l(ioHandle);
        if (thread == 0) {
            thread = checkRecordThread_l(ioHandle);
        } else if (thread == primaryPlaybackThread_l()) {
            // indicate output device change to all input threads for pre processing
            AudioParameter param = AudioParameter(keyValuePairs);
            int value;
            if ((param.getInt(String8(AudioParameter::keyRouting), value) == NO_ERROR) &&
                    (value != 0)) {
                for (size_t i = 0; i < mRecordThreads.size(); i++) {
                    mRecordThreads.valueAt(i)->setParameters(keyValuePairs);
                }
            }
        }
    }
    if (thread != 0) {
        return thread->setParameters(keyValuePairs);
    }
    return BAD_VALUE;
}

String8 AudioFlinger::getParameters(audio_io_handle_t ioHandle, const String8& keys) const
{
    ALOGVV("getParameters() io %d, keys %s, calling pid %d",
            ioHandle, keys.string(), IPCThreadState::self()->getCallingPid());

    Mutex::Autolock _l(mLock);

    if (ioHandle == 0) {
        String8 out_s8;

        for (size_t i = 0; i < mAudioHwDevs.size(); i++) {
            char *s;
            {
            AutoMutex lock(mHardwareLock);
            mHardwareStatus = AUDIO_HW_GET_PARAMETER;
            audio_hw_device_t *dev = mAudioHwDevs.valueAt(i)->hwDevice();
            s = dev->get_parameters(dev, keys.string());
            mHardwareStatus = AUDIO_HW_IDLE;
            }
            out_s8 += String8(s ? s : "");
            free(s);
        }
        return out_s8;
    }

    PlaybackThread *playbackThread = checkPlaybackThread_l(ioHandle);
    if (playbackThread != NULL) {
        return playbackThread->getParameters(keys);
    }
    RecordThread *recordThread = checkRecordThread_l(ioHandle);
    if (recordThread != NULL) {
        return recordThread->getParameters(keys);
    }
    return String8("");
}

size_t AudioFlinger::getInputBufferSize(uint32_t sampleRate, audio_format_t format,
        audio_channel_mask_t channelMask) const
{
    status_t ret = initCheck();
    if (ret != NO_ERROR) {
        return 0;
    }

    AutoMutex lock(mHardwareLock);
    mHardwareStatus = AUDIO_HW_GET_INPUT_BUFFER_SIZE;
    struct audio_config config;
    memset(&config, 0, sizeof(config));
    config.sample_rate = sampleRate;
    config.channel_mask = channelMask;
    config.format = format;

    audio_hw_device_t *dev = mPrimaryHardwareDev->hwDevice();
    size_t size = dev->get_input_buffer_size(dev, &config);
    mHardwareStatus = AUDIO_HW_IDLE;
    return size;
}

unsigned int AudioFlinger::getInputFramesLost(audio_io_handle_t ioHandle) const
{
    Mutex::Autolock _l(mLock);

    RecordThread *recordThread = checkRecordThread_l(ioHandle);
    if (recordThread != NULL) {
        return recordThread->getInputFramesLost();
    }
    return 0;
}

status_t AudioFlinger::setVoiceVolume(float value)
{
    status_t ret = initCheck();
    if (ret != NO_ERROR) {
        return ret;
    }

    // check calling permissions
    if (!settingsAllowed()) {
        return PERMISSION_DENIED;
    }

    AutoMutex lock(mHardwareLock);
    audio_hw_device_t *dev = mPrimaryHardwareDev->hwDevice();
    mHardwareStatus = AUDIO_HW_SET_VOICE_VOLUME;
    ret = dev->set_voice_volume(dev, value);
    mHardwareStatus = AUDIO_HW_IDLE;

    return ret;
}

status_t AudioFlinger::getRenderPosition(size_t *halFrames, size_t *dspFrames,
        audio_io_handle_t output) const
{
    status_t status;

    Mutex::Autolock _l(mLock);

    PlaybackThread *playbackThread = checkPlaybackThread_l(output);
    if (playbackThread != NULL) {
        return playbackThread->getRenderPosition(halFrames, dspFrames);
    }

    return BAD_VALUE;
}

void AudioFlinger::registerClient(const sp<IAudioFlingerClient>& client)
{

    Mutex::Autolock _l(mLock);

    pid_t pid = IPCThreadState::self()->getCallingPid();
    if (mNotificationClients.indexOfKey(pid) < 0) {
        sp<NotificationClient> notificationClient = new NotificationClient(this,
                                                                            client,
                                                                            pid);
        ALOGV("registerClient() client %p, pid %d", notificationClient.get(), pid);

        mNotificationClients.add(pid, notificationClient);

        sp<IBinder> binder = client->asBinder();
        binder->linkToDeath(notificationClient);

        // the config change is always sent from playback or record threads to avoid deadlock
        // with AudioSystem::gLock
        for (size_t i = 0; i < mPlaybackThreads.size(); i++) {
            mPlaybackThreads.valueAt(i)->sendIoConfigEvent(AudioSystem::OUTPUT_OPENED);
        }

        for (size_t i = 0; i < mRecordThreads.size(); i++) {
            mRecordThreads.valueAt(i)->sendIoConfigEvent(AudioSystem::INPUT_OPENED);
        }
    }
}

void AudioFlinger::removeNotificationClient(pid_t pid)
{
    Mutex::Autolock _l(mLock);

    mNotificationClients.removeItem(pid);

    ALOGV("%d died, releasing its sessions", pid);
    size_t num = mAudioSessionRefs.size();
    bool removed = false;
    for (size_t i = 0; i< num; ) {
        AudioSessionRef *ref = mAudioSessionRefs.itemAt(i);
        ALOGV(" pid %d @ %d", ref->mPid, i);
        if (ref->mPid == pid) {
            ALOGV(" removing entry for pid %d session %d", pid, ref->mSessionid);
            mAudioSessionRefs.removeAt(i);
            delete ref;
            removed = true;
            num--;
        } else {
            i++;
        }
    }
    if (removed) {
        purgeStaleEffects_l();
    }
}

// audioConfigChanged_l() must be called with AudioFlinger::mLock held
void AudioFlinger::audioConfigChanged_l(int event, audio_io_handle_t ioHandle, const void *param2)
{
    size_t size = mNotificationClients.size();
    for (size_t i = 0; i < size; i++) {
        mNotificationClients.valueAt(i)->audioFlingerClient()->ioConfigChanged(event, ioHandle,
                                                                               param2);
    }
}

// removeClient_l() must be called with AudioFlinger::mLock held
void AudioFlinger::removeClient_l(pid_t pid)
{
    ALOGV("removeClient_l() pid %d, calling pid %d", pid,
            IPCThreadState::self()->getCallingPid());
    mClients.removeItem(pid);
}

// getEffectThread_l() must be called with AudioFlinger::mLock held
sp<AudioFlinger::PlaybackThread> AudioFlinger::getEffectThread_l(int sessionId, int EffectId)
{
    sp<PlaybackThread> thread;

    for (size_t i = 0; i < mPlaybackThreads.size(); i++) {
        if (mPlaybackThreads.valueAt(i)->getEffect(sessionId, EffectId) != 0) {
            ALOG_ASSERT(thread == 0);
            thread = mPlaybackThreads.valueAt(i);
        }
    }

    return thread;
}



// ----------------------------------------------------------------------------

AudioFlinger::Client::Client(const sp<AudioFlinger>& audioFlinger, pid_t pid)
    :   RefBase(),
        mAudioFlinger(audioFlinger),
        // FIXME should be a "k" constant not hard-coded, in .h or ro. property, see 4 lines below
        mMemoryDealer(new MemoryDealer(1024*1024, "AudioFlinger::Client")),
        mPid(pid),
        mTimedTrackCount(0)
{
    // 1 MB of address space is good for 32 tracks, 8 buffers each, 4 KB/buffer
}

// Client destructor must be called with AudioFlinger::mLock held
AudioFlinger::Client::~Client()
{
    mAudioFlinger->removeClient_l(mPid);
}

sp<MemoryDealer> AudioFlinger::Client::heap() const
{
    return mMemoryDealer;
}

// Reserve one of the limited slots for a timed audio track associated
// with this client
bool AudioFlinger::Client::reserveTimedTrack()
{
    const int kMaxTimedTracksPerClient = 4;

    Mutex::Autolock _l(mTimedTrackLock);

    if (mTimedTrackCount >= kMaxTimedTracksPerClient) {
        ALOGW("can not create timed track - pid %d has exceeded the limit",
             mPid);
        return false;
    }

    mTimedTrackCount++;
    return true;
}

// Release a slot for a timed audio track
void AudioFlinger::Client::releaseTimedTrack()
{
    Mutex::Autolock _l(mTimedTrackLock);
    mTimedTrackCount--;
}

// ----------------------------------------------------------------------------

AudioFlinger::NotificationClient::NotificationClient(const sp<AudioFlinger>& audioFlinger,
                                                     const sp<IAudioFlingerClient>& client,
                                                     pid_t pid)
    : mAudioFlinger(audioFlinger), mPid(pid), mAudioFlingerClient(client)
{
}

AudioFlinger::NotificationClient::~NotificationClient()
{
}

void AudioFlinger::NotificationClient::binderDied(const wp<IBinder>& who)
{
    sp<NotificationClient> keep(this);
    mAudioFlinger->removeNotificationClient(mPid);
}


// ----------------------------------------------------------------------------

static bool deviceRequiresCaptureAudioOutputPermission(audio_devices_t inDevice) {
    return audio_is_remote_submix_device(inDevice);
}

sp<IAudioRecord> AudioFlinger::openRecord(
        audio_io_handle_t input,
        uint32_t sampleRate,
        audio_format_t format,
        audio_channel_mask_t channelMask,
        size_t frameCount,
        IAudioFlinger::track_flags_t *flags,
        pid_t tid,
        int *sessionId,
        status_t *status)
{
    sp<RecordThread::RecordTrack> recordTrack;
    sp<RecordHandle> recordHandle;
    sp<Client> client;
    status_t lStatus;
    RecordThread *thread;
    size_t inFrameCount;
    int lSessionId;

    // check calling permissions
    if (!recordingAllowed()) {
        ALOGE("openRecord() permission denied: recording not allowed");
        lStatus = PERMISSION_DENIED;
        goto Exit;
    }

    if (format != AUDIO_FORMAT_PCM_16_BIT) {
        ALOGE("openRecord() invalid format %d", format);
        lStatus = BAD_VALUE;
        goto Exit;
    }

    // add client to list
    { // scope for mLock
        Mutex::Autolock _l(mLock);
        thread = checkRecordThread_l(input);
        if (thread == NULL) {
            ALOGE("openRecord() checkRecordThread_l failed");
            lStatus = BAD_VALUE;
            goto Exit;
        }

        if (deviceRequiresCaptureAudioOutputPermission(thread->inDevice())
                && !captureAudioOutputAllowed()) {
            ALOGE("openRecord() permission denied: capture not allowed");
            lStatus = PERMISSION_DENIED;
            goto Exit;
        }

        pid_t pid = IPCThreadState::self()->getCallingPid();
        client = registerPid_l(pid);

        // If no audio session id is provided, create one here
        if (sessionId != NULL && *sessionId != AUDIO_SESSION_OUTPUT_MIX) {
            lSessionId = *sessionId;
        } else {
            lSessionId = nextUniqueId();
            if (sessionId != NULL) {
                *sessionId = lSessionId;
            }
        }
        // create new record track.
        // The record track uses one track in mHardwareMixerThread by convention.
        // TODO: the uid should be passed in as a parameter to openRecord
        recordTrack = thread->createRecordTrack_l(client, sampleRate, format, channelMask,
<<<<<<< HEAD
                                                  frameCount, lSessionId, flags, tid, &lStatus);
=======
                                                  frameCount, lSessionId,
                                                  IPCThreadState::self()->getCallingUid(),
                                                  flags, tid, &lStatus);
>>>>>>> 2381f06f
        LOG_ALWAYS_FATAL_IF((recordTrack != 0) != (lStatus == NO_ERROR));
    }
    if (lStatus != NO_ERROR) {
        // remove local strong reference to Client before deleting the RecordTrack so that the
        // Client destructor is called by the TrackBase destructor with mLock held
        client.clear();
        recordTrack.clear();
        goto Exit;
    }

    // return to handle to client
    recordHandle = new RecordHandle(recordTrack);
    lStatus = NO_ERROR;

Exit:
    if (status) {
        *status = lStatus;
    }
    return recordHandle;
}



// ----------------------------------------------------------------------------

audio_module_handle_t AudioFlinger::loadHwModule(const char *name)
{
    if (!settingsAllowed()) {
        return 0;
    }
    Mutex::Autolock _l(mLock);
    return loadHwModule_l(name);
}

// loadHwModule_l() must be called with AudioFlinger::mLock held
audio_module_handle_t AudioFlinger::loadHwModule_l(const char *name)
{
    for (size_t i = 0; i < mAudioHwDevs.size(); i++) {
        if (strncmp(mAudioHwDevs.valueAt(i)->moduleName(), name, strlen(name)) == 0) {
            ALOGW("loadHwModule() module %s already loaded", name);
            return mAudioHwDevs.keyAt(i);
        }
    }

    audio_hw_device_t *dev;

    int rc = load_audio_interface(name, &dev);
    if (rc) {
        ALOGI("loadHwModule() error %d loading module %s ", rc, name);
        return 0;
    }

    mHardwareStatus = AUDIO_HW_INIT;
    rc = dev->init_check(dev);
    mHardwareStatus = AUDIO_HW_IDLE;
    if (rc) {
        ALOGI("loadHwModule() init check error %d for module %s ", rc, name);
        return 0;
    }

    // Check and cache this HAL's level of support for master mute and master
    // volume.  If this is the first HAL opened, and it supports the get
    // methods, use the initial values provided by the HAL as the current
    // master mute and volume settings.

    AudioHwDevice::Flags flags = static_cast<AudioHwDevice::Flags>(0);
    {  // scope for auto-lock pattern
        AutoMutex lock(mHardwareLock);

        if (0 == mAudioHwDevs.size()) {
            mHardwareStatus = AUDIO_HW_GET_MASTER_VOLUME;
            if (NULL != dev->get_master_volume) {
                float mv;
                if (OK == dev->get_master_volume(dev, &mv)) {
                    mMasterVolume = mv;
                }
            }

            mHardwareStatus = AUDIO_HW_GET_MASTER_MUTE;
            if (NULL != dev->get_master_mute) {
                bool mm;
                if (OK == dev->get_master_mute(dev, &mm)) {
                    mMasterMute = mm;
                }
            }
        }

        mHardwareStatus = AUDIO_HW_SET_MASTER_VOLUME;
        if ((NULL != dev->set_master_volume) &&
            (OK == dev->set_master_volume(dev, mMasterVolume))) {
            flags = static_cast<AudioHwDevice::Flags>(flags |
                    AudioHwDevice::AHWD_CAN_SET_MASTER_VOLUME);
        }

        mHardwareStatus = AUDIO_HW_SET_MASTER_MUTE;
        if ((NULL != dev->set_master_mute) &&
            (OK == dev->set_master_mute(dev, mMasterMute))) {
            flags = static_cast<AudioHwDevice::Flags>(flags |
                    AudioHwDevice::AHWD_CAN_SET_MASTER_MUTE);
        }

        mHardwareStatus = AUDIO_HW_IDLE;
    }

    audio_module_handle_t handle = nextUniqueId();
    mAudioHwDevs.add(handle, new AudioHwDevice(name, dev, flags));

    ALOGI("loadHwModule() Loaded %s audio interface from %s (%s) handle %d",
          name, dev->common.module->name, dev->common.module->id, handle);

    return handle;

}

// ----------------------------------------------------------------------------

uint32_t AudioFlinger::getPrimaryOutputSamplingRate()
{
    Mutex::Autolock _l(mLock);
    PlaybackThread *thread = primaryPlaybackThread_l();
    return thread != NULL ? thread->sampleRate() : 0;
}

size_t AudioFlinger::getPrimaryOutputFrameCount()
{
    Mutex::Autolock _l(mLock);
    PlaybackThread *thread = primaryPlaybackThread_l();
    return thread != NULL ? thread->frameCountHAL() : 0;
}

// ----------------------------------------------------------------------------

status_t AudioFlinger::setLowRamDevice(bool isLowRamDevice)
{
    uid_t uid = IPCThreadState::self()->getCallingUid();
    if (uid != AID_SYSTEM) {
        return PERMISSION_DENIED;
    }
    Mutex::Autolock _l(mLock);
    if (mIsDeviceTypeKnown) {
        return INVALID_OPERATION;
    }
    mIsLowRamDevice = isLowRamDevice;
    mIsDeviceTypeKnown = true;
    return NO_ERROR;
}

// ----------------------------------------------------------------------------

audio_io_handle_t AudioFlinger::openOutput(audio_module_handle_t module,
                                           audio_devices_t *pDevices,
                                           uint32_t *pSamplingRate,
                                           audio_format_t *pFormat,
                                           audio_channel_mask_t *pChannelMask,
                                           uint32_t *pLatencyMs,
                                           audio_output_flags_t flags,
                                           const audio_offload_info_t *offloadInfo)
{
    PlaybackThread *thread = NULL;
    struct audio_config config;
    config.sample_rate = (pSamplingRate != NULL) ? *pSamplingRate : 0;
    config.channel_mask = (pChannelMask != NULL) ? *pChannelMask : 0;
    config.format = (pFormat != NULL) ? *pFormat : AUDIO_FORMAT_DEFAULT;
    if (offloadInfo) {
        config.offload_info = *offloadInfo;
    }

    audio_stream_out_t *outStream = NULL;
    AudioHwDevice *outHwDev;

    ALOGV("openOutput(), module %d Device %x, SamplingRate %d, Format %#08x, Channels %x, flags %x",
              module,
              (pDevices != NULL) ? *pDevices : 0,
              config.sample_rate,
              config.format,
              config.channel_mask,
              flags);
    ALOGV("openOutput(), offloadInfo %p version 0x%04x",
          offloadInfo, offloadInfo == NULL ? -1 : offloadInfo->version );

    if (pDevices == NULL || *pDevices == 0) {
        return 0;
    }

    Mutex::Autolock _l(mLock);

    outHwDev = findSuitableHwDev_l(module, *pDevices);
    if (outHwDev == NULL)
        return 0;

    audio_hw_device_t *hwDevHal = outHwDev->hwDevice();
    audio_io_handle_t id = nextUniqueId();

    mHardwareStatus = AUDIO_HW_OUTPUT_OPEN;

    status_t status = hwDevHal->open_output_stream(hwDevHal,
                                          id,
                                          *pDevices,
                                          (audio_output_flags_t)flags,
                                          &config,
                                          &outStream);

    mHardwareStatus = AUDIO_HW_IDLE;
    ALOGV("openOutput() openOutputStream returned output %p, SamplingRate %d, Format %#08x, "
            "Channels %x, status %d",
            outStream,
            config.sample_rate,
            config.format,
            config.channel_mask,
            status);

    if (status == NO_ERROR && outStream != NULL) {
        AudioStreamOut *output = new AudioStreamOut(outHwDev, outStream, flags);

        if (flags & AUDIO_OUTPUT_FLAG_COMPRESS_OFFLOAD) {
            thread = new OffloadThread(this, output, id, *pDevices);
            ALOGV("openOutput() created offload output: ID %d thread %p", id, thread);
        } else if ((flags & AUDIO_OUTPUT_FLAG_DIRECT) ||
            (config.format != AUDIO_FORMAT_PCM_16_BIT) ||
            (config.channel_mask != AUDIO_CHANNEL_OUT_STEREO)) {
            thread = new DirectOutputThread(this, output, id, *pDevices);
            ALOGV("openOutput() created direct output: ID %d thread %p", id, thread);
        } else {
            thread = new MixerThread(this, output, id, *pDevices);
            ALOGV("openOutput() created mixer output: ID %d thread %p", id, thread);
        }
        mPlaybackThreads.add(id, thread);

        if (pSamplingRate != NULL) {
            *pSamplingRate = config.sample_rate;
        }
        if (pFormat != NULL) {
            *pFormat = config.format;
        }
        if (pChannelMask != NULL) {
            *pChannelMask = config.channel_mask;
        }
        if (pLatencyMs != NULL) {
            *pLatencyMs = thread->latency();
        }

        // notify client processes of the new output creation
        thread->audioConfigChanged_l(AudioSystem::OUTPUT_OPENED);

        // the first primary output opened designates the primary hw device
        if ((mPrimaryHardwareDev == NULL) && (flags & AUDIO_OUTPUT_FLAG_PRIMARY)) {
            ALOGI("Using module %d has the primary audio interface", module);
            mPrimaryHardwareDev = outHwDev;

            AutoMutex lock(mHardwareLock);
            mHardwareStatus = AUDIO_HW_SET_MODE;
            hwDevHal->set_mode(hwDevHal, mMode);
            mHardwareStatus = AUDIO_HW_IDLE;
        }
        return id;
    }

    return 0;
}

audio_io_handle_t AudioFlinger::openDuplicateOutput(audio_io_handle_t output1,
        audio_io_handle_t output2)
{
    Mutex::Autolock _l(mLock);
    MixerThread *thread1 = checkMixerThread_l(output1);
    MixerThread *thread2 = checkMixerThread_l(output2);

    if (thread1 == NULL || thread2 == NULL) {
        ALOGW("openDuplicateOutput() wrong output mixer type for output %d or %d", output1,
                output2);
        return 0;
    }

    audio_io_handle_t id = nextUniqueId();
    DuplicatingThread *thread = new DuplicatingThread(this, thread1, id);
    thread->addOutputTrack(thread2);
    mPlaybackThreads.add(id, thread);
    // notify client processes of the new output creation
    thread->audioConfigChanged_l(AudioSystem::OUTPUT_OPENED);
    return id;
}

status_t AudioFlinger::closeOutput(audio_io_handle_t output)
{
    return closeOutput_nonvirtual(output);
}

status_t AudioFlinger::closeOutput_nonvirtual(audio_io_handle_t output)
{
    // keep strong reference on the playback thread so that
    // it is not destroyed while exit() is executed
    sp<PlaybackThread> thread;
    {
        Mutex::Autolock _l(mLock);
        thread = checkPlaybackThread_l(output);
        if (thread == NULL) {
            return BAD_VALUE;
        }

        ALOGV("closeOutput() %d", output);

        if (thread->type() == ThreadBase::MIXER) {
            for (size_t i = 0; i < mPlaybackThreads.size(); i++) {
                if (mPlaybackThreads.valueAt(i)->type() == ThreadBase::DUPLICATING) {
                    DuplicatingThread *dupThread =
                            (DuplicatingThread *)mPlaybackThreads.valueAt(i).get();
                    dupThread->removeOutputTrack((MixerThread *)thread.get());

                }
            }
        }


        mPlaybackThreads.removeItem(output);
        // save all effects to the default thread
        if (mPlaybackThreads.size()) {
            PlaybackThread *dstThread = checkPlaybackThread_l(mPlaybackThreads.keyAt(0));
            if (dstThread != NULL) {
                // audioflinger lock is held here so the acquisition order of thread locks does not
                // matter
                Mutex::Autolock _dl(dstThread->mLock);
                Mutex::Autolock _sl(thread->mLock);
                Vector< sp<EffectChain> > effectChains = thread->getEffectChains_l();
                for (size_t i = 0; i < effectChains.size(); i ++) {
                    moveEffectChain_l(effectChains[i]->sessionId(), thread.get(), dstThread, true);
                }
            }
        }
        audioConfigChanged_l(AudioSystem::OUTPUT_CLOSED, output, NULL);
    }
    thread->exit();
    // The thread entity (active unit of execution) is no longer running here,
    // but the ThreadBase container still exists.

    if (thread->type() != ThreadBase::DUPLICATING) {
        AudioStreamOut *out = thread->clearOutput();
        ALOG_ASSERT(out != NULL, "out shouldn't be NULL");
        // from now on thread->mOutput is NULL
        out->hwDev()->close_output_stream(out->hwDev(), out->stream);
        delete out;
    }
    return NO_ERROR;
}

status_t AudioFlinger::suspendOutput(audio_io_handle_t output)
{
    Mutex::Autolock _l(mLock);
    PlaybackThread *thread = checkPlaybackThread_l(output);

    if (thread == NULL) {
        return BAD_VALUE;
    }

    ALOGV("suspendOutput() %d", output);
    thread->suspend();

    return NO_ERROR;
}

status_t AudioFlinger::restoreOutput(audio_io_handle_t output)
{
    Mutex::Autolock _l(mLock);
    PlaybackThread *thread = checkPlaybackThread_l(output);

    if (thread == NULL) {
        return BAD_VALUE;
    }

    ALOGV("restoreOutput() %d", output);

    thread->restore();

    return NO_ERROR;
}

audio_io_handle_t AudioFlinger::openInput(audio_module_handle_t module,
                                          audio_devices_t *pDevices,
                                          uint32_t *pSamplingRate,
                                          audio_format_t *pFormat,
                                          audio_channel_mask_t *pChannelMask)
{
    status_t status;
    RecordThread *thread = NULL;
    struct audio_config config;
    config.sample_rate = (pSamplingRate != NULL) ? *pSamplingRate : 0;
    config.channel_mask = (pChannelMask != NULL) ? *pChannelMask : 0;
    config.format = (pFormat != NULL) ? *pFormat : AUDIO_FORMAT_DEFAULT;

    uint32_t reqSamplingRate = config.sample_rate;
    audio_format_t reqFormat = config.format;
    audio_channel_mask_t reqChannels = config.channel_mask;
    audio_stream_in_t *inStream = NULL;
    AudioHwDevice *inHwDev;

    if (pDevices == NULL || *pDevices == 0) {
        return 0;
    }

    Mutex::Autolock _l(mLock);

    inHwDev = findSuitableHwDev_l(module, *pDevices);
    if (inHwDev == NULL)
        return 0;

    audio_hw_device_t *inHwHal = inHwDev->hwDevice();
    audio_io_handle_t id = nextUniqueId();

    status = inHwHal->open_input_stream(inHwHal, id, *pDevices, &config,
                                        &inStream);
    ALOGV("openInput() openInputStream returned input %p, SamplingRate %d, Format %d, Channels %x, "
            "status %d",
            inStream,
            config.sample_rate,
            config.format,
            config.channel_mask,
            status);

    // If the input could not be opened with the requested parameters and we can handle the
    // conversion internally, try to open again with the proposed parameters. The AudioFlinger can
    // resample the input and do mono to stereo or stereo to mono conversions on 16 bit PCM inputs.
    if (status == BAD_VALUE &&
        reqFormat == config.format && config.format == AUDIO_FORMAT_PCM_16_BIT &&
        (config.sample_rate <= 2 * reqSamplingRate) &&
        (popcount(config.channel_mask) <= FCC_2) && (popcount(reqChannels) <= FCC_2)) {
        ALOGV("openInput() reopening with proposed sampling rate and channel mask");
        inStream = NULL;
        status = inHwHal->open_input_stream(inHwHal, id, *pDevices, &config, &inStream);
    }

    if (status == NO_ERROR && inStream != NULL) {

#ifdef TEE_SINK
        // Try to re-use most recently used Pipe to archive a copy of input for dumpsys,
        // or (re-)create if current Pipe is idle and does not match the new format
        sp<NBAIO_Sink> teeSink;
        enum {
            TEE_SINK_NO,    // don't copy input
            TEE_SINK_NEW,   // copy input using a new pipe
            TEE_SINK_OLD,   // copy input using an existing pipe
        } kind;
        NBAIO_Format format = Format_from_SR_C(inStream->common.get_sample_rate(&inStream->common),
                                        popcount(inStream->common.get_channels(&inStream->common)));
        if (!mTeeSinkInputEnabled) {
            kind = TEE_SINK_NO;
        } else if (format == Format_Invalid) {
            kind = TEE_SINK_NO;
        } else if (mRecordTeeSink == 0) {
            kind = TEE_SINK_NEW;
        } else if (mRecordTeeSink->getStrongCount() != 1) {
            kind = TEE_SINK_NO;
        } else if (format == mRecordTeeSink->format()) {
            kind = TEE_SINK_OLD;
        } else {
            kind = TEE_SINK_NEW;
        }
        switch (kind) {
        case TEE_SINK_NEW: {
            Pipe *pipe = new Pipe(mTeeSinkInputFrames, format);
            size_t numCounterOffers = 0;
            const NBAIO_Format offers[1] = {format};
            ssize_t index = pipe->negotiate(offers, 1, NULL, numCounterOffers);
            ALOG_ASSERT(index == 0);
            PipeReader *pipeReader = new PipeReader(*pipe);
            numCounterOffers = 0;
            index = pipeReader->negotiate(offers, 1, NULL, numCounterOffers);
            ALOG_ASSERT(index == 0);
            mRecordTeeSink = pipe;
            mRecordTeeSource = pipeReader;
            teeSink = pipe;
            }
            break;
        case TEE_SINK_OLD:
            teeSink = mRecordTeeSink;
            break;
        case TEE_SINK_NO:
        default:
            break;
        }
#endif

        AudioStreamIn *input = new AudioStreamIn(inHwDev, inStream);

        // Start record thread
        // RecordThread requires both input and output device indication to forward to audio
        // pre processing modules
        thread = new RecordThread(this,
                                  input,
                                  reqSamplingRate,
                                  reqChannels,
                                  id,
                                  primaryOutputDevice_l(),
                                  *pDevices
#ifdef TEE_SINK
                                  , teeSink
#endif
                                  );
        mRecordThreads.add(id, thread);
        ALOGV("openInput() created record thread: ID %d thread %p", id, thread);
        if (pSamplingRate != NULL) {
            *pSamplingRate = reqSamplingRate;
        }
        if (pFormat != NULL) {
            *pFormat = config.format;
        }
        if (pChannelMask != NULL) {
            *pChannelMask = reqChannels;
        }

        // notify client processes of the new input creation
        thread->audioConfigChanged_l(AudioSystem::INPUT_OPENED);
        return id;
    }

    return 0;
}

status_t AudioFlinger::closeInput(audio_io_handle_t input)
{
    return closeInput_nonvirtual(input);
}

status_t AudioFlinger::closeInput_nonvirtual(audio_io_handle_t input)
{
    // keep strong reference on the record thread so that
    // it is not destroyed while exit() is executed
    sp<RecordThread> thread;
    {
        Mutex::Autolock _l(mLock);
        thread = checkRecordThread_l(input);
        if (thread == 0) {
            return BAD_VALUE;
        }

        ALOGV("closeInput() %d", input);
        audioConfigChanged_l(AudioSystem::INPUT_CLOSED, input, NULL);
        mRecordThreads.removeItem(input);
    }
    thread->exit();
    // The thread entity (active unit of execution) is no longer running here,
    // but the ThreadBase container still exists.

    AudioStreamIn *in = thread->clearInput();
    ALOG_ASSERT(in != NULL, "in shouldn't be NULL");
    // from now on thread->mInput is NULL
    in->hwDev()->close_input_stream(in->hwDev(), in->stream);
    delete in;

    return NO_ERROR;
}

status_t AudioFlinger::setStreamOutput(audio_stream_type_t stream, audio_io_handle_t output)
{
    Mutex::Autolock _l(mLock);
    ALOGV("setStreamOutput() stream %d to output %d", stream, output);

    for (size_t i = 0; i < mPlaybackThreads.size(); i++) {
        PlaybackThread *thread = mPlaybackThreads.valueAt(i).get();
        thread->invalidateTracks(stream);
    }

    return NO_ERROR;
}


int AudioFlinger::newAudioSessionId()
{
    return nextUniqueId();
}

void AudioFlinger::acquireAudioSessionId(int audioSession)
{
    Mutex::Autolock _l(mLock);
    pid_t caller = IPCThreadState::self()->getCallingPid();
    ALOGV("acquiring %d from %d", audioSession, caller);

    // Ignore requests received from processes not known as notification client. The request
    // is likely proxied by mediaserver (e.g CameraService) and releaseAudioSessionId() can be
    // called from a different pid leaving a stale session reference.  Also we don't know how
    // to clear this reference if the client process dies.
    if (mNotificationClients.indexOfKey(caller) < 0) {
        ALOGV("acquireAudioSessionId() unknown client %d for session %d", caller, audioSession);
        return;
    }

    size_t num = mAudioSessionRefs.size();
    for (size_t i = 0; i< num; i++) {
        AudioSessionRef *ref = mAudioSessionRefs.editItemAt(i);
        if (ref->mSessionid == audioSession && ref->mPid == caller) {
            ref->mCnt++;
            ALOGV(" incremented refcount to %d", ref->mCnt);
            return;
        }
    }
    mAudioSessionRefs.push(new AudioSessionRef(audioSession, caller));
    ALOGV(" added new entry for %d", audioSession);
}

void AudioFlinger::releaseAudioSessionId(int audioSession)
{
    Mutex::Autolock _l(mLock);
    pid_t caller = IPCThreadState::self()->getCallingPid();
    ALOGV("releasing %d from %d", audioSession, caller);
    size_t num = mAudioSessionRefs.size();
    for (size_t i = 0; i< num; i++) {
        AudioSessionRef *ref = mAudioSessionRefs.itemAt(i);
        if (ref->mSessionid == audioSession && ref->mPid == caller) {
            ref->mCnt--;
            ALOGV(" decremented refcount to %d", ref->mCnt);
            if (ref->mCnt == 0) {
                mAudioSessionRefs.removeAt(i);
                delete ref;
                purgeStaleEffects_l();
            }
            return;
        }
    }
    // If the caller is mediaserver it is likely that the session being released was acquired
    // on behalf of a process not in notification clients and we ignore the warning.
    ALOGW_IF(caller != getpid_cached, "session id %d not found for pid %d", audioSession, caller);
}

void AudioFlinger::purgeStaleEffects_l() {

    ALOGV("purging stale effects");

    Vector< sp<EffectChain> > chains;

    for (size_t i = 0; i < mPlaybackThreads.size(); i++) {
        sp<PlaybackThread> t = mPlaybackThreads.valueAt(i);
        for (size_t j = 0; j < t->mEffectChains.size(); j++) {
            sp<EffectChain> ec = t->mEffectChains[j];
            if (ec->sessionId() > AUDIO_SESSION_OUTPUT_MIX) {
                chains.push(ec);
            }
        }
    }
    for (size_t i = 0; i < mRecordThreads.size(); i++) {
        sp<RecordThread> t = mRecordThreads.valueAt(i);
        for (size_t j = 0; j < t->mEffectChains.size(); j++) {
            sp<EffectChain> ec = t->mEffectChains[j];
            chains.push(ec);
        }
    }

    for (size_t i = 0; i < chains.size(); i++) {
        sp<EffectChain> ec = chains[i];
        int sessionid = ec->sessionId();
        sp<ThreadBase> t = ec->mThread.promote();
        if (t == 0) {
            continue;
        }
        size_t numsessionrefs = mAudioSessionRefs.size();
        bool found = false;
        for (size_t k = 0; k < numsessionrefs; k++) {
            AudioSessionRef *ref = mAudioSessionRefs.itemAt(k);
            if (ref->mSessionid == sessionid) {
                ALOGV(" session %d still exists for %d with %d refs",
                    sessionid, ref->mPid, ref->mCnt);
                found = true;
                break;
            }
        }
        if (!found) {
            Mutex::Autolock _l (t->mLock);
            // remove all effects from the chain
            while (ec->mEffects.size()) {
                sp<EffectModule> effect = ec->mEffects[0];
                effect->unPin();
                t->removeEffect_l(effect);
                if (effect->purgeHandles()) {
                    t->checkSuspendOnEffectEnabled_l(effect, false, effect->sessionId());
                }
                AudioSystem::unregisterEffect(effect->id());
            }
        }
    }
    return;
}

// checkPlaybackThread_l() must be called with AudioFlinger::mLock held
AudioFlinger::PlaybackThread *AudioFlinger::checkPlaybackThread_l(audio_io_handle_t output) const
{
    return mPlaybackThreads.valueFor(output).get();
}

// checkMixerThread_l() must be called with AudioFlinger::mLock held
AudioFlinger::MixerThread *AudioFlinger::checkMixerThread_l(audio_io_handle_t output) const
{
    PlaybackThread *thread = checkPlaybackThread_l(output);
    return thread != NULL && thread->type() != ThreadBase::DIRECT ? (MixerThread *) thread : NULL;
}

// checkRecordThread_l() must be called with AudioFlinger::mLock held
AudioFlinger::RecordThread *AudioFlinger::checkRecordThread_l(audio_io_handle_t input) const
{
    return mRecordThreads.valueFor(input).get();
}

uint32_t AudioFlinger::nextUniqueId()
{
    return android_atomic_inc(&mNextUniqueId);
}

AudioFlinger::PlaybackThread *AudioFlinger::primaryPlaybackThread_l() const
{
    for (size_t i = 0; i < mPlaybackThreads.size(); i++) {
        PlaybackThread *thread = mPlaybackThreads.valueAt(i).get();
        AudioStreamOut *output = thread->getOutput();
        if (output != NULL && output->audioHwDev == mPrimaryHardwareDev) {
            return thread;
        }
    }
    return NULL;
}

audio_devices_t AudioFlinger::primaryOutputDevice_l() const
{
    PlaybackThread *thread = primaryPlaybackThread_l();

    if (thread == NULL) {
        return 0;
    }

    return thread->outDevice();
}

sp<AudioFlinger::SyncEvent> AudioFlinger::createSyncEvent(AudioSystem::sync_event_t type,
                                    int triggerSession,
                                    int listenerSession,
                                    sync_event_callback_t callBack,
                                    void *cookie)
{
    Mutex::Autolock _l(mLock);

    sp<SyncEvent> event = new SyncEvent(type, triggerSession, listenerSession, callBack, cookie);
    status_t playStatus = NAME_NOT_FOUND;
    status_t recStatus = NAME_NOT_FOUND;
    for (size_t i = 0; i < mPlaybackThreads.size(); i++) {
        playStatus = mPlaybackThreads.valueAt(i)->setSyncEvent(event);
        if (playStatus == NO_ERROR) {
            return event;
        }
    }
    for (size_t i = 0; i < mRecordThreads.size(); i++) {
        recStatus = mRecordThreads.valueAt(i)->setSyncEvent(event);
        if (recStatus == NO_ERROR) {
            return event;
        }
    }
    if (playStatus == NAME_NOT_FOUND || recStatus == NAME_NOT_FOUND) {
        mPendingSyncEvents.add(event);
    } else {
        ALOGV("createSyncEvent() invalid event %d", event->type());
        event.clear();
    }
    return event;
}

// ----------------------------------------------------------------------------
//  Effect management
// ----------------------------------------------------------------------------


status_t AudioFlinger::queryNumberEffects(uint32_t *numEffects) const
{
    Mutex::Autolock _l(mLock);
    return EffectQueryNumberEffects(numEffects);
}

status_t AudioFlinger::queryEffect(uint32_t index, effect_descriptor_t *descriptor) const
{
    Mutex::Autolock _l(mLock);
    return EffectQueryEffect(index, descriptor);
}

status_t AudioFlinger::getEffectDescriptor(const effect_uuid_t *pUuid,
        effect_descriptor_t *descriptor) const
{
    Mutex::Autolock _l(mLock);
    return EffectGetDescriptor(pUuid, descriptor);
}


sp<IEffect> AudioFlinger::createEffect(
        effect_descriptor_t *pDesc,
        const sp<IEffectClient>& effectClient,
        int32_t priority,
        audio_io_handle_t io,
        int sessionId,
        status_t *status,
        int *id,
        int *enabled)
{
    status_t lStatus = NO_ERROR;
    sp<EffectHandle> handle;
    effect_descriptor_t desc;

    pid_t pid = IPCThreadState::self()->getCallingPid();
    ALOGV("createEffect pid %d, effectClient %p, priority %d, sessionId %d, io %d",
            pid, effectClient.get(), priority, sessionId, io);

    if (pDesc == NULL) {
        lStatus = BAD_VALUE;
        goto Exit;
    }

    // check audio settings permission for global effects
    if (sessionId == AUDIO_SESSION_OUTPUT_MIX && !settingsAllowed()) {
        lStatus = PERMISSION_DENIED;
        goto Exit;
    }

    // Session AUDIO_SESSION_OUTPUT_STAGE is reserved for output stage effects
    // that can only be created by audio policy manager (running in same process)
    if (sessionId == AUDIO_SESSION_OUTPUT_STAGE && getpid_cached != pid) {
        lStatus = PERMISSION_DENIED;
        goto Exit;
    }

    {
        if (!EffectIsNullUuid(&pDesc->uuid)) {
            // if uuid is specified, request effect descriptor
            lStatus = EffectGetDescriptor(&pDesc->uuid, &desc);
            if (lStatus < 0) {
                ALOGW("createEffect() error %d from EffectGetDescriptor", lStatus);
                goto Exit;
            }
        } else {
            // if uuid is not specified, look for an available implementation
            // of the required type in effect factory
            if (EffectIsNullUuid(&pDesc->type)) {
                ALOGW("createEffect() no effect type");
                lStatus = BAD_VALUE;
                goto Exit;
            }
            uint32_t numEffects = 0;
            effect_descriptor_t d;
            d.flags = 0; // prevent compiler warning
            bool found = false;

            lStatus = EffectQueryNumberEffects(&numEffects);
            if (lStatus < 0) {
                ALOGW("createEffect() error %d from EffectQueryNumberEffects", lStatus);
                goto Exit;
            }
            for (uint32_t i = 0; i < numEffects; i++) {
                lStatus = EffectQueryEffect(i, &desc);
                if (lStatus < 0) {
                    ALOGW("createEffect() error %d from EffectQueryEffect", lStatus);
                    continue;
                }
                if (memcmp(&desc.type, &pDesc->type, sizeof(effect_uuid_t)) == 0) {
                    // If matching type found save effect descriptor. If the session is
                    // 0 and the effect is not auxiliary, continue enumeration in case
                    // an auxiliary version of this effect type is available
                    found = true;
                    d = desc;
                    if (sessionId != AUDIO_SESSION_OUTPUT_MIX ||
                            (desc.flags & EFFECT_FLAG_TYPE_MASK) == EFFECT_FLAG_TYPE_AUXILIARY) {
                        break;
                    }
                }
            }
            if (!found) {
                lStatus = BAD_VALUE;
                ALOGW("createEffect() effect not found");
                goto Exit;
            }
            // For same effect type, chose auxiliary version over insert version if
            // connect to output mix (Compliance to OpenSL ES)
            if (sessionId == AUDIO_SESSION_OUTPUT_MIX &&
                    (d.flags & EFFECT_FLAG_TYPE_MASK) != EFFECT_FLAG_TYPE_AUXILIARY) {
                desc = d;
            }
        }

        // Do not allow auxiliary effects on a session different from 0 (output mix)
        if (sessionId != AUDIO_SESSION_OUTPUT_MIX &&
             (desc.flags & EFFECT_FLAG_TYPE_MASK) == EFFECT_FLAG_TYPE_AUXILIARY) {
            lStatus = INVALID_OPERATION;
            goto Exit;
        }

        // check recording permission for visualizer
        if ((memcmp(&desc.type, SL_IID_VISUALIZATION, sizeof(effect_uuid_t)) == 0) &&
            !recordingAllowed()) {
            lStatus = PERMISSION_DENIED;
            goto Exit;
        }

        // return effect descriptor
        *pDesc = desc;
        if (io == 0 && sessionId == AUDIO_SESSION_OUTPUT_MIX) {
            // if the output returned by getOutputForEffect() is removed before we lock the
            // mutex below, the call to checkPlaybackThread_l(io) below will detect it
            // and we will exit safely
            io = AudioSystem::getOutputForEffect(&desc);
            ALOGV("createEffect got output %d", io);
        }

        Mutex::Autolock _l(mLock);

        // If output is not specified try to find a matching audio session ID in one of the
        // output threads.
        // If output is 0 here, sessionId is neither SESSION_OUTPUT_STAGE nor SESSION_OUTPUT_MIX
        // because of code checking output when entering the function.
        // Note: io is never 0 when creating an effect on an input
        if (io == 0) {
            if (sessionId == AUDIO_SESSION_OUTPUT_STAGE) {
                // output must be specified by AudioPolicyManager when using session
                // AUDIO_SESSION_OUTPUT_STAGE
                lStatus = BAD_VALUE;
                goto Exit;
            }
            // look for the thread where the specified audio session is present
            for (size_t i = 0; i < mPlaybackThreads.size(); i++) {
                if (mPlaybackThreads.valueAt(i)->hasAudioSession(sessionId) != 0) {
                    io = mPlaybackThreads.keyAt(i);
                    break;
                }
            }
            if (io == 0) {
                for (size_t i = 0; i < mRecordThreads.size(); i++) {
                    if (mRecordThreads.valueAt(i)->hasAudioSession(sessionId) != 0) {
                        io = mRecordThreads.keyAt(i);
                        break;
                    }
                }
            }
            // If no output thread contains the requested session ID, default to
            // first output. The effect chain will be moved to the correct output
            // thread when a track with the same session ID is created
            if (io == 0 && mPlaybackThreads.size()) {
                io = mPlaybackThreads.keyAt(0);
            }
            ALOGV("createEffect() got io %d for effect %s", io, desc.name);
        }
        ThreadBase *thread = checkRecordThread_l(io);
        if (thread == NULL) {
            thread = checkPlaybackThread_l(io);
            if (thread == NULL) {
                ALOGE("createEffect() unknown output thread");
                lStatus = BAD_VALUE;
                goto Exit;
            }
        }

        sp<Client> client = registerPid_l(pid);

        // create effect on selected output thread
        handle = thread->createEffect_l(client, effectClient, priority, sessionId,
                &desc, enabled, &lStatus);
        if (handle != 0 && id != NULL) {
            *id = handle->id();
        }
    }

Exit:
    if (status != NULL) {
        *status = lStatus;
    }
    return handle;
}

status_t AudioFlinger::moveEffects(int sessionId, audio_io_handle_t srcOutput,
        audio_io_handle_t dstOutput)
{
    ALOGV("moveEffects() session %d, srcOutput %d, dstOutput %d",
            sessionId, srcOutput, dstOutput);
    Mutex::Autolock _l(mLock);
    if (srcOutput == dstOutput) {
        ALOGW("moveEffects() same dst and src outputs %d", dstOutput);
        return NO_ERROR;
    }
    PlaybackThread *srcThread = checkPlaybackThread_l(srcOutput);
    if (srcThread == NULL) {
        ALOGW("moveEffects() bad srcOutput %d", srcOutput);
        return BAD_VALUE;
    }
    PlaybackThread *dstThread = checkPlaybackThread_l(dstOutput);
    if (dstThread == NULL) {
        ALOGW("moveEffects() bad dstOutput %d", dstOutput);
        return BAD_VALUE;
    }

    Mutex::Autolock _dl(dstThread->mLock);
    Mutex::Autolock _sl(srcThread->mLock);
    return moveEffectChain_l(sessionId, srcThread, dstThread, false);
}

// moveEffectChain_l must be called with both srcThread and dstThread mLocks held
status_t AudioFlinger::moveEffectChain_l(int sessionId,
                                   AudioFlinger::PlaybackThread *srcThread,
                                   AudioFlinger::PlaybackThread *dstThread,
                                   bool reRegister)
{
    ALOGV("moveEffectChain_l() session %d from thread %p to thread %p",
            sessionId, srcThread, dstThread);

    sp<EffectChain> chain = srcThread->getEffectChain_l(sessionId);
    if (chain == 0) {
        ALOGW("moveEffectChain_l() effect chain for session %d not on source thread %p",
                sessionId, srcThread);
        return INVALID_OPERATION;
    }

    // remove chain first. This is useful only if reconfiguring effect chain on same output thread,
    // so that a new chain is created with correct parameters when first effect is added. This is
    // otherwise unnecessary as removeEffect_l() will remove the chain when last effect is
    // removed.
    srcThread->removeEffectChain_l(chain);

    // transfer all effects one by one so that new effect chain is created on new thread with
    // correct buffer sizes and audio parameters and effect engines reconfigured accordingly
    sp<EffectChain> dstChain;
    uint32_t strategy = 0; // prevent compiler warning
    sp<EffectModule> effect = chain->getEffectFromId_l(0);
    Vector< sp<EffectModule> > removed;
    status_t status = NO_ERROR;
    while (effect != 0) {
        srcThread->removeEffect_l(effect);
        removed.add(effect);
        status = dstThread->addEffect_l(effect);
        if (status != NO_ERROR) {
            break;
        }
        // removeEffect_l() has stopped the effect if it was active so it must be restarted
        if (effect->state() == EffectModule::ACTIVE ||
                effect->state() == EffectModule::STOPPING) {
            effect->start();
        }
        // if the move request is not received from audio policy manager, the effect must be
        // re-registered with the new strategy and output
        if (dstChain == 0) {
            dstChain = effect->chain().promote();
            if (dstChain == 0) {
                ALOGW("moveEffectChain_l() cannot get chain from effect %p", effect.get());
                status = NO_INIT;
                break;
            }
            strategy = dstChain->strategy();
        }
        if (reRegister) {
            AudioSystem::unregisterEffect(effect->id());
            AudioSystem::registerEffect(&effect->desc(),
                                        dstThread->id(),
                                        strategy,
                                        sessionId,
                                        effect->id());
            AudioSystem::setEffectEnabled(effect->id(), effect->isEnabled());
        }
        effect = chain->getEffectFromId_l(0);
    }

    if (status != NO_ERROR) {
        for (size_t i = 0; i < removed.size(); i++) {
            srcThread->addEffect_l(removed[i]);
            if (dstChain != 0 && reRegister) {
                AudioSystem::unregisterEffect(removed[i]->id());
                AudioSystem::registerEffect(&removed[i]->desc(),
                                            srcThread->id(),
                                            strategy,
                                            sessionId,
                                            removed[i]->id());
<<<<<<< HEAD
=======
                AudioSystem::setEffectEnabled(effect->id(), effect->isEnabled());
>>>>>>> 2381f06f
            }
        }
    }

    return status;
}

bool AudioFlinger::isNonOffloadableGlobalEffectEnabled_l()
{
    if (mGlobalEffectEnableTime != 0 &&
            ((systemTime() - mGlobalEffectEnableTime) < kMinGlobalEffectEnabletimeNs)) {
        return true;
    }

    for (size_t i = 0; i < mPlaybackThreads.size(); i++) {
        sp<EffectChain> ec =
                mPlaybackThreads.valueAt(i)->getEffectChain_l(AUDIO_SESSION_OUTPUT_MIX);
        if (ec != 0 && ec->isNonOffloadableEnabled()) {
            return true;
        }
    }
    return false;
}

void AudioFlinger::onNonOffloadableGlobalEffectEnable()
{
    Mutex::Autolock _l(mLock);

    mGlobalEffectEnableTime = systemTime();

    for (size_t i = 0; i < mPlaybackThreads.size(); i++) {
        sp<PlaybackThread> t = mPlaybackThreads.valueAt(i);
        if (t->mType == ThreadBase::OFFLOAD) {
            t->invalidateTracks(AUDIO_STREAM_MUSIC);
        }
    }

}

struct Entry {
#define MAX_NAME 32     // %Y%m%d%H%M%S_%d.wav
    char mName[MAX_NAME];
};

int comparEntry(const void *p1, const void *p2)
{
    return strcmp(((const Entry *) p1)->mName, ((const Entry *) p2)->mName);
}

#ifdef TEE_SINK
void AudioFlinger::dumpTee(int fd, const sp<NBAIO_Source>& source, audio_io_handle_t id)
{
    NBAIO_Source *teeSource = source.get();
    if (teeSource != NULL) {
        // .wav rotation
        // There is a benign race condition if 2 threads call this simultaneously.
        // They would both traverse the directory, but the result would simply be
        // failures at unlink() which are ignored.  It's also unlikely since
        // normally dumpsys is only done by bugreport or from the command line.
        char teePath[32+256];
        strcpy(teePath, "/data/misc/media");
        size_t teePathLen = strlen(teePath);
        DIR *dir = opendir(teePath);
        teePath[teePathLen++] = '/';
        if (dir != NULL) {
#define MAX_SORT 20 // number of entries to sort
#define MAX_KEEP 10 // number of entries to keep
            struct Entry entries[MAX_SORT];
            size_t entryCount = 0;
            while (entryCount < MAX_SORT) {
                struct dirent de;
                struct dirent *result = NULL;
                int rc = readdir_r(dir, &de, &result);
                if (rc != 0) {
                    ALOGW("readdir_r failed %d", rc);
                    break;
                }
                if (result == NULL) {
                    break;
                }
                if (result != &de) {
                    ALOGW("readdir_r returned unexpected result %p != %p", result, &de);
                    break;
                }
                // ignore non .wav file entries
                size_t nameLen = strlen(de.d_name);
                if (nameLen <= 4 || nameLen >= MAX_NAME ||
                        strcmp(&de.d_name[nameLen - 4], ".wav")) {
                    continue;
                }
                strcpy(entries[entryCount++].mName, de.d_name);
            }
            (void) closedir(dir);
            if (entryCount > MAX_KEEP) {
                qsort(entries, entryCount, sizeof(Entry), comparEntry);
                for (size_t i = 0; i < entryCount - MAX_KEEP; ++i) {
                    strcpy(&teePath[teePathLen], entries[i].mName);
                    (void) unlink(teePath);
                }
            }
        } else {
            if (fd >= 0) {
                fdprintf(fd, "unable to rotate tees in %s: %s\n", teePath, strerror(errno));
            }
        }
        char teeTime[16];
        struct timeval tv;
        gettimeofday(&tv, NULL);
        struct tm tm;
        localtime_r(&tv.tv_sec, &tm);
        strftime(teeTime, sizeof(teeTime), "%Y%m%d%H%M%S", &tm);
        snprintf(&teePath[teePathLen], sizeof(teePath) - teePathLen, "%s_%d.wav", teeTime, id);
        // if 2 dumpsys are done within 1 second, and rotation didn't work, then discard 2nd
        int teeFd = open(teePath, O_WRONLY | O_CREAT | O_EXCL | O_NOFOLLOW, S_IRUSR | S_IWUSR);
        if (teeFd >= 0) {
            char wavHeader[44];
            memcpy(wavHeader,
                "RIFF\0\0\0\0WAVEfmt \20\0\0\0\1\0\2\0\104\254\0\0\0\0\0\0\4\0\20\0data\0\0\0\0",
                sizeof(wavHeader));
            NBAIO_Format format = teeSource->format();
            unsigned channelCount = Format_channelCount(format);
            ALOG_ASSERT(channelCount <= FCC_2);
            uint32_t sampleRate = Format_sampleRate(format);
            wavHeader[22] = channelCount;       // number of channels
            wavHeader[24] = sampleRate;         // sample rate
            wavHeader[25] = sampleRate >> 8;
            wavHeader[32] = channelCount * 2;   // block alignment
            write(teeFd, wavHeader, sizeof(wavHeader));
            size_t total = 0;
            bool firstRead = true;
            for (;;) {
#define TEE_SINK_READ 1024
                short buffer[TEE_SINK_READ * FCC_2];
                size_t count = TEE_SINK_READ;
                ssize_t actual = teeSource->read(buffer, count,
                        AudioBufferProvider::kInvalidPTS);
                bool wasFirstRead = firstRead;
                firstRead = false;
                if (actual <= 0) {
                    if (actual == (ssize_t) OVERRUN && wasFirstRead) {
                        continue;
                    }
                    break;
                }
                ALOG_ASSERT(actual <= (ssize_t)count);
                write(teeFd, buffer, actual * channelCount * sizeof(short));
                total += actual;
            }
            lseek(teeFd, (off_t) 4, SEEK_SET);
            uint32_t temp = 44 + total * channelCount * sizeof(short) - 8;
            write(teeFd, &temp, sizeof(temp));
            lseek(teeFd, (off_t) 40, SEEK_SET);
            temp =  total * channelCount * sizeof(short);
            write(teeFd, &temp, sizeof(temp));
            close(teeFd);
            if (fd >= 0) {
                fdprintf(fd, "tee copied to %s\n", teePath);
            }
        } else {
            if (fd >= 0) {
                fdprintf(fd, "unable to create tee %s: %s\n", teePath, strerror(errno));
            }
        }
    }
}
#endif

// ----------------------------------------------------------------------------

status_t AudioFlinger::onTransact(
        uint32_t code, const Parcel& data, Parcel* reply, uint32_t flags)
{
    return BnAudioFlinger::onTransact(code, data, reply, flags);
}

}; // namespace android<|MERGE_RESOLUTION|>--- conflicted
+++ resolved
@@ -448,10 +448,7 @@
         pid_t tid,
         int *sessionId,
         String8& name,
-<<<<<<< HEAD
-=======
         int clientUid,
->>>>>>> 2381f06f
         status_t *status)
 {
     sp<PlaybackThread::Track> track;
@@ -1291,13 +1288,9 @@
         // The record track uses one track in mHardwareMixerThread by convention.
         // TODO: the uid should be passed in as a parameter to openRecord
         recordTrack = thread->createRecordTrack_l(client, sampleRate, format, channelMask,
-<<<<<<< HEAD
-                                                  frameCount, lSessionId, flags, tid, &lStatus);
-=======
                                                   frameCount, lSessionId,
                                                   IPCThreadState::self()->getCallingUid(),
                                                   flags, tid, &lStatus);
->>>>>>> 2381f06f
         LOG_ALWAYS_FATAL_IF((recordTrack != 0) != (lStatus == NO_ERROR));
     }
     if (lStatus != NO_ERROR) {
@@ -2362,10 +2355,7 @@
                                             strategy,
                                             sessionId,
                                             removed[i]->id());
-<<<<<<< HEAD
-=======
                 AudioSystem::setEffectEnabled(effect->id(), effect->isEnabled());
->>>>>>> 2381f06f
             }
         }
     }
