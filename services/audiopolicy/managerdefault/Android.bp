package {
    default_team: "trendy_team_android_media_audio_framework",
    // See: http://go/android-license-faq
    // A large-scale-change added 'default_applicable_licenses' to import
    // all of the 'license_kinds' from "frameworks_av_license"
    // to get the below license kinds:
    //   SPDX-license-identifier-Apache-2.0
    default_applicable_licenses: ["frameworks_av_license"],
}

cc_library_shared {
    name: "libaudiopolicymanagerdefault",

    defaults: [
        "latest_android_media_audio_common_types_cpp_shared",
    ],

    srcs: [
        "AudioPolicyManager.cpp",
        "EngineLibrary.cpp",
    ],

    export_include_dirs: ["."],

    shared_libs: [
        "com.android.media.audio-aconfig-cc",
        "libaudiofoundation",
        "libaudiopolicy",
        "libaudiopolicycomponents",
        "libbinder",
        "libcutils",
        "libdl",
        "libhidlbase",
        "liblog",
        "libmedia_helper",
        "libmediametrics",
        "libutils",
        "libxml2",
        // The default audio policy engine is always present in the system image.
        // libaudiopolicyengineconfigurable can be built in addition by specifying
        // a dependency on it in the device makefile. There will be no build time
        // conflict with libaudiopolicyenginedefault.
        "audioclient-types-aidl-cpp",
        "framework-permission-aidl-cpp",
        "libaudioclient_aidl_conversion",
<<<<<<< HEAD
        "libaudiopolicyenginedefault",
=======
        "audioclient-types-aidl-cpp",
        // Flag support
        "android.media.audiopolicy-aconfig-cc",
        "com.android.media.audioserver-aconfig-cc",
>>>>>>> 38b856f7
    ],

    header_libs: [
        "libaudiopolicycommon",
        "libaudiopolicyengine_interface_headers",
        "libaudiopolicymanager_interface_headers",
    ],

    cflags: [
        "-Wall",
        "-Werror",
    ],

}<|MERGE_RESOLUTION|>--- conflicted
+++ resolved
@@ -41,16 +41,12 @@
         // a dependency on it in the device makefile. There will be no build time
         // conflict with libaudiopolicyenginedefault.
         "audioclient-types-aidl-cpp",
-        "framework-permission-aidl-cpp",
-        "libaudioclient_aidl_conversion",
-<<<<<<< HEAD
-        "libaudiopolicyenginedefault",
-=======
-        "audioclient-types-aidl-cpp",
         // Flag support
         "android.media.audiopolicy-aconfig-cc",
         "com.android.media.audioserver-aconfig-cc",
->>>>>>> 38b856f7
+        "framework-permission-aidl-cpp",
+        "libaudioclient_aidl_conversion",
+        "libaudiopolicyenginedefault",
     ],
 
     header_libs: [
