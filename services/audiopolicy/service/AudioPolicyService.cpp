--- conflicted
+++ resolved
@@ -1954,10 +1954,7 @@
     // since it controls the mic permission for legacy apps.
     mAppOpsManager.startWatchingMode(mAppOp, VALUE_OR_FATAL(aidl2legacy_string_view_String16(
         mAttributionSource.packageName.value_or(""))),
-<<<<<<< HEAD
-=======
         flags,
->>>>>>> 05f0c2a6
         mOpCallback);
 }
 
