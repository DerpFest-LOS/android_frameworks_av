/*
 * Copyright 2017, The Android Open Source Project
 *
 * Licensed under the Apache License, Version 2.0 (the "License");
 * you may not use this file except in compliance with the License.
 * You may obtain a copy of the License at
 *
 *     http://www.apache.org/licenses/LICENSE-2.0
 *
 * Unless required by applicable law or agreed to in writing, software
 * distributed under the License is distributed on an "AS IS" BASIS,
 * WITHOUT WARRANTIES OR CONDITIONS OF ANY KIND, either express or implied.
 * See the License for the specific language governing permissions and
 * limitations under the License.
 */

//#define LOG_NDEBUG 0
#include <utils/Errors.h>
#define LOG_TAG "CCodecBufferChannel"
#define ATRACE_TAG  ATRACE_TAG_VIDEO
#include <utils/Log.h>
#include <utils/Trace.h>

#include <algorithm>
#include <atomic>
#include <list>
#include <numeric>
#include <thread>
#include <chrono>
#include <regex>

#include <C2AllocatorGralloc.h>
#include <C2PlatformSupport.h>
#include <C2BlockInternal.h>
#include <C2Config.h>
#include <C2Debug.h>

#include <android/hardware/cas/native/1.0/IDescrambler.h>
#include <android/hardware/drm/1.0/types.h>
#include <android-base/parseint.h>
#include <android-base/properties.h>
#include <android-base/stringprintf.h>
#include <binder/MemoryBase.h>
#include <binder/MemoryDealer.h>
#include <cutils/properties.h>
#include <gui/Surface.h>
#include <hidlmemory/FrameworkUtils.h>
#include <media/openmax/OMX_Core.h>
#include <media/stagefright/foundation/ABuffer.h>
#include <media/stagefright/foundation/ALookup.h>
#include <media/stagefright/foundation/AMessage.h>
#include <media/stagefright/foundation/AUtils.h>
#include <media/stagefright/foundation/hexdump.h>
#include <media/stagefright/MediaCodecConstants.h>
#include <media/stagefright/SkipCutBuffer.h>
#include <media/stagefright/SurfaceUtils.h>
#include <media/MediaCodecBuffer.h>
#include <mediadrm/ICrypto.h>
#include <server_configurable_flags/get_flags.h>
#include <system/window.h>

#include "CCodecBufferChannel.h"
#include "Codec2Buffer.h"

namespace android {

using android::base::StringPrintf;
using hardware::hidl_handle;
using hardware::hidl_string;
using hardware::hidl_vec;
using hardware::fromHeap;
using hardware::HidlMemory;
using server_configurable_flags::GetServerConfigurableFlag;

using namespace hardware::cas::V1_0;
using namespace hardware::cas::native::V1_0;

using CasStatus = hardware::cas::V1_0::Status;
using DrmBufferType = hardware::drm::V1_0::BufferType;

namespace {

constexpr size_t kSmoothnessFactor = 4;

// This is for keeping IGBP's buffer dropping logic in legacy mode other
// than making it non-blocking. Do not change this value.
const static size_t kDequeueTimeoutNs = 0;
// If app goes into background, decoding paused. we have WA logic in HAL to sleep some actions.
// This value is to monitor if decoding is paused then we can signal a new empty work to HAL
// after app resume to foreground to notify HAL something
const static uint64_t kPipelinePausedTimeoutMs = 500;

static bool areRenderMetricsEnabled() {
    std::string v = GetServerConfigurableFlag("media_native", "render_metrics_enabled", "false");
    return v == "true";
}

// Flags can come with individual BufferInfos
// when used with large frame audio
constexpr static std::initializer_list<std::pair<uint32_t, uint32_t>> flagList = {
        {BUFFER_FLAG_CODEC_CONFIG, C2FrameData::FLAG_CODEC_CONFIG},
        {BUFFER_FLAG_END_OF_STREAM, C2FrameData::FLAG_END_OF_STREAM},
        {BUFFER_FLAG_DECODE_ONLY, C2FrameData::FLAG_DROP_FRAME}
};

static uint32_t convertFlags(uint32_t flags, bool toC2) {
    return std::transform_reduce(
            flagList.begin(), flagList.end(),
            0u,
            std::bit_or{},
            [flags, toC2](const std::pair<uint32_t, uint32_t> &entry) {
                if (toC2) {
                    return (flags & entry.first) ? entry.second : 0;
                } else {
                    return (flags & entry.second) ? entry.first : 0;
                }
            });
}

}  // namespace

CCodecBufferChannel::QueueGuard::QueueGuard(
        CCodecBufferChannel::QueueSync &sync) : mSync(sync) {
    Mutex::Autolock l(mSync.mGuardLock);
    // At this point it's guaranteed that mSync is not under state transition,
    // as we are holding its mutex.

    Mutexed<CCodecBufferChannel::QueueSync::Counter>::Locked count(mSync.mCount);
    if (count->value == -1) {
        mRunning = false;
    } else {
        ++count->value;
        mRunning = true;
    }
}

CCodecBufferChannel::QueueGuard::~QueueGuard() {
    if (mRunning) {
        // We are not holding mGuardLock at this point so that QueueSync::stop() can
        // keep holding the lock until mCount reaches zero.
        Mutexed<CCodecBufferChannel::QueueSync::Counter>::Locked count(mSync.mCount);
        --count->value;
        count->cond.broadcast();
    }
}

void CCodecBufferChannel::QueueSync::start() {
    Mutex::Autolock l(mGuardLock);
    // If stopped, it goes to running state; otherwise no-op.
    Mutexed<Counter>::Locked count(mCount);
    if (count->value == -1) {
        count->value = 0;
    }
}

void CCodecBufferChannel::QueueSync::stop() {
    Mutex::Autolock l(mGuardLock);
    Mutexed<Counter>::Locked count(mCount);
    if (count->value == -1) {
        // no-op
        return;
    }
    // Holding mGuardLock here blocks creation of additional QueueGuard objects, so
    // mCount can only decrement. In other words, threads that acquired the lock
    // are allowed to finish execution but additional threads trying to acquire
    // the lock at this point will block, and then get QueueGuard at STOPPED
    // state.
    while (count->value != 0) {
        count.waitForCondition(count->cond);
    }
    count->value = -1;
}

// Input

CCodecBufferChannel::Input::Input() : extraBuffers("extra") {}

// CCodecBufferChannel

CCodecBufferChannel::CCodecBufferChannel(
        const std::shared_ptr<CCodecCallback> &callback)
    : mHeapSeqNum(-1),
      mCCodecCallback(callback),
      mFrameIndex(0u),
      mFirstValidFrameIndex(0u),
      mAreRenderMetricsEnabled(areRenderMetricsEnabled()),
      mIsSurfaceToDisplay(false),
      mHasPresentFenceTimes(false),
      mRenderingDepth(3u),
      mMetaMode(MODE_NONE),
      mInputMetEos(false),
      mLastInputBufferAvailableTs(0u),
      mIsHWDecoder(false),
      mSendEncryptedInfoBuffer(false) {
    {
        Mutexed<Input>::Locked input(mInput);
        input->buffers.reset(new DummyInputBuffers(""));
        input->extraBuffers.flush();
        input->inputDelay = 0u;
        input->pipelineDelay = 0u;
        input->numSlots = kSmoothnessFactor;
        input->numExtraSlots = 0u;
        input->lastFlushIndex = 0u;
    }
    {
        Mutexed<Output>::Locked output(mOutput);
        output->outputDelay = 0u;
        output->numSlots = kSmoothnessFactor;
        output->bounded = false;
    }
    {
        Mutexed<BlockPools>::Locked pools(mBlockPools);
        pools->outputPoolId = C2BlockPool::BASIC_LINEAR;
    }
    std::string value = GetServerConfigurableFlag("media_native", "ccodec_rendering_depth", "3");
    android::base::ParseInt(value, &mRenderingDepth);
    mOutputSurface.lock()->maxDequeueBuffers = kSmoothnessFactor + mRenderingDepth;
}

CCodecBufferChannel::~CCodecBufferChannel() {
    if (mCrypto != nullptr && mHeapSeqNum >= 0) {
        mCrypto->unsetHeap(mHeapSeqNum);
    }
}

void CCodecBufferChannel::setComponent(
        const std::shared_ptr<Codec2Client::Component> &component) {
    mComponent = component;
    mComponentName = component->getName() + StringPrintf("#%d", int(uintptr_t(component.get()) % 997));
    mName = mComponentName.c_str();
    std::regex pattern{"c2\\.qti\\..*\\.decoder.*"};
    mIsHWDecoder = std::regex_match(mComponentName, pattern);
}

status_t CCodecBufferChannel::setInputSurface(
        const std::shared_ptr<InputSurfaceWrapper> &surface) {
    ALOGV("[%s] setInputSurface", mName);
    mInputSurface = surface;
    return mInputSurface->connect(mComponent);
}

status_t CCodecBufferChannel::signalEndOfInputStream() {
    if (mInputSurface == nullptr) {
        return INVALID_OPERATION;
    }
    return mInputSurface->signalEndOfInputStream();
}

status_t CCodecBufferChannel::queueInputBufferInternal(
        sp<MediaCodecBuffer> buffer,
        std::shared_ptr<C2LinearBlock> encryptedBlock,
        size_t blockSize) {
    int64_t timeUs;
    CHECK(buffer->meta()->findInt64("timeUs", &timeUs));

    if (mInputMetEos) {
        ALOGD("[%s] buffers after EOS ignored (%lld us)", mName, (long long)timeUs);
        return OK;
    }

    int32_t flags = 0;
    int32_t tmp = 0;
    bool eos = false;
    bool tunnelFirstFrame = false;
    if (buffer->meta()->findInt32("eos", &tmp) && tmp) {
        eos = true;
        mInputMetEos = true;
        ALOGV("[%s] input EOS", mName);
    }
    if (buffer->meta()->findInt32("csd", &tmp) && tmp) {
        flags |= C2FrameData::FLAG_CODEC_CONFIG;
    }
    if (buffer->meta()->findInt32("tunnel-first-frame", &tmp) && tmp) {
        tunnelFirstFrame = true;
    }
    if (buffer->meta()->findInt32("decode-only", &tmp) && tmp) {
        flags |= C2FrameData::FLAG_DROP_FRAME;
    }
    ALOGV("[%s] queueInputBuffer: buffer->size() = %zu time: %lld",
            mName, buffer->size(), (long long)timeUs);
    std::list<std::unique_ptr<C2Work>> items;
    std::unique_ptr<C2Work> work(new C2Work);
    work->input.ordinal.timestamp = timeUs;
    work->input.ordinal.frameIndex = mFrameIndex++;
    // WORKAROUND: until codecs support handling work after EOS and max output sizing, use timestamp
    // manipulation to achieve image encoding via video codec, and to constrain encoded output.
    // Keep client timestamp in customOrdinal
    work->input.ordinal.customOrdinal = timeUs;
    work->input.buffers.clear();

    sp<Codec2Buffer> copy;
    bool usesFrameReassembler = false;

    if (buffer->size() > 0u) {
        Mutexed<Input>::Locked input(mInput);
        std::shared_ptr<C2Buffer> c2buffer;
        if (!input->buffers->releaseBuffer(buffer, &c2buffer, false)) {
            return -ENOENT;
        }
        // TODO: we want to delay copying buffers.
        if (input->extraBuffers.numComponentBuffers() < input->numExtraSlots) {
            copy = input->buffers->cloneAndReleaseBuffer(buffer);
            if (copy != nullptr) {
                (void)input->extraBuffers.assignSlot(copy);
                if (!input->extraBuffers.releaseSlot(copy, &c2buffer, false)) {
                    return UNKNOWN_ERROR;
                }
                bool released = input->buffers->releaseBuffer(buffer, nullptr, true);
                ALOGV("[%s] queueInputBuffer: buffer copied; %sreleased",
                      mName, released ? "" : "not ");
                buffer = copy;
            } else {
                ALOGW("[%s] queueInputBuffer: failed to copy a buffer; this may cause input "
                      "buffer starvation on component.", mName);
            }
        }
        if (input->frameReassembler) {
            usesFrameReassembler = true;
            input->frameReassembler.process(buffer, &items);
        } else {
            int32_t cvo = 0;
            if (buffer->meta()->findInt32("cvo", &cvo)) {
                int32_t rotation = cvo % 360;
                // change rotation to counter-clock wise.
                rotation = ((rotation <= 0) ? 0 : 360) - rotation;

                Mutexed<OutputSurface>::Locked output(mOutputSurface);
                uint64_t frameIndex = work->input.ordinal.frameIndex.peeku();
                output->rotation[frameIndex] = rotation;
            }
            sp<RefBase> obj;
            if (buffer->meta()->findObject("accessUnitInfo", &obj)) {
                ALOGV("Filling C2Info from multiple access units");
                sp<WrapperObject<std::vector<AccessUnitInfo>>> infos{
                        (decltype(infos.get()))obj.get()};
                std::vector<AccessUnitInfo> &accessUnitInfoVec = infos->value;
                std::vector<C2AccessUnitInfosStruct> multipleAccessUnitInfos;
                uint32_t outFlags = 0;
                for (int i = 0; i < accessUnitInfoVec.size(); i++) {
                    outFlags = 0;
                    outFlags = convertFlags(accessUnitInfoVec[i].mFlags, true);
                    if (eos && (outFlags & C2FrameData::FLAG_END_OF_STREAM)) {
                        outFlags &= (~C2FrameData::FLAG_END_OF_STREAM);
                    }
                    multipleAccessUnitInfos.emplace_back(
                            outFlags,
                            accessUnitInfoVec[i].mSize,
                            accessUnitInfoVec[i].mTimestamp);
                    ALOGV("%d) flags: %d, size: %d, time: %llu",
                            i, outFlags, accessUnitInfoVec[i].mSize,
                            (long long)accessUnitInfoVec[i].mTimestamp);

                }
                const std::shared_ptr<C2AccessUnitInfos::input> c2AccessUnitInfos =
                        C2AccessUnitInfos::input::AllocShared(
                                multipleAccessUnitInfos.size(), 0u, multipleAccessUnitInfos);
                c2buffer->setInfo(c2AccessUnitInfos);
            }
            work->input.buffers.push_back(c2buffer);
            if (encryptedBlock) {
                work->input.infoBuffers.emplace_back(C2InfoBuffer::CreateLinearBuffer(
                        kParamIndexEncryptedBuffer,
                        encryptedBlock->share(0, blockSize, C2Fence())));
            }
        }
    } else if (eos) {
        Mutexed<Input>::Locked input(mInput);
        if (input->frameReassembler) {
            usesFrameReassembler = true;
            // drain any pending items with eos
            input->frameReassembler.process(buffer, &items);
        }
        flags |= C2FrameData::FLAG_END_OF_STREAM;
    }
    if (usesFrameReassembler) {
        if (!items.empty()) {
            items.front()->input.configUpdate = std::move(mParamsToBeSet);
            mFrameIndex = (items.back()->input.ordinal.frameIndex + 1).peek();
        }
    } else {
        work->input.flags = (C2FrameData::flags_t)flags;
        // TODO: fill info's

        work->input.configUpdate = std::move(mParamsToBeSet);
        if (tunnelFirstFrame) {
            C2StreamTunnelHoldRender::input tunnelHoldRender{
                0u /* stream */,
                C2_TRUE /* value */
            };
            work->input.configUpdate.push_back(C2Param::Copy(tunnelHoldRender));
        }
        work->worklets.clear();
        work->worklets.emplace_back(new C2Worklet);

        items.push_back(std::move(work));

        eos = eos && buffer->size() > 0u;
    }
    if (eos) {
        work.reset(new C2Work);
        work->input.ordinal.timestamp = timeUs;
        work->input.ordinal.frameIndex = mFrameIndex++;
        // WORKAROUND: keep client timestamp in customOrdinal
        work->input.ordinal.customOrdinal = timeUs;
        work->input.buffers.clear();
        work->input.flags = C2FrameData::FLAG_END_OF_STREAM;
        work->worklets.emplace_back(new C2Worklet);
        items.push_back(std::move(work));
    }
    c2_status_t err = C2_OK;
    if (!items.empty()) {
        ScopedTrace trace(ATRACE_TAG, android::base::StringPrintf(
                "CCodecBufferChannel::queue(%s@ts=%lld)", mName, (long long)timeUs).c_str());
        {
            Mutexed<PipelineWatcher>::Locked watcher(mPipelineWatcher);
            PipelineWatcher::Clock::time_point now = PipelineWatcher::Clock::now();
            for (const std::unique_ptr<C2Work> &work : items) {
                watcher->onWorkQueued(
                        work->input.ordinal.frameIndex.peeku(),
                        std::vector(work->input.buffers),
                        now);
            }
        }
        err = mComponent->queue(&items);
    }
    if (err != C2_OK) {
        Mutexed<PipelineWatcher>::Locked watcher(mPipelineWatcher);
        for (const std::unique_ptr<C2Work> &work : items) {
            watcher->onWorkDone(work->input.ordinal.frameIndex.peeku());
        }
    } else {
        Mutexed<Input>::Locked input(mInput);
        bool released = false;
        if (copy) {
            released = input->extraBuffers.releaseSlot(copy, nullptr, true);
        } else if (buffer) {
            released = input->buffers->releaseBuffer(buffer, nullptr, true);
        }
        ALOGV("[%s] queueInputBuffer: buffer%s %sreleased",
              mName, (buffer == nullptr) ? "(copy)" : "", released ? "" : "not ");
    }

    feedInputBufferIfAvailableInternal();
    return err;
}

status_t CCodecBufferChannel::setParameters(std::vector<std::unique_ptr<C2Param>> &params) {
    QueueGuard guard(mSync);
    if (!guard.isRunning()) {
        ALOGD("[%s] setParameters is only supported in the running state.", mName);
        return -ENOSYS;
    }
    mParamsToBeSet.insert(mParamsToBeSet.end(),
                          std::make_move_iterator(params.begin()),
                          std::make_move_iterator(params.end()));
    params.clear();
    return OK;
}

status_t CCodecBufferChannel::attachBuffer(
        const std::shared_ptr<C2Buffer> &c2Buffer,
        const sp<MediaCodecBuffer> &buffer) {
    if (!buffer->copy(c2Buffer)) {
        return -ENOSYS;
    }
    return OK;
}

void CCodecBufferChannel::ensureDecryptDestination(size_t size) {
    if (!mDecryptDestination || mDecryptDestination->size() < size) {
        sp<IMemoryHeap> heap{new MemoryHeapBase(size * 2)};
        if (mDecryptDestination && mCrypto && mHeapSeqNum >= 0) {
            mCrypto->unsetHeap(mHeapSeqNum);
        }
        mDecryptDestination = new MemoryBase(heap, 0, size * 2);
        if (mCrypto) {
            mHeapSeqNum = mCrypto->setHeap(hardware::fromHeap(heap));
        }
    }
}

int32_t CCodecBufferChannel::getHeapSeqNum(const sp<HidlMemory> &memory) {
    CHECK(mCrypto);
    auto it = mHeapSeqNumMap.find(memory);
    int32_t heapSeqNum = -1;
    if (it == mHeapSeqNumMap.end()) {
        heapSeqNum = mCrypto->setHeap(memory);
        mHeapSeqNumMap.emplace(memory, heapSeqNum);
    } else {
        heapSeqNum = it->second;
    }
    return heapSeqNum;
}

typedef WrapperObject<std::vector<AccessUnitInfo>> BufferInfosWrapper;
typedef WrapperObject<std::vector<std::unique_ptr<CodecCryptoInfo>>> CryptoInfosWrapper;
status_t CCodecBufferChannel::attachEncryptedBuffers(
        const sp<hardware::HidlMemory> &memory,
        size_t offset,
        const sp<MediaCodecBuffer> &buffer,
        bool secure,
        AString* errorDetailMsg) {
    static const C2MemoryUsage kDefaultReadWriteUsage{
        C2MemoryUsage::CPU_READ, C2MemoryUsage::CPU_WRITE};
    if (!hasCryptoOrDescrambler()) {
        ALOGE("attachEncryptedBuffers requires Crypto/descrambler object");
        return -ENOSYS;
    }
    size_t size = 0;
    CHECK(buffer->meta()->findSize("ssize", &size));
    if (size == 0) {
        buffer->setRange(0, 0);
        return OK;
    }
    sp<RefBase> obj;
    CHECK(buffer->meta()->findObject("cryptoInfos", &obj));
    sp<CryptoInfosWrapper> cryptoInfos{(CryptoInfosWrapper *)obj.get()};
    CHECK(buffer->meta()->findObject("accessUnitInfo", &obj));
    sp<BufferInfosWrapper> bufferInfos{(BufferInfosWrapper *)obj.get()};
    if (secure || (mCrypto == nullptr)) {
        if (cryptoInfos->value.size() != 1) {
            ALOGE("Cannot decrypt multiple access units");
            return -ENOSYS;
        }
        // we are dealing with just one cryptoInfo or descrambler.
        std::unique_ptr<CodecCryptoInfo> info = std::move(cryptoInfos->value[0]);
        if (info == nullptr) {
            ALOGE("Cannot decrypt, CryptoInfos are null.");
            return -ENOSYS;
        }
        return attachEncryptedBuffer(
                memory,
                secure,
                info->mKey,
                info->mIv,
                info->mMode,
                info->mPattern,
                offset,
                info->mSubSamples,
                info->mNumSubSamples,
                buffer,
                errorDetailMsg);
    }
    std::shared_ptr<C2BlockPool> pool = mBlockPools.lock()->inputPool;
    std::shared_ptr<C2LinearBlock> block;
    c2_status_t err = pool->fetchLinearBlock(
            size,
            kDefaultReadWriteUsage,
            &block);
    if (err != C2_OK) {
        ALOGI("[%s] attachEncryptedBuffers: fetchLinearBlock failed: size = %zu (%s) err = %d",
              mName, size, secure ? "secure" : "non-secure", err);
        return NO_MEMORY;
    }
    ensureDecryptDestination(size);
    C2WriteView wView = block->map().get();
    if (wView.error() != C2_OK) {
        ALOGI("[%s] attachEncryptedBuffers: block map error: %d (non-secure)",
              mName, wView.error());
        return UNKNOWN_ERROR;
    }

    ssize_t result = -1;
    ssize_t codecDataOffset = 0;
    size_t inBufferOffset = 0;
    size_t outBufferSize = 0;
    uint32_t cryptoInfoIdx = 0;
    int32_t heapSeqNum = getHeapSeqNum(memory);
    hardware::drm::V1_0::SharedBuffer src{(uint32_t)heapSeqNum, offset, size};
    hardware::drm::V1_0::DestinationBuffer dst;
    dst.type = DrmBufferType::SHARED_MEMORY;
    IMemoryToSharedBuffer(
            mDecryptDestination, mHeapSeqNum, &dst.nonsecureMemory);
    for (int i = 0; i < bufferInfos->value.size(); i++) {
        if (bufferInfos->value[i].mSize > 0) {
            std::unique_ptr<CodecCryptoInfo> info = std::move(cryptoInfos->value[cryptoInfoIdx++]);
            result = mCrypto->decrypt(
                    (uint8_t*)info->mKey,
                    (uint8_t*)info->mIv,
                    info->mMode,
                    info->mPattern,
                    src,
                    inBufferOffset,
                    info->mSubSamples,
                    info->mNumSubSamples,
                    dst,
                    errorDetailMsg);
            inBufferOffset += bufferInfos->value[i].mSize;
            if (result < 0) {
                ALOGI("[%s] attachEncryptedBuffers: decrypt failed: result = %zd",
                        mName, result);
                return result;
            }
            if (wView.error() == C2_OK) {
                if (wView.size() < result) {
                    ALOGI("[%s] attachEncryptedBuffers: block size too small:"
                            "size=%u result=%zd (non-secure)", mName, wView.size(), result);
                    return UNKNOWN_ERROR;
                }
                memcpy(wView.data(), mDecryptDestination->unsecurePointer(), result);
                bufferInfos->value[i].mSize = result;
                wView.setOffset(wView.offset() + result);
            }
            outBufferSize += result;
        }
    }
    if (wView.error() == C2_OK) {
        wView.setOffset(0);
    }
    std::shared_ptr<C2Buffer> c2Buffer{C2Buffer::CreateLinearBuffer(
            block->share(codecDataOffset, outBufferSize - codecDataOffset, C2Fence{}))};
    if (!buffer->copy(c2Buffer)) {
        ALOGI("[%s] attachEncryptedBuffers: buffer copy failed", mName);
        return -ENOSYS;
    }
    return OK;
}

status_t CCodecBufferChannel::attachEncryptedBuffer(
        const sp<hardware::HidlMemory> &memory,
        bool secure,
        const uint8_t *key,
        const uint8_t *iv,
        CryptoPlugin::Mode mode,
        CryptoPlugin::Pattern pattern,
        size_t offset,
        const CryptoPlugin::SubSample *subSamples,
        size_t numSubSamples,
        const sp<MediaCodecBuffer> &buffer,
        AString* errorDetailMsg) {
    static const C2MemoryUsage kSecureUsage{C2MemoryUsage::READ_PROTECTED, 0};
    static const C2MemoryUsage kDefaultReadWriteUsage{
        C2MemoryUsage::CPU_READ, C2MemoryUsage::CPU_WRITE};

    size_t size = 0;
    for (size_t i = 0; i < numSubSamples; ++i) {
        size += subSamples[i].mNumBytesOfClearData + subSamples[i].mNumBytesOfEncryptedData;
    }
    if (size == 0) {
        buffer->setRange(0, 0);
        return OK;
    }
    std::shared_ptr<C2BlockPool> pool = mBlockPools.lock()->inputPool;
    std::shared_ptr<C2LinearBlock> block;
    c2_status_t err = pool->fetchLinearBlock(
            size,
            secure ? kSecureUsage : kDefaultReadWriteUsage,
            &block);
    if (err != C2_OK) {
        ALOGI("[%s] attachEncryptedBuffer: fetchLinearBlock failed: size = %zu (%s) err = %d",
              mName, size, secure ? "secure" : "non-secure", err);
        return NO_MEMORY;
    }
    if (!secure) {
        ensureDecryptDestination(size);
    }
    ssize_t result = -1;
    ssize_t codecDataOffset = 0;
    if (mCrypto) {
        int32_t heapSeqNum = getHeapSeqNum(memory);
        hardware::drm::V1_0::SharedBuffer src{(uint32_t)heapSeqNum, offset, size};
        hardware::drm::V1_0::DestinationBuffer dst;
        if (secure) {
            dst.type = DrmBufferType::NATIVE_HANDLE;
            dst.secureMemory = hardware::hidl_handle(block->handle());
        } else {
            dst.type = DrmBufferType::SHARED_MEMORY;
            IMemoryToSharedBuffer(
                    mDecryptDestination, mHeapSeqNum, &dst.nonsecureMemory);
        }
        result = mCrypto->decrypt(
                key, iv, mode, pattern, src, 0, subSamples, numSubSamples,
                dst, errorDetailMsg);
        if (result < 0) {
            ALOGI("[%s] attachEncryptedBuffer: decrypt failed: result = %zd", mName, result);
            return result;
        }
    } else {
        // Here we cast CryptoPlugin::SubSample to hardware::cas::native::V1_0::SubSample
        // directly, the structure definitions should match as checked in DescramblerImpl.cpp.
        hidl_vec<SubSample> hidlSubSamples;
        hidlSubSamples.setToExternal((SubSample *)subSamples, numSubSamples, false /*own*/);

        hardware::cas::native::V1_0::SharedBuffer src{*memory, offset, size};
        hardware::cas::native::V1_0::DestinationBuffer dst;
        if (secure) {
            dst.type = BufferType::NATIVE_HANDLE;
            dst.secureMemory = hardware::hidl_handle(block->handle());
        } else {
            dst.type = BufferType::SHARED_MEMORY;
            dst.nonsecureMemory = src;
        }

        CasStatus status = CasStatus::OK;
        hidl_string detailedError;
        ScramblingControl sctrl = ScramblingControl::UNSCRAMBLED;

        if (key != nullptr) {
            sctrl = (ScramblingControl)key[0];
            // Adjust for the PES offset
            codecDataOffset = key[2] | (key[3] << 8);
        }

        auto returnVoid = mDescrambler->descramble(
                sctrl,
                hidlSubSamples,
                src,
                0,
                dst,
                0,
                [&status, &result, &detailedError] (
                        CasStatus _status, uint32_t _bytesWritten,
                        const hidl_string& _detailedError) {
                    status = _status;
                    result = (ssize_t)_bytesWritten;
                    detailedError = _detailedError;
                });
        if (errorDetailMsg) {
            errorDetailMsg->setTo(detailedError.c_str(), detailedError.size());
        }
        if (!returnVoid.isOk() || status != CasStatus::OK || result < 0) {
            ALOGI("[%s] descramble failed, trans=%s, status=%d, result=%zd",
                    mName, returnVoid.description().c_str(), status, result);
            return UNKNOWN_ERROR;
        }

        if (result < codecDataOffset) {
            ALOGD("[%s] invalid codec data offset: %zd, result %zd",
                  mName, codecDataOffset, result);
            return BAD_VALUE;
        }
    }
    if (!secure) {
        C2WriteView view = block->map().get();
        if (view.error() != C2_OK) {
            ALOGI("[%s] attachEncryptedBuffer: block map error: %d (non-secure)",
                  mName, view.error());
            return UNKNOWN_ERROR;
        }
        if (view.size() < result) {
            ALOGI("[%s] attachEncryptedBuffer: block size too small: size=%u result=%zd "
                  "(non-secure)",
                  mName, view.size(), result);
            return UNKNOWN_ERROR;
        }
        memcpy(view.data(), mDecryptDestination->unsecurePointer(), result);
    }
    std::shared_ptr<C2Buffer> c2Buffer{C2Buffer::CreateLinearBuffer(
            block->share(codecDataOffset, result - codecDataOffset, C2Fence{}))};
    if (!buffer->copy(c2Buffer)) {
        ALOGI("[%s] attachEncryptedBuffer: buffer copy failed", mName);
        return -ENOSYS;
    }
    return OK;
}

status_t CCodecBufferChannel::queueInputBuffer(const sp<MediaCodecBuffer> &buffer) {
    QueueGuard guard(mSync);
    if (!guard.isRunning()) {
        ALOGD("[%s] No more buffers should be queued at current state.", mName);
        return -ENOSYS;
    }
    return queueInputBufferInternal(buffer);
}

status_t CCodecBufferChannel::queueSecureInputBuffer(
        const sp<MediaCodecBuffer> &buffer, bool secure, const uint8_t *key,
        const uint8_t *iv, CryptoPlugin::Mode mode, CryptoPlugin::Pattern pattern,
        const CryptoPlugin::SubSample *subSamples, size_t numSubSamples,
        AString *errorDetailMsg) {
    QueueGuard guard(mSync);
    if (!guard.isRunning()) {
        ALOGD("[%s] No more buffers should be queued at current state.", mName);
        return -ENOSYS;
    }

    if (!hasCryptoOrDescrambler()) {
        return -ENOSYS;
    }
    sp<EncryptedLinearBlockBuffer> encryptedBuffer((EncryptedLinearBlockBuffer *)buffer.get());

    std::shared_ptr<C2LinearBlock> block;
    size_t allocSize = buffer->size();
    size_t bufferSize = 0;
    c2_status_t blockRes = C2_OK;
    bool copied = false;
    ScopedTrace trace(ATRACE_TAG, android::base::StringPrintf(
            "CCodecBufferChannel::decrypt(%s)", mName).c_str());
    if (mSendEncryptedInfoBuffer) {
        static const C2MemoryUsage kDefaultReadWriteUsage{
            C2MemoryUsage::CPU_READ, C2MemoryUsage::CPU_WRITE};
        constexpr int kAllocGranule0 = 1024 * 64;
        constexpr int kAllocGranule1 = 1024 * 1024;
        std::shared_ptr<C2BlockPool> pool = mBlockPools.lock()->inputPool;
        // round up encrypted sizes to limit fragmentation and encourage buffer reuse
        if (allocSize <= kAllocGranule1) {
            bufferSize = align(allocSize, kAllocGranule0);
        } else {
            bufferSize = align(allocSize, kAllocGranule1);
        }
        blockRes = pool->fetchLinearBlock(
                bufferSize, kDefaultReadWriteUsage, &block);

        if (blockRes == C2_OK) {
            C2WriteView view = block->map().get();
            if (view.error() == C2_OK && view.size() == bufferSize) {
                copied = true;
                // TODO: only copy clear sections
                memcpy(view.data(), buffer->data(), allocSize);
            }
        }
    }

    if (!copied) {
        block.reset();
    }

    ssize_t result = -1;
    ssize_t codecDataOffset = 0;
    if (numSubSamples == 1
            && subSamples[0].mNumBytesOfClearData == 0
            && subSamples[0].mNumBytesOfEncryptedData == 0) {
        // We don't need to go through crypto or descrambler if the input is empty.
        result = 0;
    } else if (mCrypto != nullptr) {
        hardware::drm::V1_0::DestinationBuffer destination;
        if (secure) {
            destination.type = DrmBufferType::NATIVE_HANDLE;
            destination.secureMemory = hidl_handle(encryptedBuffer->handle());
        } else {
            destination.type = DrmBufferType::SHARED_MEMORY;
            IMemoryToSharedBuffer(
                    mDecryptDestination, mHeapSeqNum, &destination.nonsecureMemory);
        }
        hardware::drm::V1_0::SharedBuffer source;
        encryptedBuffer->fillSourceBuffer(&source);
        result = mCrypto->decrypt(
                key, iv, mode, pattern, source, buffer->offset(),
                subSamples, numSubSamples, destination, errorDetailMsg);
        if (result < 0) {
            ALOGI("[%s] decrypt failed: result=%zd", mName, result);
            return result;
        }
        if (destination.type == DrmBufferType::SHARED_MEMORY) {
            encryptedBuffer->copyDecryptedContent(mDecryptDestination, result);
        }
    } else {
        // Here we cast CryptoPlugin::SubSample to hardware::cas::native::V1_0::SubSample
        // directly, the structure definitions should match as checked in DescramblerImpl.cpp.
        hidl_vec<SubSample> hidlSubSamples;
        hidlSubSamples.setToExternal((SubSample *)subSamples, numSubSamples, false /*own*/);

        hardware::cas::native::V1_0::SharedBuffer srcBuffer;
        encryptedBuffer->fillSourceBuffer(&srcBuffer);

        DestinationBuffer dstBuffer;
        if (secure) {
            dstBuffer.type = BufferType::NATIVE_HANDLE;
            dstBuffer.secureMemory = hidl_handle(encryptedBuffer->handle());
        } else {
            dstBuffer.type = BufferType::SHARED_MEMORY;
            dstBuffer.nonsecureMemory = srcBuffer;
        }

        CasStatus status = CasStatus::OK;
        hidl_string detailedError;
        ScramblingControl sctrl = ScramblingControl::UNSCRAMBLED;

        if (key != nullptr) {
            sctrl = (ScramblingControl)key[0];
            // Adjust for the PES offset
            codecDataOffset = key[2] | (key[3] << 8);
        }

        auto returnVoid = mDescrambler->descramble(
                sctrl,
                hidlSubSamples,
                srcBuffer,
                0,
                dstBuffer,
                0,
                [&status, &result, &detailedError] (
                        CasStatus _status, uint32_t _bytesWritten,
                        const hidl_string& _detailedError) {
                    status = _status;
                    result = (ssize_t)_bytesWritten;
                    detailedError = _detailedError;
                });

        if (!returnVoid.isOk() || status != CasStatus::OK || result < 0) {
            ALOGI("[%s] descramble failed, trans=%s, status=%d, result=%zd",
                    mName, returnVoid.description().c_str(), status, result);
            return UNKNOWN_ERROR;
        }

        if (result < codecDataOffset) {
            ALOGD("invalid codec data offset: %zd, result %zd", codecDataOffset, result);
            return BAD_VALUE;
        }

        ALOGV("[%s] descramble succeeded, %zd bytes", mName, result);

        if (dstBuffer.type == BufferType::SHARED_MEMORY) {
            encryptedBuffer->copyDecryptedContentFromMemory(result);
        }
    }

    buffer->setRange(codecDataOffset, result - codecDataOffset);

    return queueInputBufferInternal(buffer, block, bufferSize);
}

<<<<<<< HEAD
void CCodecBufferChannel::queueDummyWork() {
    std::unique_ptr<C2Work> work(new C2Work);
    // WA: signal a empty work to HAL to trigger specific event, but totally drop the work
    work->input.flags = C2FrameData::FLAG_DROP_FRAME;
    std::list<std::unique_ptr<C2Work>> items;
    items.push_back(std::move(work));
    (void)mComponent->queue(&items);
=======
status_t CCodecBufferChannel::queueSecureInputBuffers(
        const sp<MediaCodecBuffer> &buffer,
        bool secure,
        AString *errorDetailMsg) {
    QueueGuard guard(mSync);
    if (!guard.isRunning()) {
        ALOGD("[%s] No more buffers should be queued at current state.", mName);
        return -ENOSYS;
    }

    if (!hasCryptoOrDescrambler()) {
        ALOGE("queueSecureInputBuffers requires a Crypto/descrambler Object");
        return -ENOSYS;
    }
    sp<RefBase> obj;
    CHECK(buffer->meta()->findObject("cryptoInfos", &obj));
    sp<CryptoInfosWrapper> cryptoInfos{(CryptoInfosWrapper *)obj.get()};
    CHECK(buffer->meta()->findObject("accessUnitInfo", &obj));
    sp<BufferInfosWrapper> bufferInfos{(BufferInfosWrapper *)obj.get()};
    if (secure || mCrypto == nullptr) {
        if (cryptoInfos->value.size() != 1) {
            ALOGE("Cannot decrypt multiple access units on native handles");
            return -ENOSYS;
        }
        std::unique_ptr<CodecCryptoInfo> info = std::move(cryptoInfos->value[0]);
        if (info == nullptr) {
            ALOGE("Cannot decrypt, CryptoInfos are null");
            return -ENOSYS;
        }
        return queueSecureInputBuffer(
                buffer,
                secure,
                info->mKey,
                info->mIv,
                info->mMode,
                info->mPattern,
                info->mSubSamples,
                info->mNumSubSamples,
                errorDetailMsg);
    }
    sp<EncryptedLinearBlockBuffer> encryptedBuffer((EncryptedLinearBlockBuffer *)buffer.get());

    std::shared_ptr<C2LinearBlock> block;
    size_t allocSize = buffer->size();
    size_t bufferSize = 0;
    c2_status_t blockRes = C2_OK;
    bool copied = false;
    ScopedTrace trace(ATRACE_TAG, android::base::StringPrintf(
            "CCodecBufferChannel::decrypt(%s)", mName).c_str());
    if (mSendEncryptedInfoBuffer) {
        static const C2MemoryUsage kDefaultReadWriteUsage{
            C2MemoryUsage::CPU_READ, C2MemoryUsage::CPU_WRITE};
        constexpr int kAllocGranule0 = 1024 * 64;
        constexpr int kAllocGranule1 = 1024 * 1024;
        std::shared_ptr<C2BlockPool> pool = mBlockPools.lock()->inputPool;
        // round up encrypted sizes to limit fragmentation and encourage buffer reuse
        if (allocSize <= kAllocGranule1) {
            bufferSize = align(allocSize, kAllocGranule0);
        } else {
            bufferSize = align(allocSize, kAllocGranule1);
        }
        blockRes = pool->fetchLinearBlock(
                bufferSize, kDefaultReadWriteUsage, &block);

        if (blockRes == C2_OK) {
            C2WriteView view = block->map().get();
            if (view.error() == C2_OK && view.size() == bufferSize) {
                copied = true;
                // TODO: only copy clear sections
                memcpy(view.data(), buffer->data(), allocSize);
            }
        }
    }

    if (!copied) {
        block.reset();
    }
    // size of cryptoInfo and accessUnitInfo should be the same?
    ssize_t result = -1;
    ssize_t codecDataOffset = 0;
    size_t inBufferOffset = 0;
    size_t outBufferSize = 0;
    uint32_t cryptoInfoIdx = 0;
    {
        // scoped this block to enable destruction of mappedBlock
        std::unique_ptr<EncryptedLinearBlockBuffer::MappedBlock> mappedBlock = nullptr;
        hardware::drm::V1_0::DestinationBuffer destination;
        destination.type = DrmBufferType::SHARED_MEMORY;
        IMemoryToSharedBuffer(
                mDecryptDestination, mHeapSeqNum, &destination.nonsecureMemory);
        encryptedBuffer->getMappedBlock(&mappedBlock);
        hardware::drm::V1_0::SharedBuffer source;
        encryptedBuffer->fillSourceBuffer(&source);
        for (int i = 0 ; i < bufferInfos->value.size(); i++) {
            if (bufferInfos->value[i].mSize > 0) {
                std::unique_ptr<CodecCryptoInfo> info =
                        std::move(cryptoInfos->value[cryptoInfoIdx++]);
                if (info->mNumSubSamples == 1
                        && info->mSubSamples[0].mNumBytesOfClearData == 0
                        && info->mSubSamples[0].mNumBytesOfEncryptedData == 0) {
                    // no data so we only populate the bufferInfo
                    result = 0;
                } else {
                    result = mCrypto->decrypt(
                            (uint8_t*)info->mKey,
                            (uint8_t*)info->mIv,
                            info->mMode,
                            info->mPattern,
                            source,
                            inBufferOffset,
                            info->mSubSamples,
                            info->mNumSubSamples,
                            destination,
                            errorDetailMsg);
                    inBufferOffset += bufferInfos->value[i].mSize;
                    if (result < 0) {
                        ALOGI("[%s] decrypt failed: result=%zd", mName, result);
                        return result;
                    }
                    if (destination.type == DrmBufferType::SHARED_MEMORY && mappedBlock) {
                        mappedBlock->copyDecryptedContent(mDecryptDestination, result);
                    }
                    bufferInfos->value[i].mSize = result;
                    outBufferSize += result;
                }
            }
        }
        buffer->setRange(codecDataOffset, outBufferSize - codecDataOffset);
    }
    return queueInputBufferInternal(buffer, block, bufferSize);
>>>>>>> 3ac36cbd
}

void CCodecBufferChannel::feedInputBufferIfAvailable() {
    QueueGuard guard(mSync);
    if (!guard.isRunning()) {
        ALOGV("[%s] We're not running --- no input buffer reported", mName);
        return;
    }

    feedInputBufferIfAvailableInternal();

    // limit this WA to qc hw decoder only
    // if feedInputBufferIfAvailableInternal() successfully (has available input buffer),
    // mLastInputBufferAvailableTs would be updated. otherwise, not input buffer available
    if (mIsHWDecoder) {
        std::lock_guard<std::mutex> tsLock(mTsLock);
        uint64_t now = std::chrono::duration_cast<std::chrono::milliseconds>(
                PipelineWatcher::Clock::now().time_since_epoch()).count();
        if (now - mLastInputBufferAvailableTs > kPipelinePausedTimeoutMs) {
            ALOGV("long time elapsed since last input available, let's queue a specific work to "
                    "HAL to notify something");
            queueDummyWork();
        }
    }
}

void CCodecBufferChannel::feedInputBufferIfAvailableInternal() {
    if (mInputMetEos) {
        return;
    }
    {
        Mutexed<Output>::Locked output(mOutput);
        if (!output->buffers ||
                output->buffers->hasPending() ||
                (!output->bounded && output->buffers->numActiveSlots() >= output->numSlots)) {
            return;
        }
    }
    size_t numActiveSlots = 0;
    size_t pipelineRoom = 0;
    size_t numInputBuffersAvailable = 0;
    while (!mPipelineWatcher.lock()->pipelineFull(&pipelineRoom)) {
        sp<MediaCodecBuffer> inBuffer;
        size_t index;
        {
            Mutexed<Input>::Locked input(mInput);
            numActiveSlots = input->buffers->numActiveSlots();
            if (numActiveSlots >= input->numSlots) {
                break;
            }

            // Control the inputs based on pipelineRoom only for HW decoder
            if (!mIsHWDecoder) {
                pipelineRoom = SIZE_MAX;
            }
            if (pipelineRoom <= input->buffers->numClientBuffers()) {
                ALOGV("pipelineRoom(%zu) is <= numClientBuffers(%zu). "
                    "Not signalling any more buffers to client",
                    pipelineRoom, input->buffers->numClientBuffers());
                break;
            }
            if (!input->buffers->requestNewBuffer(&index, &inBuffer)) {
                ALOGV("[%s] no new buffer available", mName);
                break;
            }
        }

        {
            std::lock_guard<std::mutex> tsLock(mTsLock);
            mLastInputBufferAvailableTs = std::chrono::duration_cast<std::chrono::milliseconds>(
                    PipelineWatcher::Clock::now().time_since_epoch()).count();
        }

        ALOGV("[%s] new input index = %zu [%p]", mName, index, inBuffer.get());
        mCallback->onInputBufferAvailable(index, inBuffer);
        if (++numInputBuffersAvailable >= pipelineRoom) {
            ALOGV("[%s] pipeline will overflow after %zu queueInputBuffer", mName,
                    numInputBuffersAvailable);
            break;
        }
    }
    ALOGV("[%s] # active slots after feedInputBufferIfAvailable = %zu", mName, numActiveSlots);
}

status_t CCodecBufferChannel::renderOutputBuffer(
        const sp<MediaCodecBuffer> &buffer, int64_t timestampNs) {
    ALOGV("[%s] renderOutputBuffer: %p", mName, buffer.get());
    std::shared_ptr<C2Buffer> c2Buffer;
    bool released = false;
    {
        Mutexed<Output>::Locked output(mOutput);
        if (output->buffers) {
            released = output->buffers->releaseBuffer(buffer, &c2Buffer);
        }
    }
    // NOTE: some apps try to releaseOutputBuffer() with timestamp and/or render
    //       set to true.
    sendOutputBuffers();
    // input buffer feeding may have been gated by pending output buffers
    feedInputBufferIfAvailable();
    if (!c2Buffer) {
        if (released) {
            std::call_once(mRenderWarningFlag, [this] {
                ALOGW("[%s] The app is calling releaseOutputBuffer() with "
                      "timestamp or render=true with non-video buffers. Apps should "
                      "call releaseOutputBuffer() with render=false for those.",
                      mName);
            });
        }
        return INVALID_OPERATION;
    }

#if 0
    const std::vector<std::shared_ptr<const C2Info>> infoParams = c2Buffer->info();
    ALOGV("[%s] queuing gfx buffer with %zu infos", mName, infoParams.size());
    for (const std::shared_ptr<const C2Info> &info : infoParams) {
        AString res;
        for (size_t ix = 0; ix + 3 < info->size(); ix += 4) {
            if (ix) res.append(", ");
            res.append(*((int32_t*)info.get() + (ix / 4)));
        }
        ALOGV("  [%s]", res.c_str());
    }
#endif
    std::shared_ptr<const C2StreamRotationInfo::output> rotation =
        std::static_pointer_cast<const C2StreamRotationInfo::output>(
                c2Buffer->getInfo(C2StreamRotationInfo::output::PARAM_TYPE));
    bool flip = rotation && (rotation->flip & 1);
    uint32_t quarters = ((rotation ? rotation->value : 0) / 90) & 3;

    {
        Mutexed<OutputSurface>::Locked output(mOutputSurface);
        if (output->surface == nullptr) {
            ALOGI("[%s] cannot render buffer without surface", mName);
            return OK;
        }
        int64_t frameIndex;
        buffer->meta()->findInt64("frameIndex", &frameIndex);
        if (output->rotation.count(frameIndex) != 0) {
            auto it = output->rotation.find(frameIndex);
            quarters = (it->second / 90) & 3;
            output->rotation.erase(it);
        }
    }

    uint32_t transform = 0;
    switch (quarters) {
        case 0: // no rotation
            transform = flip ? HAL_TRANSFORM_FLIP_H : 0;
            break;
        case 1: // 90 degrees counter-clockwise
            transform = flip ? (HAL_TRANSFORM_FLIP_V | HAL_TRANSFORM_ROT_90)
                    : HAL_TRANSFORM_ROT_270;
            break;
        case 2: // 180 degrees
            transform = flip ? HAL_TRANSFORM_FLIP_V : HAL_TRANSFORM_ROT_180;
            break;
        case 3: // 90 degrees clockwise
            transform = flip ? (HAL_TRANSFORM_FLIP_H | HAL_TRANSFORM_ROT_90)
                    : HAL_TRANSFORM_ROT_90;
            break;
    }

    std::shared_ptr<const C2StreamSurfaceScalingInfo::output> surfaceScaling =
        std::static_pointer_cast<const C2StreamSurfaceScalingInfo::output>(
                c2Buffer->getInfo(C2StreamSurfaceScalingInfo::output::PARAM_TYPE));
    uint32_t videoScalingMode = NATIVE_WINDOW_SCALING_MODE_SCALE_TO_WINDOW;
    if (surfaceScaling) {
        videoScalingMode = surfaceScaling->value;
    }

    // Use dataspace from format as it has the default aspects already applied
    android_dataspace_t dataSpace = HAL_DATASPACE_UNKNOWN; // this is 0
    (void)buffer->format()->findInt32("android._dataspace", (int32_t *)&dataSpace);

    // HDR static info
    std::shared_ptr<const C2StreamHdrStaticInfo::output> hdrStaticInfo =
        std::static_pointer_cast<const C2StreamHdrStaticInfo::output>(
                c2Buffer->getInfo(C2StreamHdrStaticInfo::output::PARAM_TYPE));

    // HDR10 plus info
    std::shared_ptr<const C2StreamHdr10PlusInfo::output> hdr10PlusInfo =
        std::static_pointer_cast<const C2StreamHdr10PlusInfo::output>(
                c2Buffer->getInfo(C2StreamHdr10PlusInfo::output::PARAM_TYPE));
    if (hdr10PlusInfo && hdr10PlusInfo->flexCount() == 0) {
        hdr10PlusInfo.reset();
    }

    // HDR dynamic info
    std::shared_ptr<const C2StreamHdrDynamicMetadataInfo::output> hdrDynamicInfo =
        std::static_pointer_cast<const C2StreamHdrDynamicMetadataInfo::output>(
                c2Buffer->getInfo(C2StreamHdrDynamicMetadataInfo::output::PARAM_TYPE));
    // TODO: make this sticky & enable unset
    if (hdrDynamicInfo && hdrDynamicInfo->flexCount() == 0) {
        hdrDynamicInfo.reset();
    }

    if (hdr10PlusInfo) {
        // C2StreamHdr10PlusInfo is deprecated; components should use
        // C2StreamHdrDynamicMetadataInfo
        // TODO: #metric
        if (hdrDynamicInfo) {
            // It is unexpected that C2StreamHdr10PlusInfo and
            // C2StreamHdrDynamicMetadataInfo is both present.
            // C2StreamHdrDynamicMetadataInfo takes priority.
            // TODO: #metric
        } else {
            std::shared_ptr<C2StreamHdrDynamicMetadataInfo::output> info =
                    C2StreamHdrDynamicMetadataInfo::output::AllocShared(
                            hdr10PlusInfo->flexCount(),
                            0u,
                            C2Config::HDR_DYNAMIC_METADATA_TYPE_SMPTE_2094_40);
            memcpy(info->m.data, hdr10PlusInfo->m.value, hdr10PlusInfo->flexCount());
            hdrDynamicInfo = info;
        }
    }

    std::vector<C2ConstGraphicBlock> blocks = c2Buffer->data().graphicBlocks();
    if (blocks.size() != 1u) {
        ALOGD("[%s] expected 1 graphic block, but got %zu", mName, blocks.size());
        return UNKNOWN_ERROR;
    }
    const C2ConstGraphicBlock &block = blocks.front();
    C2Fence c2fence = block.fence();
    sp<Fence> fence = Fence::NO_FENCE;
    // TODO: it's not sufficient to just check isHW() and then construct android::fence from it.
    // Once C2Fence::type() is added, check the exact C2Fence type
    if (c2fence.isHW()) {
        int fenceFd = c2fence.fd();
        fence = sp<Fence>::make(fenceFd);
        if (!fence) {
            ALOGE("[%s] Failed to allocate a fence", mName);
            close(fenceFd);
            return NO_MEMORY;
        }
    }

    // TODO: revisit this after C2Fence implementation.
    IGraphicBufferProducer::QueueBufferInput qbi(
            timestampNs,
            false, // droppable
            dataSpace,
            Rect(blocks.front().crop().left,
                 blocks.front().crop().top,
                 blocks.front().crop().right(),
                 blocks.front().crop().bottom()),
            videoScalingMode,
            transform,
            fence, 0);
    if (hdrStaticInfo || hdrDynamicInfo) {
        HdrMetadata hdr;
        if (hdrStaticInfo) {
            // If mastering max and min luminance fields are 0, do not use them.
            // It indicates the value may not be present in the stream.
            if (hdrStaticInfo->mastering.maxLuminance > 0.0f &&
                hdrStaticInfo->mastering.minLuminance > 0.0f) {
                struct android_smpte2086_metadata smpte2086_meta = {
                    .displayPrimaryRed = {
                        hdrStaticInfo->mastering.red.x, hdrStaticInfo->mastering.red.y
                    },
                    .displayPrimaryGreen = {
                        hdrStaticInfo->mastering.green.x, hdrStaticInfo->mastering.green.y
                    },
                    .displayPrimaryBlue = {
                        hdrStaticInfo->mastering.blue.x, hdrStaticInfo->mastering.blue.y
                    },
                    .whitePoint = {
                        hdrStaticInfo->mastering.white.x, hdrStaticInfo->mastering.white.y
                    },
                    .maxLuminance = hdrStaticInfo->mastering.maxLuminance,
                    .minLuminance = hdrStaticInfo->mastering.minLuminance,
                };
                hdr.validTypes |= HdrMetadata::SMPTE2086;
                hdr.smpte2086 = smpte2086_meta;
            }
            // If the content light level fields are 0, do not use them, it
            // indicates the value may not be present in the stream.
            if (hdrStaticInfo->maxCll > 0.0f && hdrStaticInfo->maxFall > 0.0f) {
                struct android_cta861_3_metadata cta861_meta = {
                    .maxContentLightLevel = hdrStaticInfo->maxCll,
                    .maxFrameAverageLightLevel = hdrStaticInfo->maxFall,
                };
                hdr.validTypes |= HdrMetadata::CTA861_3;
                hdr.cta8613 = cta861_meta;
            }

            // does not have valid info
            if (!(hdr.validTypes & (HdrMetadata::SMPTE2086 | HdrMetadata::CTA861_3))) {
                hdrStaticInfo.reset();
            }
        }
        if (hdrDynamicInfo
                && hdrDynamicInfo->m.type_ == C2Config::HDR_DYNAMIC_METADATA_TYPE_SMPTE_2094_40) {
            hdr.validTypes |= HdrMetadata::HDR10PLUS;
            hdr.hdr10plus.assign(
                    hdrDynamicInfo->m.data,
                    hdrDynamicInfo->m.data + hdrDynamicInfo->flexCount());
        }
        qbi.setHdrMetadata(hdr);
    }
    SetMetadataToGralloc4Handle(dataSpace, hdrStaticInfo, hdrDynamicInfo, block.handle());

    qbi.setSurfaceDamage(Region::INVALID_REGION); // we don't have dirty regions
    qbi.getFrameTimestamps = true; // we need to know when a frame is rendered
    IGraphicBufferProducer::QueueBufferOutput qbo;
    status_t result = mComponent->queueToOutputSurface(block, qbi, &qbo);
    if (result != OK) {
        ALOGI("[%s] queueBuffer failed: %d", mName, result);
        if (result == NO_INIT) {
            mCCodecCallback->onError(UNKNOWN_ERROR, ACTION_CODE_FATAL);
        }
        return result;
    }

    if(android::base::GetBoolProperty("debug.stagefright.fps", false)) {
        ALOGD("[%s] queue buffer successful", mName);
    } else {
        ALOGV("[%s] queue buffer successful", mName);
    }

    int64_t mediaTimeUs = 0;
    (void)buffer->meta()->findInt64("timeUs", &mediaTimeUs);
    if (mAreRenderMetricsEnabled && mIsSurfaceToDisplay) {
        trackReleasedFrame(qbo, mediaTimeUs, timestampNs);
        processRenderedFrames(qbo.frameTimestamps);
    } else {
        // When the surface is an intermediate surface, onFrameRendered is triggered immediately
        // when the frame is queued to the non-display surface
        mCCodecCallback->onOutputFramesRendered(mediaTimeUs, timestampNs);
    }

    return OK;
}

void CCodecBufferChannel::initializeFrameTrackingFor(ANativeWindow * window) {
    mTrackedFrames.clear();

    int isSurfaceToDisplay = 0;
    window->query(window, NATIVE_WINDOW_QUEUES_TO_WINDOW_COMPOSER, &isSurfaceToDisplay);
    mIsSurfaceToDisplay = isSurfaceToDisplay == 1;
    // No frame tracking is needed if we're not sending frames to the display
    if (!mIsSurfaceToDisplay) {
        // Return early so we don't call into SurfaceFlinger (requiring permissions)
        return;
    }

    int hasPresentFenceTimes = 0;
    window->query(window, NATIVE_WINDOW_FRAME_TIMESTAMPS_SUPPORTS_PRESENT, &hasPresentFenceTimes);
    mHasPresentFenceTimes = hasPresentFenceTimes == 1;
    if (!mHasPresentFenceTimes) {
        ALOGI("Using latch times for frame rendered signals - present fences not supported");
    }
}

void CCodecBufferChannel::trackReleasedFrame(const IGraphicBufferProducer::QueueBufferOutput& qbo,
                                             int64_t mediaTimeUs, int64_t desiredRenderTimeNs) {
    // If the render time is earlier than now, then we're suggesting it should be rendered ASAP,
    // so track the frame as if the desired render time is now.
    int64_t nowNs = systemTime(SYSTEM_TIME_MONOTONIC);
    if (desiredRenderTimeNs < nowNs) {
        desiredRenderTimeNs = nowNs;
    }

    // If the render time is more than a second from now, then pretend the frame is supposed to be
    // rendered immediately, because that's what SurfaceFlinger heuristics will do. This is a tight
    // coupling, but is really the only way to optimize away unnecessary present fence checks in
    // processRenderedFrames.
    if (desiredRenderTimeNs > nowNs + 1*1000*1000*1000LL) {
        desiredRenderTimeNs = nowNs;
    }

    // We've just queued a frame to the surface, so keep track of it and later check to see if it is
    // actually rendered.
    TrackedFrame frame;
    frame.number = qbo.nextFrameNumber - 1;
    frame.mediaTimeUs = mediaTimeUs;
    frame.desiredRenderTimeNs = desiredRenderTimeNs;
    frame.latchTime = -1;
    frame.presentFence = nullptr;
    mTrackedFrames.push_back(frame);
}

void CCodecBufferChannel::processRenderedFrames(const FrameEventHistoryDelta& deltas) {
    // Grab the latch times and present fences from the frame event deltas
    for (const auto& delta : deltas) {
        for (auto& frame : mTrackedFrames) {
            if (delta.getFrameNumber() == frame.number) {
                delta.getLatchTime(&frame.latchTime);
                delta.getDisplayPresentFence(&frame.presentFence);
            }
        }
    }

    // Scan all frames and check to see if the frames that SHOULD have been rendered by now, have,
    // in fact, been rendered.
    int64_t nowNs = systemTime(SYSTEM_TIME_MONOTONIC);
    while (!mTrackedFrames.empty()) {
        TrackedFrame & frame = mTrackedFrames.front();
        // Frames that should have been rendered at least 100ms in the past are checked
        if (frame.desiredRenderTimeNs > nowNs - 100*1000*1000LL) {
            break;
        }

        // If we don't have a render time by now, then consider the frame as dropped
        int64_t renderTimeNs = getRenderTimeNs(frame);
        if (renderTimeNs != -1) {
            mCCodecCallback->onOutputFramesRendered(frame.mediaTimeUs, renderTimeNs);
        }
        mTrackedFrames.pop_front();
    }
}

int64_t CCodecBufferChannel::getRenderTimeNs(const TrackedFrame& frame) {
    // If the device doesn't have accurate present fence times, then use the latch time as a proxy
    if (!mHasPresentFenceTimes) {
        if (frame.latchTime == -1) {
            ALOGD("no latch time for frame %d", (int) frame.number);
            return -1;
        }
        return frame.latchTime;
    }

    if (frame.presentFence == nullptr) {
        ALOGW("no present fence for frame %d", (int) frame.number);
        return -1;
    }

    nsecs_t actualRenderTimeNs = frame.presentFence->getSignalTime();

    if (actualRenderTimeNs == Fence::SIGNAL_TIME_INVALID) {
        ALOGW("invalid signal time for frame %d", (int) frame.number);
        return -1;
    }

    if (actualRenderTimeNs == Fence::SIGNAL_TIME_PENDING) {
        ALOGD("present fence has not fired for frame %d", (int) frame.number);
        return -1;
    }

    return actualRenderTimeNs;
}

void CCodecBufferChannel::pollForRenderedBuffers() {
    FrameEventHistoryDelta delta;
    mComponent->pollForRenderedFrames(&delta);
    processRenderedFrames(delta);
}

void CCodecBufferChannel::onBufferReleasedFromOutputSurface(uint32_t generation) {
    // Note: Since this is called asynchronously from IProducerListener not
    // knowing the internal state of CCodec/CCodecBufferChannel,
    // prevent mComponent from being destroyed by holding the shared reference
    // during this interface being executed.
    std::shared_ptr<Codec2Client::Component> comp = mComponent;
    if (comp) {
        comp->onBufferReleasedFromOutputSurface(generation);
    }
}

status_t CCodecBufferChannel::discardBuffer(const sp<MediaCodecBuffer> &buffer) {
    ALOGV("[%s] discardBuffer: %p", mName, buffer.get());
    bool released = false;
    {
        Mutexed<Input>::Locked input(mInput);
        if (input->buffers && input->buffers->releaseBuffer(buffer, nullptr, true)) {
            released = true;
        }
    }
    {
        Mutexed<Output>::Locked output(mOutput);
        if (output->buffers && output->buffers->releaseBuffer(buffer, nullptr)) {
            released = true;
        }
    }
    if (released) {
        sendOutputBuffers();
        feedInputBufferIfAvailable();
    } else {
        ALOGD("[%s] MediaCodec discarded an unknown buffer", mName);
    }
    return OK;
}

void CCodecBufferChannel::getInputBufferArray(Vector<sp<MediaCodecBuffer>> *array) {
    array->clear();
    Mutexed<Input>::Locked input(mInput);

    if (!input->buffers) {
        ALOGE("getInputBufferArray: No Input Buffers allocated");
        return;
    }
    if (!input->buffers->isArrayMode()) {
        input->buffers = input->buffers->toArrayMode(input->numSlots);
    }

    input->buffers->getArray(array);
}

void CCodecBufferChannel::getOutputBufferArray(Vector<sp<MediaCodecBuffer>> *array) {
    array->clear();
    Mutexed<Output>::Locked output(mOutput);
    if (!output->buffers) {
        ALOGE("getOutputBufferArray: No Output Buffers allocated");
        return;
    }
    if (!output->buffers->isArrayMode()) {
        output->buffers = output->buffers->toArrayMode(output->numSlots);
    }

    output->buffers->getArray(array);
}

status_t CCodecBufferChannel::start(
        const sp<AMessage> &inputFormat,
        const sp<AMessage> &outputFormat,
        bool buffersBoundToCodec) {
    C2StreamBufferTypeSetting::input iStreamFormat(0u);
    C2StreamBufferTypeSetting::output oStreamFormat(0u);
    C2ComponentKindSetting kind;
    C2PortReorderBufferDepthTuning::output reorderDepth;
    C2PortReorderKeySetting::output reorderKey;
    C2PortActualDelayTuning::input inputDelay(0);
    C2PortActualDelayTuning::output outputDelay(0);
    C2ActualPipelineDelayTuning pipelineDelay(0);
    C2SecureModeTuning secureMode(C2Config::SM_UNPROTECTED);

    c2_status_t err = mComponent->query(
            {
                &iStreamFormat,
                &oStreamFormat,
                &kind,
                &reorderDepth,
                &reorderKey,
                &inputDelay,
                &pipelineDelay,
                &outputDelay,
                &secureMode,
            },
            {},
            C2_DONT_BLOCK,
            nullptr);
    if (err == C2_BAD_INDEX) {
        if (!iStreamFormat || !oStreamFormat || !kind) {
            return UNKNOWN_ERROR;
        }
    } else if (err != C2_OK) {
        return UNKNOWN_ERROR;
    }

    uint32_t inputDelayValue = inputDelay ? inputDelay.value : 0;
    uint32_t pipelineDelayValue = pipelineDelay ? pipelineDelay.value : 0;
    uint32_t outputDelayValue = outputDelay ? outputDelay.value : 0;

    size_t numInputSlots = inputDelayValue + pipelineDelayValue + kSmoothnessFactor;
    size_t numOutputSlots = outputDelayValue + kSmoothnessFactor;

    // TODO: get this from input format
    bool secure = mComponent->getName().find(".secure") != std::string::npos;

    // secure mode is a static parameter (shall not change in the executing state)
    mSendEncryptedInfoBuffer = secureMode.value == C2Config::SM_READ_PROTECTED_WITH_ENCRYPTED;

    std::shared_ptr<C2AllocatorStore> allocatorStore = GetCodec2PlatformAllocatorStore();
    int poolMask = GetCodec2PoolMask();
    C2PlatformAllocatorStore::id_t preferredLinearId = GetPreferredLinearAllocatorId(poolMask);

    if (inputFormat != nullptr) {
        bool graphic = (iStreamFormat.value == C2BufferData::GRAPHIC);
        bool audioEncoder = !graphic && (kind.value == C2Component::KIND_ENCODER);
        C2Config::api_feature_t apiFeatures = C2Config::api_feature_t(
                API_REFLECTION |
                API_VALUES |
                API_CURRENT_VALUES |
                API_DEPENDENCY |
                API_SAME_INPUT_BUFFER);
        C2StreamAudioFrameSizeInfo::input encoderFrameSize(0u);
        C2StreamSampleRateInfo::input sampleRate(0u);
        C2StreamChannelCountInfo::input channelCount(0u);
        C2StreamPcmEncodingInfo::input pcmEncoding(0u);
        std::shared_ptr<C2BlockPool> pool;
        {
            Mutexed<BlockPools>::Locked pools(mBlockPools);

            // set default allocator ID.
            pools->inputAllocatorId = (graphic) ? C2PlatformAllocatorStore::GRALLOC
                                                : preferredLinearId;

            // query C2PortAllocatorsTuning::input from component. If an allocator ID is obtained
            // from component, create the input block pool with given ID. Otherwise, use default IDs.
            std::vector<std::unique_ptr<C2Param>> params;
            C2ApiFeaturesSetting featuresSetting{apiFeatures};
            std::vector<C2Param *> stackParams({&featuresSetting});
            if (audioEncoder) {
                stackParams.push_back(&encoderFrameSize);
                stackParams.push_back(&sampleRate);
                stackParams.push_back(&channelCount);
                stackParams.push_back(&pcmEncoding);
            } else {
                encoderFrameSize.invalidate();
                sampleRate.invalidate();
                channelCount.invalidate();
                pcmEncoding.invalidate();
            }
            err = mComponent->query(stackParams,
                                    { C2PortAllocatorsTuning::input::PARAM_TYPE },
                                    C2_DONT_BLOCK,
                                    &params);
            if ((err != C2_OK && err != C2_BAD_INDEX) || params.size() != 1) {
                ALOGD("[%s] Query input allocators returned %zu params => %s (%u)",
                        mName, params.size(), asString(err), err);
            } else if (params.size() == 1) {
                C2PortAllocatorsTuning::input *inputAllocators =
                    C2PortAllocatorsTuning::input::From(params[0].get());
                if (inputAllocators && inputAllocators->flexCount() > 0) {
                    std::shared_ptr<C2Allocator> allocator;
                    // verify allocator IDs and resolve default allocator
                    allocatorStore->fetchAllocator(inputAllocators->m.values[0], &allocator);
                    if (allocator) {
                        pools->inputAllocatorId = allocator->getId();
                    } else {
                        ALOGD("[%s] component requested invalid input allocator ID %u",
                                mName, inputAllocators->m.values[0]);
                    }
                }
            }
            if (featuresSetting) {
                apiFeatures = featuresSetting.value;
            }

            // TODO: use C2Component wrapper to associate this pool with ourselves
            if ((poolMask >> pools->inputAllocatorId) & 1) {
                err = CreateCodec2BlockPool(pools->inputAllocatorId, nullptr, &pool);
                ALOGD("[%s] Created input block pool with allocatorID %u => poolID %llu - %s (%d)",
                        mName, pools->inputAllocatorId,
                        (unsigned long long)(pool ? pool->getLocalId() : 111000111),
                        asString(err), err);
            } else {
                err = C2_NOT_FOUND;
            }
            if (err != C2_OK) {
                C2BlockPool::local_id_t inputPoolId =
                    graphic ? C2BlockPool::BASIC_GRAPHIC : C2BlockPool::BASIC_LINEAR;
                err = GetCodec2BlockPool(inputPoolId, nullptr, &pool);
                ALOGD("[%s] Using basic input block pool with poolID %llu => got %llu - %s (%d)",
                        mName, (unsigned long long)inputPoolId,
                        (unsigned long long)(pool ? pool->getLocalId() : 111000111),
                        asString(err), err);
                if (err != C2_OK) {
                    return NO_MEMORY;
                }
            }
            pools->inputPool = pool;
        }

        bool forceArrayMode = false;
        Mutexed<Input>::Locked input(mInput);
        input->inputDelay = inputDelayValue;
        input->pipelineDelay = pipelineDelayValue;
        input->numSlots = numInputSlots;
        input->extraBuffers.flush();
        input->numExtraSlots = 0u;
        input->lastFlushIndex = mFrameIndex.load(std::memory_order_relaxed);
        if (audioEncoder && encoderFrameSize && sampleRate && channelCount) {
            input->frameReassembler.init(
                    pool,
                    {C2MemoryUsage::CPU_READ, C2MemoryUsage::CPU_WRITE},
                    encoderFrameSize.value,
                    sampleRate.value,
                    channelCount.value,
                    pcmEncoding ? pcmEncoding.value : C2Config::PCM_16);
        }
        bool conforming = (apiFeatures & API_SAME_INPUT_BUFFER);
        // For encrypted content, framework decrypts source buffer (ashmem) into
        // C2Buffers. Thus non-conforming codecs can process these.
        if (!buffersBoundToCodec
                && !input->frameReassembler
                && (hasCryptoOrDescrambler() || conforming)) {
            input->buffers.reset(new SlotInputBuffers(mName));
        } else if (graphic) {
            if (mInputSurface) {
                input->buffers.reset(new DummyInputBuffers(mName));
            } else if (mMetaMode == MODE_ANW) {
                input->buffers.reset(new GraphicMetadataInputBuffers(mName));
                // This is to ensure buffers do not get released prematurely.
                // TODO: handle this without going into array mode
                forceArrayMode = true;
            } else {
                input->buffers.reset(new GraphicInputBuffers(mName));
            }
        } else {
            if (hasCryptoOrDescrambler()) {
                int32_t capacity = kLinearBufferSize;
                (void)inputFormat->findInt32(KEY_MAX_INPUT_SIZE, &capacity);
                if ((size_t)capacity > kMaxLinearBufferSize) {
                    ALOGD("client requested %d, capped to %zu", capacity, kMaxLinearBufferSize);
                    capacity = kMaxLinearBufferSize;
                }
                if (mDealer == nullptr) {
                    mDealer = new MemoryDealer(
                            align(capacity, MemoryDealer::getAllocationAlignment())
                                * (numInputSlots + 1),
                            "EncryptedLinearInputBuffers");
                    mDecryptDestination = mDealer->allocate((size_t)capacity);
                }
                if (mCrypto != nullptr && mHeapSeqNum < 0) {
                    sp<HidlMemory> heap = fromHeap(mDealer->getMemoryHeap());
                    mHeapSeqNum = mCrypto->setHeap(heap);
                } else {
                    mHeapSeqNum = -1;
                }
                input->buffers.reset(new EncryptedLinearInputBuffers(
                        secure, mDealer, mCrypto, mHeapSeqNum, (size_t)capacity,
                        numInputSlots, mName));
                forceArrayMode = true;
            } else {
                input->buffers.reset(new LinearInputBuffers(mName));
            }
        }
        input->buffers->setFormat(inputFormat);

        if (err == C2_OK) {
            input->buffers->setPool(pool);
        } else {
            // TODO: error
        }

        if (forceArrayMode) {
            input->buffers = input->buffers->toArrayMode(numInputSlots);
        }
    }

    if (outputFormat != nullptr) {
        sp<IGraphicBufferProducer> outputSurface;
        uint32_t outputGeneration;
        int maxDequeueCount = 0;
        {
            Mutexed<OutputSurface>::Locked output(mOutputSurface);
            maxDequeueCount = output->maxDequeueBuffers = numOutputSlots +
                    reorderDepth.value + mRenderingDepth;
            outputSurface = output->surface ?
                    output->surface->getIGraphicBufferProducer() : nullptr;
            if (outputSurface) {
                output->surface->setMaxDequeuedBufferCount(output->maxDequeueBuffers);
            }
            outputGeneration = output->generation;
        }

        bool graphic = (oStreamFormat.value == C2BufferData::GRAPHIC);
        C2BlockPool::local_id_t outputPoolId_;
        C2BlockPool::local_id_t prevOutputPoolId;

        {
            Mutexed<BlockPools>::Locked pools(mBlockPools);

            prevOutputPoolId = pools->outputPoolId;

            // set default allocator ID.
            pools->outputAllocatorId = (graphic) ? C2PlatformAllocatorStore::GRALLOC
                                                 : preferredLinearId;

            // query C2PortAllocatorsTuning::output from component, or use default allocator if
            // unsuccessful.
            std::vector<std::unique_ptr<C2Param>> params;
            err = mComponent->query({ },
                                    { C2PortAllocatorsTuning::output::PARAM_TYPE },
                                    C2_DONT_BLOCK,
                                    &params);
            if ((err != C2_OK && err != C2_BAD_INDEX) || params.size() != 1) {
                ALOGD("[%s] Query output allocators returned %zu params => %s (%u)",
                        mName, params.size(), asString(err), err);
            } else if (err == C2_OK && params.size() == 1) {
                C2PortAllocatorsTuning::output *outputAllocators =
                    C2PortAllocatorsTuning::output::From(params[0].get());
                if (outputAllocators && outputAllocators->flexCount() > 0) {
                    std::shared_ptr<C2Allocator> allocator;
                    // verify allocator IDs and resolve default allocator
                    allocatorStore->fetchAllocator(outputAllocators->m.values[0], &allocator);
                    if (allocator) {
                        pools->outputAllocatorId = allocator->getId();
                    } else {
                        ALOGD("[%s] component requested invalid output allocator ID %u",
                                mName, outputAllocators->m.values[0]);
                    }
                }
            }

            // use bufferqueue if outputting to a surface.
            // query C2PortSurfaceAllocatorTuning::output from component, or use default allocator
            // if unsuccessful.
            if (outputSurface) {
                params.clear();
                err = mComponent->query({ },
                                        { C2PortSurfaceAllocatorTuning::output::PARAM_TYPE },
                                        C2_DONT_BLOCK,
                                        &params);
                if ((err != C2_OK && err != C2_BAD_INDEX) || params.size() != 1) {
                    ALOGD("[%s] Query output surface allocator returned %zu params => %s (%u)",
                            mName, params.size(), asString(err), err);
                } else if (err == C2_OK && params.size() == 1) {
                    C2PortSurfaceAllocatorTuning::output *surfaceAllocator =
                        C2PortSurfaceAllocatorTuning::output::From(params[0].get());
                    if (surfaceAllocator) {
                        std::shared_ptr<C2Allocator> allocator;
                        // verify allocator IDs and resolve default allocator
                        allocatorStore->fetchAllocator(surfaceAllocator->value, &allocator);
                        if (allocator) {
                            pools->outputAllocatorId = allocator->getId();
                        } else {
                            ALOGD("[%s] component requested invalid surface output allocator ID %u",
                                    mName, surfaceAllocator->value);
                            err = C2_BAD_VALUE;
                        }
                    }
                }
                if (pools->outputAllocatorId == C2PlatformAllocatorStore::GRALLOC
                        && err != C2_OK
                        && ((poolMask >> C2PlatformAllocatorStore::BUFFERQUEUE) & 1)) {
                    pools->outputAllocatorId = C2PlatformAllocatorStore::BUFFERQUEUE;
                }
            }

            if ((poolMask >> pools->outputAllocatorId) & 1) {
                err = mComponent->createBlockPool(
                        pools->outputAllocatorId, &pools->outputPoolId, &pools->outputPoolIntf);
                ALOGI("[%s] Created output block pool with allocatorID %u => poolID %llu - %s",
                        mName, pools->outputAllocatorId,
                        (unsigned long long)pools->outputPoolId,
                        asString(err));
            } else {
                err = C2_NOT_FOUND;
            }
            if (err != C2_OK) {
                // use basic pool instead
                pools->outputPoolId =
                    graphic ? C2BlockPool::BASIC_GRAPHIC : C2BlockPool::BASIC_LINEAR;
            }

            // Configure output block pool ID as parameter C2PortBlockPoolsTuning::output to
            // component.
            std::unique_ptr<C2PortBlockPoolsTuning::output> poolIdsTuning =
                    C2PortBlockPoolsTuning::output::AllocUnique({ pools->outputPoolId });

            std::vector<std::unique_ptr<C2SettingResult>> failures;
            err = mComponent->config({ poolIdsTuning.get() }, C2_MAY_BLOCK, &failures);
            ALOGD("[%s] Configured output block pool ids %llu => %s",
                    mName, (unsigned long long)poolIdsTuning->m.values[0], asString(err));
            outputPoolId_ = pools->outputPoolId;
        }

        if (prevOutputPoolId != C2BlockPool::BASIC_LINEAR
                && prevOutputPoolId != C2BlockPool::BASIC_GRAPHIC) {
            c2_status_t err = mComponent->destroyBlockPool(prevOutputPoolId);
            if (err != C2_OK) {
                ALOGW("Failed to clean up previous block pool %llu - %s (%d)\n",
                        (unsigned long long) prevOutputPoolId, asString(err), err);
            }
        }

        Mutexed<Output>::Locked output(mOutput);
        output->outputDelay = outputDelayValue;
        output->numSlots = numOutputSlots;
        output->bounded = bool(outputSurface);
        if (graphic) {
            if (outputSurface || !buffersBoundToCodec) {
                output->buffers.reset(new GraphicOutputBuffers(mName));
            } else {
                output->buffers.reset(new RawGraphicOutputBuffers(mName));
            }
        } else {
            output->buffers.reset(new LinearOutputBuffers(mName));
        }
        output->buffers->setFormat(outputFormat);

        output->buffers->clearStash();
        if (reorderDepth) {
            output->buffers->setReorderDepth(reorderDepth.value);
        }
        if (reorderKey) {
            output->buffers->setReorderKey(reorderKey.value);
        }

        // Try to set output surface to created block pool if given.
        if (outputSurface) {
            mComponent->setOutputSurface(
                    outputPoolId_,
                    outputSurface,
                    outputGeneration,
                    maxDequeueCount);
        } else {
            // configure CPU read consumer usage
            C2StreamUsageTuning::output outputUsage{0u, C2MemoryUsage::CPU_READ};
            std::vector<std::unique_ptr<C2SettingResult>> failures;
            err = mComponent->config({ &outputUsage }, C2_MAY_BLOCK, &failures);
            // do not print error message for now as most components may not yet
            // support this setting
            ALOGD_IF(err != C2_BAD_INDEX, "[%s] Configured output usage [%#llx]",
                  mName, (long long)outputUsage.value);
        }

        if (oStreamFormat.value == C2BufferData::LINEAR) {
            if (buffersBoundToCodec) {
                // WORKAROUND: if we're using early CSD workaround we convert to
                //             array mode, to appease apps assuming the output
                //             buffers to be of the same size.
                output->buffers = output->buffers->toArrayMode(numOutputSlots);
            }

            int32_t channelCount;
            int32_t sampleRate;
            if (outputFormat->findInt32(KEY_CHANNEL_COUNT, &channelCount)
                    && outputFormat->findInt32(KEY_SAMPLE_RATE, &sampleRate)) {
                int32_t delay = 0;
                int32_t padding = 0;;
                if (!outputFormat->findInt32("encoder-delay", &delay)) {
                    delay = 0;
                }
                if (!outputFormat->findInt32("encoder-padding", &padding)) {
                    padding = 0;
                }
                if (delay || padding) {
                    // We need write access to the buffers, so turn them into array mode.
                    // TODO: b/321930152 - define SkipCutOutputBuffers that takes output from
                    // component, runs it through SkipCutBuffer and allocate local buffer to be
                    // used by fwk. Make initSkipCutBuffer() return OutputBuffers similar to
                    // toArrayMode().
                    if (!output->buffers->isArrayMode()) {
                        output->buffers = output->buffers->toArrayMode(numOutputSlots);
                    }
                    output->buffers->initSkipCutBuffer(delay, padding, sampleRate, channelCount);
                }
            }
        }

        int32_t tunneled = 0;
        if (!outputFormat->findInt32("android._tunneled", &tunneled)) {
            tunneled = 0;
        }
        mTunneled = (tunneled != 0);
    }

    // Set up pipeline control. This has to be done after mInputBuffers and
    // mOutputBuffers are initialized to make sure that lingering callbacks
    // about buffers from the previous generation do not interfere with the
    // newly initialized pipeline capacity.

    if (inputFormat || outputFormat) {
        Mutexed<PipelineWatcher>::Locked watcher(mPipelineWatcher);
        watcher->inputDelay(inputDelayValue)
                .pipelineDelay(pipelineDelayValue)
                .outputDelay(outputDelayValue)
                .smoothnessFactor(kSmoothnessFactor)
                .tunneled(mTunneled);
        watcher->flush();
    }

    mInputMetEos = false;
    mSync.start();
    return OK;
}

status_t CCodecBufferChannel::prepareInitialInputBuffers(
        std::map<size_t, sp<MediaCodecBuffer>> *clientInputBuffers, bool retry) {
    if (mInputSurface) {
        return OK;
    }

    size_t numInputSlots = mInput.lock()->numSlots;
    int retryCount = 1;
    for (; clientInputBuffers->empty() && retryCount >= 0; retryCount--) {
        {
            Mutexed<Input>::Locked input(mInput);
            while (clientInputBuffers->size() < numInputSlots) {
                size_t index;
                sp<MediaCodecBuffer> buffer;
                if (!input->buffers->requestNewBuffer(&index, &buffer)) {
                    break;
                }
                clientInputBuffers->emplace(index, buffer);
            }
        }
        if (!retry || (retryCount <= 0)) {
            break;
        }
        if (clientInputBuffers->empty()) {
            // wait: buffer may be in transit from component.
            std::this_thread::sleep_for(std::chrono::milliseconds(4));
        }
    }
    if (clientInputBuffers->empty()) {
        ALOGW("[%s] start: cannot allocate memory at all", mName);
        return NO_MEMORY;
    } else if (clientInputBuffers->size() < numInputSlots) {
        ALOGD("[%s] start: cannot allocate memory for all slots, "
              "only %zu buffers allocated",
              mName, clientInputBuffers->size());
    } else {
        ALOGV("[%s] %zu initial input buffers available",
              mName, clientInputBuffers->size());
    }
    return OK;
}

status_t CCodecBufferChannel::requestInitialInputBuffers(
        std::map<size_t, sp<MediaCodecBuffer>> &&clientInputBuffers) {
    C2StreamBufferTypeSetting::output oStreamFormat(0u);
    C2PrependHeaderModeSetting prepend(PREPEND_HEADER_TO_NONE);
    c2_status_t err = mComponent->query({ &oStreamFormat, &prepend }, {}, C2_DONT_BLOCK, nullptr);
    if (err != C2_OK && err != C2_BAD_INDEX) {
        return UNKNOWN_ERROR;
    }

    std::list<std::unique_ptr<C2Work>> flushedConfigs;
    mFlushedConfigs.lock()->swap(flushedConfigs);
    if (!flushedConfigs.empty()) {
        {
            Mutexed<PipelineWatcher>::Locked watcher(mPipelineWatcher);
            PipelineWatcher::Clock::time_point now = PipelineWatcher::Clock::now();
            for (const std::unique_ptr<C2Work> &work : flushedConfigs) {
                watcher->onWorkQueued(
                        work->input.ordinal.frameIndex.peeku(),
                        std::vector(work->input.buffers),
                        now);
            }
        }
        err = mComponent->queue(&flushedConfigs);
        if (err != C2_OK) {
            ALOGW("[%s] Error while queueing a flushed config", mName);
            return UNKNOWN_ERROR;
        }
    }
    if (oStreamFormat.value == C2BufferData::LINEAR &&
            (!prepend || prepend.value == PREPEND_HEADER_TO_NONE) &&
            !clientInputBuffers.empty()) {
        size_t minIndex = clientInputBuffers.begin()->first;
        sp<MediaCodecBuffer> minBuffer = clientInputBuffers.begin()->second;
        for (const auto &[index, buffer] : clientInputBuffers) {
            if (minBuffer->capacity() > buffer->capacity()) {
                minIndex = index;
                minBuffer = buffer;
            }
        }
        // WORKAROUND: Some apps expect CSD available without queueing
        //             any input. Queue an empty buffer to get the CSD.
        minBuffer->setRange(0, 0);
        minBuffer->meta()->clear();
        minBuffer->meta()->setInt64("timeUs", 0);
        if (queueInputBufferInternal(minBuffer) != OK) {
            ALOGW("[%s] Error while queueing an empty buffer to get CSD",
                  mName);
            return UNKNOWN_ERROR;
        }
        clientInputBuffers.erase(minIndex);
    }

    if (!clientInputBuffers.empty()) {
        {
            std::lock_guard<std::mutex> tsLock(mTsLock);
            mLastInputBufferAvailableTs = std::chrono::duration_cast<std::chrono::milliseconds>(
                    PipelineWatcher::Clock::now().time_since_epoch()).count();
        }
    }

    for (const auto &[index, buffer] : clientInputBuffers) {
        mCallback->onInputBufferAvailable(index, buffer);
    }

    return OK;
}

void CCodecBufferChannel::stop() {
    mSync.stop();
    mFirstValidFrameIndex = mFrameIndex.load(std::memory_order_relaxed);
}

void CCodecBufferChannel::stopUseOutputSurface(bool pushBlankBuffer) {
    sp<Surface> surface = mOutputSurface.lock()->surface;
    if (surface) {
        C2BlockPool::local_id_t outputPoolId;
        {
            Mutexed<BlockPools>::Locked pools(mBlockPools);
            outputPoolId = pools->outputPoolId;
        }
        if (mComponent) mComponent->stopUsingOutputSurface(outputPoolId);

        if (pushBlankBuffer) {
            sp<ANativeWindow> anw = static_cast<ANativeWindow *>(surface.get());
            if (anw) {
                pushBlankBuffersToNativeWindow(anw.get());
            }
        }
    }
}

void CCodecBufferChannel::reset() {
    stop();
    if (mInputSurface != nullptr) {
        mInputSurface.reset();
    }
    mPipelineWatcher.lock()->flush();
    {
        Mutexed<Input>::Locked input(mInput);
        input->buffers.reset(new DummyInputBuffers(""));
        input->extraBuffers.flush();
    }
    {
        Mutexed<Output>::Locked output(mOutput);
        output->buffers.reset();
    }
    // reset the frames that are being tracked for onFrameRendered callbacks
    mTrackedFrames.clear();
}

void CCodecBufferChannel::release() {
    mComponent.reset();
    mInputAllocator.reset();
    mOutputSurface.lock()->surface.clear();
    {
        Mutexed<BlockPools>::Locked blockPools{mBlockPools};
        blockPools->inputPool.reset();
        blockPools->outputPoolIntf.reset();
    }
    setCrypto(nullptr);
    setDescrambler(nullptr);
}

void CCodecBufferChannel::flush(const std::list<std::unique_ptr<C2Work>> &flushedWork) {
    ALOGV("[%s] flush", mName);
    std::list<std::unique_ptr<C2Work>> configs;
    mInput.lock()->lastFlushIndex = mFrameIndex.load(std::memory_order_relaxed);
    {
        Mutexed<PipelineWatcher>::Locked watcher(mPipelineWatcher);
        for (const std::unique_ptr<C2Work> &work : flushedWork) {
            uint64_t frameIndex = work->input.ordinal.frameIndex.peeku();
            if (!(work->input.flags & C2FrameData::FLAG_CODEC_CONFIG)) {
                watcher->onWorkDone(frameIndex);
                continue;
            }
            if (work->input.buffers.empty()
                    || work->input.buffers.front() == nullptr
                    || work->input.buffers.front()->data().linearBlocks().empty()) {
                ALOGD("[%s] no linear codec config data found", mName);
                watcher->onWorkDone(frameIndex);
                continue;
            }
            std::unique_ptr<C2Work> copy(new C2Work);
            copy->input.flags = C2FrameData::flags_t(
                    work->input.flags | C2FrameData::FLAG_DROP_FRAME);
            copy->input.ordinal = work->input.ordinal;
            copy->input.ordinal.frameIndex = mFrameIndex++;
            for (size_t i = 0; i < work->input.buffers.size(); ++i) {
                copy->input.buffers.push_back(watcher->onInputBufferReleased(frameIndex, i));
            }
            for (const std::unique_ptr<C2Param> &param : work->input.configUpdate) {
                copy->input.configUpdate.push_back(C2Param::Copy(*param));
            }
            copy->input.infoBuffers.insert(
                    copy->input.infoBuffers.begin(),
                    work->input.infoBuffers.begin(),
                    work->input.infoBuffers.end());
            copy->worklets.emplace_back(new C2Worklet);
            configs.push_back(std::move(copy));
            watcher->onWorkDone(frameIndex);
            ALOGV("[%s] stashed flushed codec config data", mName);
        }
    }
    mFlushedConfigs.lock()->swap(configs);
    {
        Mutexed<Input>::Locked input(mInput);
        input->buffers->flush();
        input->extraBuffers.flush();
    }
    {
        Mutexed<Output>::Locked output(mOutput);
        if (output->buffers) {
            output->buffers->flush(flushedWork);
            output->buffers->flushStash();
        }
    }
}

void CCodecBufferChannel::onWorkDone(
        std::unique_ptr<C2Work> work, const sp<AMessage> &outputFormat,
        const C2StreamInitDataInfo::output *initData) {
    if (handleWork(std::move(work), outputFormat, initData)) {
        feedInputBufferIfAvailable();
    }
}

void CCodecBufferChannel::onInputBufferDone(
        uint64_t frameIndex, size_t arrayIndex) {
    if (mInputSurface) {
        return;
    }
    std::shared_ptr<C2Buffer> buffer =
            mPipelineWatcher.lock()->onInputBufferReleased(frameIndex, arrayIndex);
    bool newInputSlotAvailable = false;
    {
        Mutexed<Input>::Locked input(mInput);
        if (input->lastFlushIndex >= frameIndex) {
            ALOGD("[%s] Ignoring stale input buffer done callback: "
                  "last flush index = %lld, frameIndex = %lld",
                  mName, input->lastFlushIndex.peekll(), (long long)frameIndex);
        } else {
            newInputSlotAvailable = input->buffers->expireComponentBuffer(buffer);
            if (!newInputSlotAvailable) {
                (void)input->extraBuffers.expireComponentBuffer(buffer);
            }
        }
    }
    if (newInputSlotAvailable) {
        feedInputBufferIfAvailable();
    }
}

bool CCodecBufferChannel::handleWork(
        std::unique_ptr<C2Work> work,
        const sp<AMessage> &outputFormat,
        const C2StreamInitDataInfo::output *initData) {
    {
        Mutexed<Output>::Locked output(mOutput);
        if (!output->buffers) {
            return false;
        }
    }

    // Whether the output buffer should be reported to the client or not.
    bool notifyClient = false;

    if (work->result == C2_OK){
        notifyClient = true;
    } else if (work->result == C2_OMITTED) {
        ALOGV("[%s] empty work returned; omitted.", mName);
        return false; // omitted
    } else if (work->result == C2_NOT_FOUND) {
        ALOGD("[%s] flushed work; ignored.", mName);
    } else {
        // C2_OK and C2_NOT_FOUND are the only results that we accept for processing
        // the config update.
        ALOGD("[%s] work failed to complete: %d", mName, work->result);
        mCCodecCallback->onError(work->result, ACTION_CODE_FATAL);
        return false;
    }

    if ((work->input.ordinal.frameIndex -
            mFirstValidFrameIndex.load()).peek() < 0) {
        // Discard frames from previous generation.
        ALOGD("[%s] Discard frames from previous generation.", mName);
        notifyClient = false;
    }

    if (mInputSurface == nullptr && (work->worklets.size() != 1u
            || !work->worklets.front()
            || !(work->worklets.front()->output.flags &
                 C2FrameData::FLAG_INCOMPLETE))) {
        mPipelineWatcher.lock()->onWorkDone(
                work->input.ordinal.frameIndex.peeku());
    }

    // NOTE: MediaCodec usage supposedly have only one worklet
    if (work->worklets.size() != 1u) {
        ALOGI("[%s] onWorkDone: incorrect number of worklets: %zu",
                mName, work->worklets.size());
        mCCodecCallback->onError(UNKNOWN_ERROR, ACTION_CODE_FATAL);
        return false;
    }

    const std::unique_ptr<C2Worklet> &worklet = work->worklets.front();

    std::shared_ptr<C2Buffer> buffer;
    // NOTE: MediaCodec usage supposedly have only one output stream.
    if (worklet->output.buffers.size() > 1u) {
        ALOGI("[%s] onWorkDone: incorrect number of output buffers: %zu",
                mName, worklet->output.buffers.size());
        mCCodecCallback->onError(UNKNOWN_ERROR, ACTION_CODE_FATAL);
        return false;
    } else if (worklet->output.buffers.size() == 1u) {
        buffer = worklet->output.buffers[0];
        if (!buffer) {
            ALOGD("[%s] onWorkDone: nullptr found in buffers; ignored.", mName);
        }
    }

    std::optional<uint32_t> newInputDelay, newPipelineDelay, newOutputDelay, newReorderDepth;
    std::optional<C2Config::ordinal_key_t> newReorderKey;
    bool needMaxDequeueBufferCountUpdate = false;
    while (!worklet->output.configUpdate.empty()) {
        std::unique_ptr<C2Param> param;
        worklet->output.configUpdate.back().swap(param);
        worklet->output.configUpdate.pop_back();
        switch (param->coreIndex().coreIndex()) {
            case C2PortReorderBufferDepthTuning::CORE_INDEX: {
                C2PortReorderBufferDepthTuning::output reorderDepth;
                if (reorderDepth.updateFrom(*param)) {
                    ALOGV("[%s] onWorkDone: updated reorder depth to %u",
                          mName, reorderDepth.value);
                    newReorderDepth = reorderDepth.value;
                    needMaxDequeueBufferCountUpdate = true;
                } else {
                    ALOGD("[%s] onWorkDone: failed to read reorder depth",
                          mName);
                }
                break;
            }
            case C2PortReorderKeySetting::CORE_INDEX: {
                C2PortReorderKeySetting::output reorderKey;
                if (reorderKey.updateFrom(*param)) {
                    newReorderKey = reorderKey.value;
                    ALOGV("[%s] onWorkDone: updated reorder key to %u",
                          mName, reorderKey.value);
                } else {
                    ALOGD("[%s] onWorkDone: failed to read reorder key", mName);
                }
                break;
            }
            case C2PortActualDelayTuning::CORE_INDEX: {
                if (param->isGlobal()) {
                    C2ActualPipelineDelayTuning pipelineDelay;
                    if (pipelineDelay.updateFrom(*param)) {
                        ALOGV("[%s] onWorkDone: updating pipeline delay %u",
                              mName, pipelineDelay.value);
                        newPipelineDelay = pipelineDelay.value;
                        (void)mPipelineWatcher.lock()->pipelineDelay(
                                pipelineDelay.value);
                    }
                }
                if (param->forInput()) {
                    C2PortActualDelayTuning::input inputDelay;
                    if (inputDelay.updateFrom(*param)) {
                        ALOGV("[%s] onWorkDone: updating input delay %u",
                              mName, inputDelay.value);
                        newInputDelay = inputDelay.value;
                        (void)mPipelineWatcher.lock()->inputDelay(
                                inputDelay.value);
                    }
                }
                if (param->forOutput()) {
                    C2PortActualDelayTuning::output outputDelay;
                    if (outputDelay.updateFrom(*param)) {
                        ALOGV("[%s] onWorkDone: updating output delay %u",
                              mName, outputDelay.value);
                        (void)mPipelineWatcher.lock()->outputDelay(outputDelay.value);
                        newOutputDelay = outputDelay.value;
                        needMaxDequeueBufferCountUpdate = true;

                    }
                }
                break;
            }
            case C2PortTunnelSystemTime::CORE_INDEX: {
                C2PortTunnelSystemTime::output frameRenderTime;
                if (frameRenderTime.updateFrom(*param)) {
                    ALOGV("[%s] onWorkDone: frame rendered (sys:%lld ns, media:%lld us)",
                          mName, (long long)frameRenderTime.value,
                          (long long)worklet->output.ordinal.timestamp.peekll());
                    mCCodecCallback->onOutputFramesRendered(
                            worklet->output.ordinal.timestamp.peek(), frameRenderTime.value);
                }
                break;
            }
            case C2StreamTunnelHoldRender::CORE_INDEX: {
                C2StreamTunnelHoldRender::output firstTunnelFrameHoldRender;
                if (!(worklet->output.flags & C2FrameData::FLAG_INCOMPLETE)) break;
                if (!firstTunnelFrameHoldRender.updateFrom(*param)) break;
                if (firstTunnelFrameHoldRender.value != C2_TRUE) break;
                ALOGV("[%s] onWorkDone: first tunnel frame ready", mName);
                mCCodecCallback->onFirstTunnelFrameReady();
                break;
            }
            default:
                ALOGV("[%s] onWorkDone: unrecognized config update (%08X)",
                      mName, param->index());
                break;
        }
    }
    if (newInputDelay || newPipelineDelay) {
        Mutexed<Input>::Locked input(mInput);
        size_t newNumSlots =
            newInputDelay.value_or(input->inputDelay) +
            newPipelineDelay.value_or(input->pipelineDelay) +
            kSmoothnessFactor;
        input->inputDelay = newInputDelay.value_or(input->inputDelay);
        if (input->buffers->isArrayMode()) {
            if (input->numSlots >= newNumSlots) {
                input->numExtraSlots = 0;
            } else {
                input->numExtraSlots = newNumSlots - input->numSlots;
            }
            ALOGV("[%s] onWorkDone: updated number of extra slots to %zu (input array mode)",
                  mName, input->numExtraSlots);
        } else {
            input->numSlots = newNumSlots;
        }
    }
    size_t numOutputSlots = 0;
    uint32_t reorderDepth = 0;
    bool outputBuffersChanged = false;
    if (newReorderKey || newReorderDepth || needMaxDequeueBufferCountUpdate) {
        Mutexed<Output>::Locked output(mOutput);
        if (!output->buffers) {
            return false;
        }
        numOutputSlots = output->numSlots;
        if (newReorderKey) {
            output->buffers->setReorderKey(newReorderKey.value());
        }
        if (newReorderDepth) {
            output->buffers->setReorderDepth(newReorderDepth.value());
        }
        reorderDepth = output->buffers->getReorderDepth();
        if (newOutputDelay) {
            output->outputDelay = newOutputDelay.value();
            numOutputSlots = newOutputDelay.value() + kSmoothnessFactor;
            if (output->numSlots < numOutputSlots) {
                output->numSlots = numOutputSlots;
                if (output->buffers->isArrayMode()) {
                    OutputBuffersArray *array =
                        (OutputBuffersArray *)output->buffers.get();
                    ALOGV("[%s] onWorkDone: growing output buffer array to %zu",
                          mName, numOutputSlots);
                    array->grow(numOutputSlots);
                    outputBuffersChanged = true;
                }
            }
        }
        numOutputSlots = output->numSlots;
    }
    if (outputBuffersChanged) {
        mCCodecCallback->onOutputBuffersChanged();
    }
    if (needMaxDequeueBufferCountUpdate) {
        int maxDequeueCount = 0;
        {
            Mutexed<OutputSurface>::Locked output(mOutputSurface);
            maxDequeueCount = output->maxDequeueBuffers =
                    numOutputSlots + reorderDepth + mRenderingDepth;
            if (output->surface) {
                output->surface->setMaxDequeuedBufferCount(output->maxDequeueBuffers);
            }
        }
        if (maxDequeueCount > 0) {
            mComponent->setOutputSurfaceMaxDequeueCount(maxDequeueCount);
        }
    }

    int32_t flags = 0;
    if (worklet->output.flags & C2FrameData::FLAG_END_OF_STREAM) {
        flags |= BUFFER_FLAG_END_OF_STREAM;
        ALOGV("[%s] onWorkDone: output EOS", mName);
    }

    // WORKAROUND: adjust output timestamp based on client input timestamp and codec
    // input timestamp. Codec output timestamp (in the timestamp field) shall correspond to
    // the codec input timestamp, but client output timestamp should (reported in timeUs)
    // shall correspond to the client input timesamp (in customOrdinal). By using the
    // delta between the two, this allows for some timestamp deviation - e.g. if one input
    // produces multiple output.
    c2_cntr64_t timestamp =
        worklet->output.ordinal.timestamp + work->input.ordinal.customOrdinal
                - work->input.ordinal.timestamp;
    if (mInputSurface != nullptr) {
        // When using input surface we need to restore the original input timestamp.
        timestamp = work->input.ordinal.customOrdinal;
    }
    ScopedTrace trace(ATRACE_TAG, android::base::StringPrintf(
            "CCodecBufferChannel::onWorkDone(%s@ts=%lld)", mName, timestamp.peekll()).c_str());
    ALOGV("[%s] onWorkDone: input %lld, codec %lld => output %lld => %lld",
          mName,
          work->input.ordinal.customOrdinal.peekll(),
          work->input.ordinal.timestamp.peekll(),
          worklet->output.ordinal.timestamp.peekll(),
          timestamp.peekll());

    // csd cannot be re-ordered and will always arrive first.
    if (initData != nullptr) {
        Mutexed<Output>::Locked output(mOutput);
        if (!output->buffers) {
            return false;
        }
        if (outputFormat) {
            output->buffers->updateSkipCutBuffer(outputFormat);
            output->buffers->setFormat(outputFormat);
        }
        if (!notifyClient) {
            return false;
        }
        size_t index;
        sp<MediaCodecBuffer> outBuffer;
        if (output->buffers->registerCsd(initData, &index, &outBuffer) == OK) {
            outBuffer->meta()->setInt64("timeUs", timestamp.peek());
            outBuffer->meta()->setInt32("flags", BUFFER_FLAG_CODEC_CONFIG);
            ALOGV("[%s] onWorkDone: csd index = %zu [%p]", mName, index, outBuffer.get());

            // TRICKY: we want popped buffers reported in order, so sending
            // the callback while holding the lock here. This assumes that
            // onOutputBufferAvailable() does not block. onOutputBufferAvailable()
            // callbacks are always sent with the Output lock held.
            mCallback->onOutputBufferAvailable(index, outBuffer);
        } else {
            ALOGD("[%s] onWorkDone: unable to register csd", mName);
            output.unlock();
            mCCodecCallback->onError(UNKNOWN_ERROR, ACTION_CODE_FATAL);
            return false;
        }
    }

    bool drop = false;
    if (worklet->output.flags & C2FrameData::FLAG_DROP_FRAME) {
        ALOGV("[%s] onWorkDone: drop buffer but keep metadata", mName);
        drop = true;
    }

    // Workaround: if C2FrameData::FLAG_DROP_FRAME is not implemented in
    // HAL, the flag is then removed in the corresponding output buffer.
    if (work->input.flags & C2FrameData::FLAG_DROP_FRAME) {
        flags |= BUFFER_FLAG_DECODE_ONLY;
    }

    if (notifyClient && !buffer && !flags) {
        if (mTunneled && drop && outputFormat) {
            if (mOutputFormat != outputFormat) {
                ALOGV("[%s] onWorkDone: Keep tunneled, drop frame with format change (%lld)",
                      mName, work->input.ordinal.frameIndex.peekull());
                mOutputFormat = outputFormat;
            } else {
                ALOGV("[%s] onWorkDone: Not reporting output buffer without format change (%lld)",
                      mName, work->input.ordinal.frameIndex.peekull());
                notifyClient = false;
            }
        } else {
            ALOGV("[%s] onWorkDone: Not reporting output buffer (%lld)",
                  mName, work->input.ordinal.frameIndex.peekull());
            notifyClient = false;
        }
    }

    if (buffer) {
        for (const std::shared_ptr<const C2Info> &info : buffer->info()) {
            // TODO: properly translate these to metadata
            switch (info->coreIndex().coreIndex()) {
                case C2StreamPictureTypeMaskInfo::CORE_INDEX:
                    if (((C2StreamPictureTypeMaskInfo *)info.get())->value & C2Config::SYNC_FRAME) {
                        flags |= BUFFER_FLAG_KEY_FRAME;
                    }
                    break;
                default:
                    break;
            }
        }
    }

    {
        Mutexed<Output>::Locked output(mOutput);
        if (!output->buffers) {
            return false;
        }
        output->buffers->pushToStash(
                buffer,
                notifyClient,
                timestamp.peek(),
                flags,
                outputFormat,
                worklet->output.ordinal);
    }
    sendOutputBuffers();
    return true;
}

void CCodecBufferChannel::sendOutputBuffers() {
    OutputBuffers::BufferAction action;
    size_t index;
    sp<MediaCodecBuffer> outBuffer;
    std::shared_ptr<C2Buffer> c2Buffer;

    constexpr int kMaxReallocTry = 5;
    int reallocTryNum = 0;

    while (true) {
        Mutexed<Output>::Locked output(mOutput);
        if (!output->buffers) {
            return;
        }
        action = output->buffers->popFromStashAndRegister(
                &c2Buffer, &index, &outBuffer);
        if (action != OutputBuffers::REALLOCATE) {
            reallocTryNum = 0;
        }
        switch (action) {
        case OutputBuffers::SKIP:
            return;
        case OutputBuffers::DISCARD:
            break;
        case OutputBuffers::NOTIFY_CLIENT:
        {
            // TRICKY: we want popped buffers reported in order, so sending
            // the callback while holding the lock here. This assumes that
            // onOutputBufferAvailable() does not block. onOutputBufferAvailable()
            // callbacks are always sent with the Output lock held.
            if (c2Buffer) {
                std::shared_ptr<const C2AccessUnitInfos::output> bufferMetadata =
                        std::static_pointer_cast<const C2AccessUnitInfos::output>(
                        c2Buffer->getInfo(C2AccessUnitInfos::output::PARAM_TYPE));
                if (bufferMetadata && bufferMetadata->flexCount() > 0) {
                    uint32_t flag = 0;
                    std::vector<AccessUnitInfo> accessUnitInfos;
                    for (int nMeta = 0; nMeta < bufferMetadata->flexCount(); nMeta++) {
                        const C2AccessUnitInfosStruct &bufferMetadataStruct =
                                bufferMetadata->m.values[nMeta];
                        flag = convertFlags(bufferMetadataStruct.flags, false);
                        accessUnitInfos.emplace_back(flag,
                                static_cast<size_t>(bufferMetadataStruct.size),
                                static_cast<size_t>(bufferMetadataStruct.timestamp));
                    }
                    sp<WrapperObject<std::vector<AccessUnitInfo>>> obj{
                        new WrapperObject<std::vector<AccessUnitInfo>>{accessUnitInfos}};
                    outBuffer->meta()->setObject("accessUnitInfo", obj);
                }
            }
            mCallback->onOutputBufferAvailable(index, outBuffer);
            break;
        }
        case OutputBuffers::REALLOCATE:
            if (++reallocTryNum > kMaxReallocTry) {
                output.unlock();
                ALOGE("[%s] sendOutputBuffers: tried %d realloc and failed",
                          mName, kMaxReallocTry);
                mCCodecCallback->onError(UNKNOWN_ERROR, ACTION_CODE_FATAL);
                return;
            }
            if (!output->buffers->isArrayMode()) {
                output->buffers =
                    output->buffers->toArrayMode(output->numSlots);
            }
            static_cast<OutputBuffersArray*>(output->buffers.get())->
                    realloc(c2Buffer);
            output.unlock();
            mCCodecCallback->onOutputBuffersChanged();
            break;
        case OutputBuffers::RETRY:
            ALOGV("[%s] sendOutputBuffers: unable to register output buffer",
                  mName);
            return;
        default:
            LOG_ALWAYS_FATAL("[%s] sendOutputBuffers: "
                    "corrupted BufferAction value (%d) "
                    "returned from popFromStashAndRegister.",
                    mName, int(action));
            return;
        }
    }
}

status_t CCodecBufferChannel::setSurface(const sp<Surface> &newSurface,
                                         uint32_t generation, bool pushBlankBuffer) {
    sp<IGraphicBufferProducer> producer;
    int maxDequeueCount;
    sp<Surface> oldSurface;
    {
        Mutexed<OutputSurface>::Locked outputSurface(mOutputSurface);
        maxDequeueCount = outputSurface->maxDequeueBuffers;
        oldSurface = outputSurface->surface;
    }
    if (newSurface) {
        newSurface->setScalingMode(NATIVE_WINDOW_SCALING_MODE_SCALE_TO_WINDOW);
        newSurface->setDequeueTimeout(kDequeueTimeoutNs);
        newSurface->setMaxDequeuedBufferCount(maxDequeueCount);
        producer = newSurface->getIGraphicBufferProducer();
    } else {
        ALOGE("[%s] setting output surface to null", mName);
        return INVALID_OPERATION;
    }

    std::shared_ptr<Codec2Client::Configurable> outputPoolIntf;
    C2BlockPool::local_id_t outputPoolId;
    {
        Mutexed<BlockPools>::Locked pools(mBlockPools);
        outputPoolId = pools->outputPoolId;
        outputPoolIntf = pools->outputPoolIntf;
    }

    if (outputPoolIntf) {
        if (mComponent->setOutputSurface(
                outputPoolId,
                producer,
                generation,
                maxDequeueCount) != C2_OK) {
            ALOGI("[%s] setSurface: component setOutputSurface failed", mName);
            return INVALID_OPERATION;
        }
    }

    {
        Mutexed<OutputSurface>::Locked output(mOutputSurface);
        output->surface = newSurface;
        output->generation = generation;
        initializeFrameTrackingFor(static_cast<ANativeWindow *>(newSurface.get()));
    }

    if (oldSurface && pushBlankBuffer) {
        // When ReleaseSurface was set from MediaCodec,
        // pushing a blank buffer at the end might be necessary.
        sp<ANativeWindow> anw = static_cast<ANativeWindow *>(oldSurface.get());
        if (anw) {
            pushBlankBuffersToNativeWindow(anw.get());
        }
    }

    return OK;
}

PipelineWatcher::Clock::duration CCodecBufferChannel::elapsed() {
    // Otherwise, component may have stalled work due to input starvation up to
    // the sum of the delay in the pipeline.
    // TODO(b/231253301): When client pushed EOS, the pipeline could have less
    //                    number of frames.
    size_t n = 0;
    size_t outputDelay = mOutput.lock()->outputDelay;
    {
        Mutexed<Input>::Locked input(mInput);
        n = input->inputDelay + input->pipelineDelay + outputDelay + kSmoothnessFactor;
    }
    return mPipelineWatcher.lock()->elapsed(PipelineWatcher::Clock::now(), n);
}

void CCodecBufferChannel::setMetaMode(MetaMode mode) {
    mMetaMode = mode;
}

void CCodecBufferChannel::setCrypto(const sp<ICrypto> &crypto) {
    if (mCrypto != nullptr) {
        for (std::pair<wp<HidlMemory>, int32_t> entry : mHeapSeqNumMap) {
            mCrypto->unsetHeap(entry.second);
        }
        mHeapSeqNumMap.clear();
        if (mHeapSeqNum >= 0) {
            mCrypto->unsetHeap(mHeapSeqNum);
            mHeapSeqNum = -1;
        }
    }
    mCrypto = crypto;
}

void CCodecBufferChannel::setDescrambler(const sp<IDescrambler> &descrambler) {
    mDescrambler = descrambler;
}

uint32_t CCodecBufferChannel::getBuffersPixelFormat(bool isEncoder) {
    if (isEncoder) {
        return getInputBuffersPixelFormat();
    } else {
        return getOutputBuffersPixelFormat();
    }
}

uint32_t CCodecBufferChannel::getInputBuffersPixelFormat() {
    Mutexed<Input>::Locked input(mInput);
    if (input->buffers == nullptr) {
        return PIXEL_FORMAT_UNKNOWN;
    }
    return input->buffers->getPixelFormatIfApplicable();
}

uint32_t CCodecBufferChannel::getOutputBuffersPixelFormat() {
    Mutexed<Output>::Locked output(mOutput);
    if (output->buffers == nullptr) {
        return PIXEL_FORMAT_UNKNOWN;
    }
    return output->buffers->getPixelFormatIfApplicable();
}

void CCodecBufferChannel::resetBuffersPixelFormat(bool isEncoder) {
    if (isEncoder) {
        Mutexed<Input>::Locked input(mInput);
        if (input->buffers == nullptr) {
            return;
        }
        input->buffers->resetPixelFormatIfApplicable();
    } else {
        Mutexed<Output>::Locked output(mOutput);
        if (output->buffers == nullptr) {
            return;
        }
        output->buffers->resetPixelFormatIfApplicable();
    }
}

status_t toStatusT(c2_status_t c2s, c2_operation_t c2op) {
    // C2_OK is always translated to OK.
    if (c2s == C2_OK) {
        return OK;
    }

    // Operation-dependent translation
    // TODO: Add as necessary
    switch (c2op) {
    case C2_OPERATION_Component_start:
        switch (c2s) {
        case C2_NO_MEMORY:
            return NO_MEMORY;
        default:
            return UNKNOWN_ERROR;
        }
    default:
        break;
    }

    // Backup operation-agnostic translation
    switch (c2s) {
    case C2_BAD_INDEX:
        return BAD_INDEX;
    case C2_BAD_VALUE:
        return BAD_VALUE;
    case C2_BLOCKING:
        return WOULD_BLOCK;
    case C2_DUPLICATE:
        return ALREADY_EXISTS;
    case C2_NO_INIT:
        return NO_INIT;
    case C2_NO_MEMORY:
        return NO_MEMORY;
    case C2_NOT_FOUND:
        return NAME_NOT_FOUND;
    case C2_TIMED_OUT:
        return TIMED_OUT;
    case C2_BAD_STATE:
    case C2_CANCELED:
    case C2_CANNOT_DO:
    case C2_CORRUPTED:
    case C2_OMITTED:
    case C2_REFUSED:
        return UNKNOWN_ERROR;
    default:
        return -static_cast<status_t>(c2s);
    }
}

}  // namespace android<|MERGE_RESOLUTION|>--- conflicted
+++ resolved
@@ -910,15 +910,6 @@
     return queueInputBufferInternal(buffer, block, bufferSize);
 }
 
-<<<<<<< HEAD
-void CCodecBufferChannel::queueDummyWork() {
-    std::unique_ptr<C2Work> work(new C2Work);
-    // WA: signal a empty work to HAL to trigger specific event, but totally drop the work
-    work->input.flags = C2FrameData::FLAG_DROP_FRAME;
-    std::list<std::unique_ptr<C2Work>> items;
-    items.push_back(std::move(work));
-    (void)mComponent->queue(&items);
-=======
 status_t CCodecBufferChannel::queueSecureInputBuffers(
         const sp<MediaCodecBuffer> &buffer,
         bool secure,
@@ -1049,7 +1040,15 @@
         buffer->setRange(codecDataOffset, outBufferSize - codecDataOffset);
     }
     return queueInputBufferInternal(buffer, block, bufferSize);
->>>>>>> 3ac36cbd
+}
+
+void CCodecBufferChannel::queueDummyWork() {
+    std::unique_ptr<C2Work> work(new C2Work);
+    // WA: signal a empty work to HAL to trigger specific event, but totally drop the work
+    work->input.flags = C2FrameData::FLAG_DROP_FRAME;
+    std::list<std::unique_ptr<C2Work>> items;
+    items.push_back(std::move(work));
+    (void)mComponent->queue(&items);
 }
 
 void CCodecBufferChannel::feedInputBufferIfAvailable() {
