/*
 * Copyright (C) 2023 The Android Open Source Project
 *
 * Licensed under the Apache License, Version 2.0 (the "License");
 * you may not use this file except in compliance with the License.
 * You may obtain a copy of the License at
 *
 *      http://www.apache.org/licenses/LICENSE-2.0
 *
 * Unless required by applicable law or agreed to in writing, software
 * distributed under the License is distributed on an "AS IS" BASIS,
 * WITHOUT WARRANTIES OR CONDITIONS OF ANY KIND, either express or implied.
 * See the License for the specific language governing permissions and
 * limitations under the License.
 */

#include <algorithm>
#include <cstddef>
#include <iterator>
#include <memory>
#define LOG_TAG "EffectProxy"
// #define LOG_NDEBUG 0

#include <fmq/AidlMessageQueue.h>
#include <system/audio_aidl_utils.h>
#include <utils/Log.h>

#include "EffectProxy.h"

using ::aidl::android::hardware::audio::effect::Capability;
using ::aidl::android::hardware::audio::effect::CommandId;
using ::aidl::android::hardware::audio::effect::Descriptor;
using ::aidl::android::hardware::audio::effect::Flags;
using ::aidl::android::hardware::audio::effect::IEffect;
using ::aidl::android::hardware::audio::effect::IFactory;
using ::aidl::android::hardware::audio::effect::Parameter;
using ::aidl::android::hardware::audio::effect::State;
using ::aidl::android::media::audio::common::AudioUuid;

namespace android::effect {

EffectProxy::EffectProxy(const AudioUuid& uuid, const std::vector<Descriptor>& descriptors,
                         const std::shared_ptr<IFactory>& factory)
    : mDescriptorCommon(buildDescriptorCommon(uuid, descriptors)),
      mSubEffects(
              [](const std::vector<Descriptor>& descs, const std::shared_ptr<IFactory>& factory) {
                  std::vector<SubEffect> subEffects;
                  ALOG_ASSERT(factory, "invalid EffectFactory handle");
                  ndk::ScopedAStatus status = ndk::ScopedAStatus::ok();
                  for (const auto& desc : descs) {
                      SubEffect sub({.descriptor = desc});
                      status = factory->createEffect(desc.common.id.uuid, &sub.handle);
                      if (!status.isOk() || !sub.handle) {
                          sub.handle = nullptr;
                          ALOGW("%s create sub-effect %s failed", __func__,
                                ::android::audio::utils::toString(desc.common.id.uuid).c_str());
                      }
                      subEffects.emplace_back(sub);
                  }
                  return subEffects;
              }(descriptors, factory)),
      mFactory(factory) {}

EffectProxy::~EffectProxy() {
    close();
    destroy();
    mSubEffects.clear();
}

ndk::ScopedAStatus EffectProxy::destroy() {
    ALOGV("%s: %s", __func__,
          ::android::audio::utils::toString(mDescriptorCommon.id.type).c_str());
    return runWithAllSubEffects([&](std::shared_ptr<IEffect>& effect) {
        ndk::ScopedAStatus status = mFactory->destroyEffect(effect);
        if (status.isOk()) {
            effect.reset();
        }
        return status;
    });
}

ndk::ScopedAStatus EffectProxy::setOffloadParam(const effect_offload_param_t* offload) {
    const auto& itor = std::find_if(mSubEffects.begin(), mSubEffects.end(), [&](const auto& sub) {
        const auto& desc = sub.descriptor;
        return offload->isOffload == desc.common.flags.offloadIndication;
    });
    if (itor == mSubEffects.end()) {
        ALOGE("%s no %soffload sub-effect found", __func__, offload->isOffload ? "" : "non-");
        mActiveSubIdx = 0;
        return ndk::ScopedAStatus::fromExceptionCodeWithMessage(EX_NULL_POINTER,
                                                                "noActiveEffctFound");
    }

    mActiveSubIdx = std::distance(mSubEffects.begin(), itor);
    ALOGI("%s: active %soffload sub-effect %zu: %s", __func__,
          offload->isOffload ? "" : "non-", mActiveSubIdx,
          ::android::audio::utils::toString(mSubEffects[mActiveSubIdx].descriptor.common.id.uuid)
                  .c_str());
    return runWithAllSubEffects([&](std::shared_ptr<IEffect>& effect) {
        return effect->setParameter(Parameter::make<Parameter::offload>(offload->isOffload));
    });
}

// EffectProxy go over sub-effects and call IEffect interfaces
ndk::ScopedAStatus EffectProxy::open(const Parameter::Common& common,
                                     const std::optional<Parameter::Specific>& specific,
                                     IEffect::OpenEffectReturn* ret __unused) {
    ndk::ScopedAStatus status =
            ndk::ScopedAStatus::fromExceptionCodeWithMessage(EX_ILLEGAL_STATE, "nullEffectHandle");
    for (auto& sub : mSubEffects) {
        IEffect::OpenEffectReturn openReturn;
        if (!sub.handle || !(status = sub.handle->open(common, specific, &openReturn)).isOk()) {
            ALOGE("%s: failed to open %p UUID %s", __func__, sub.handle.get(),
                  ::android::audio::utils::toString(sub.descriptor.common.id.uuid).c_str());
            break;
        }
        sub.effectMq.statusQ = std::make_shared<StatusMQ>(openReturn.statusMQ);
        sub.effectMq.inputQ = std::make_shared<DataMQ>(openReturn.inputDataMQ);
        sub.effectMq.outputQ = std::make_shared<DataMQ>(openReturn.outputDataMQ);
    }

    // close all opened effects if failure
    if (!status.isOk()) {
        ALOGE("%s: closing all sub-effects with error %s", __func__,
              status.getDescription().c_str());
        close();
    }

    return status;
}

ndk::ScopedAStatus EffectProxy::reopen(OpenEffectReturn* ret __unused) {
    ndk::ScopedAStatus status =
            ndk::ScopedAStatus::fromExceptionCodeWithMessage(EX_ILLEGAL_STATE, "nullEffectHandle");
    for (auto& sub : mSubEffects) {
        IEffect::OpenEffectReturn openReturn;
        if (!sub.handle || !(status = sub.handle->reopen(&openReturn)).isOk()) {
            ALOGE("%s: failed to open %p UUID %s", __func__, sub.handle.get(),
                  ::android::audio::utils::toString(sub.descriptor.common.id.uuid).c_str());
            break;
        }
        sub.effectMq.statusQ = std::make_shared<StatusMQ>(openReturn.statusMQ);
        sub.effectMq.inputQ = std::make_shared<DataMQ>(openReturn.inputDataMQ);
        sub.effectMq.outputQ = std::make_shared<DataMQ>(openReturn.outputDataMQ);
    }

    // close all opened effects if failure
    if (!status.isOk()) {
        ALOGW("%s: closing all sub-effects with error %s", __func__,
              status.getDescription().c_str());
        close();
    }

    return status;
}

ndk::ScopedAStatus EffectProxy::close() {
    return runWithAllSubEffects([&](std::shared_ptr<IEffect>& effect) {
        return effect->close();
    });
}

ndk::ScopedAStatus EffectProxy::getDescriptor(Descriptor* desc) {
    *desc = mSubEffects[mActiveSubIdx].descriptor;
    desc->common = mDescriptorCommon;
    return ndk::ScopedAStatus::ok();
}

ndk::ScopedAStatus EffectProxy::buildDescriptor(const AudioUuid& uuid,
                                                const std::vector<Descriptor>& subEffectDescs,
                                                Descriptor* desc) {
    if (!desc) {
        ALOGE("%s: null descriptor pointer", __func__);
        return ndk::ScopedAStatus::fromExceptionCodeWithMessage(EX_NULL_POINTER, "nullptr");
    }

    if (subEffectDescs.size() < 2) {
        ALOGE("%s: proxy need at least 2 sub-effects, got %zu", __func__, subEffectDescs.size());
        return ndk::ScopedAStatus::fromExceptionCodeWithMessage(EX_ILLEGAL_ARGUMENT,
                                                                "needMoreSubEffects");
    }

    desc->common = buildDescriptorCommon(uuid, subEffectDescs);
    return ndk::ScopedAStatus::ok();
}

// Sub-effects are required to have identical features, so here we return the SW sub-effect
// descriptor, with the implementation UUID replaced with proxy UUID, and flags setting respect all
// sub-effects.
Descriptor::Common EffectProxy::buildDescriptorCommon(
        const AudioUuid& uuid, const std::vector<Descriptor>& subEffectDescs) {
    Descriptor::Common swCommon;
    const Flags& firstFlag = subEffectDescs[0].common.flags;
    bool offloadExist = false;
    for (const auto& desc : subEffectDescs) {
        if (desc.common.flags.offloadIndication) {
            offloadExist = true;
        } else {
            swCommon = desc.common;
<<<<<<< HEAD
        }
        if (desc.common.flags.audioModeIndication != firstFlag.audioModeIndication ||
            desc.common.flags.audioSourceIndication != firstFlag.audioSourceIndication ||
            desc.common.flags.sinkMetadataIndication != firstFlag.sinkMetadataIndication ||
            desc.common.flags.sourceMetadataIndication != firstFlag.sourceMetadataIndication ||
            desc.common.flags.deviceIndication != firstFlag.deviceIndication) {
            ALOGW("Inconsistent flags %s vs %s", desc.common.flags.toString().c_str(),
                  firstFlag.toString().c_str());
=======
>>>>>>> 46f4d29b
        }
        if (desc.common.flags.audioModeIndication != firstFlag.audioModeIndication ||
            desc.common.flags.audioSourceIndication != firstFlag.audioSourceIndication ||
            desc.common.flags.sinkMetadataIndication != firstFlag.sinkMetadataIndication ||
            desc.common.flags.sourceMetadataIndication != firstFlag.sourceMetadataIndication ||
            desc.common.flags.deviceIndication != firstFlag.deviceIndication) {
            ALOGW("Inconsistent flags %s vs %s", desc.common.flags.toString().c_str(),
                  firstFlag.toString().c_str());
        }
    }

    swCommon.flags.offloadIndication = offloadExist;
    // replace implementation UUID with proxy UUID.
    swCommon.id.uuid = uuid;
    swCommon.id.proxy = std::nullopt;
    return swCommon;
}

// Handle with active sub-effect first, only send to other sub-effects when success
ndk::ScopedAStatus EffectProxy::command(CommandId id) {
    return runWithActiveSubEffectThenOthers(
            [&](const std::shared_ptr<IEffect>& effect) -> ndk::ScopedAStatus {
                return effect->command(id);
            });
}

// Return the active sub-effect state
ndk::ScopedAStatus EffectProxy::getState(State* state) {
    return runWithActiveSubEffect(
            [&](const std::shared_ptr<IEffect>& effect) -> ndk::ScopedAStatus {
                return effect->getState(state);
            });
}

// Handle with active sub-effect first, only send to other sub-effects when success
ndk::ScopedAStatus EffectProxy::setParameter(const Parameter& param) {
    return runWithActiveSubEffectThenOthers(
            [&](const std::shared_ptr<IEffect>& effect) -> ndk::ScopedAStatus {
                return effect->setParameter(param);
            });
}

// Return the active sub-effect parameter
ndk::ScopedAStatus EffectProxy::getParameter(const Parameter::Id& id, Parameter* param) {
    return runWithActiveSubEffect(
            [&](const std::shared_ptr<IEffect>& effect) -> ndk::ScopedAStatus {
                return effect->getParameter(id, param);
            });
}

ndk::ScopedAStatus EffectProxy::runWithActiveSubEffectThenOthers(
        std::function<ndk::ScopedAStatus(const std::shared_ptr<IEffect>&)> const& func) {
    ndk::ScopedAStatus status = runWithActiveSubEffect(func);
    if (!status.isOk()) {
        ALOGW("%s active sub-effect return error %s", __func__, status.getDescription().c_str());
    }

    // proceed with others
    for (size_t i = 0; i < mSubEffects.size(); i++) {
        if (i == mActiveSubIdx) {
            continue;
        }
        if (!mSubEffects[i].handle) {
            ALOGW("%s null sub-effect interface for %s", __func__,
                  mSubEffects[i].descriptor.common.id.uuid.toString().c_str());
            continue;
        }
        func(mSubEffects[i].handle);
    }
    return status;
}

ndk::ScopedAStatus EffectProxy::runWithActiveSubEffect(
        std::function<ndk::ScopedAStatus(const std::shared_ptr<IEffect>&)> const& func) {
    if (!mSubEffects[mActiveSubIdx].handle) {
        ALOGE("%s null active sub-effect interface, active %s", __func__,
              mSubEffects[mActiveSubIdx].descriptor.toString().c_str());
        return ndk::ScopedAStatus::fromExceptionCodeWithMessage(EX_NULL_POINTER,
                                                                "activeSubEffectNull");
    }
    return func(mSubEffects[mActiveSubIdx].handle);
}

ndk::ScopedAStatus EffectProxy::runWithAllSubEffects(
        std::function<ndk::ScopedAStatus(std::shared_ptr<IEffect>&)> const& func) {
    ndk::ScopedAStatus status = ndk::ScopedAStatus::ok();
    // proceed with others if active sub-effect success
    for (auto& sub : mSubEffects) {
        if (!sub.handle) {
            ALOGW("%s null sub-effect interface %s", __func__, sub.descriptor.toString().c_str());
            continue;
        }
        ndk::ScopedAStatus temp = func(sub.handle);
        if (!temp.isOk()) {
            status = ndk::ScopedAStatus::fromStatus(temp.getStatus());
        }
    }
    return status;
}

bool EffectProxy::isBypassing() const {
    return mSubEffects[mActiveSubIdx].descriptor.common.flags.bypass;
}

bool EffectProxy::isTunnel() const {
    return mSubEffects[mActiveSubIdx].descriptor.common.flags.hwAcceleratorMode ==
           Flags::HardwareAccelerator::TUNNEL;
}

binder_status_t EffectProxy::dump(int fd, const char** args, uint32_t numArgs) {
    const std::string dumpString = toString();
    write(fd, dumpString.c_str(), dumpString.size());

    return runWithAllSubEffects([&](std::shared_ptr<IEffect>& effect) {
               return ndk::ScopedAStatus::fromStatus(effect->dump(fd, args, numArgs));
           })
            .getStatus();
}

std::string EffectProxy::toString(size_t level) const {
    std::string prefixSpace(level, ' ');
    std::string ss = prefixSpace + "EffectProxy:\n";
    prefixSpace += " ";
    base::StringAppendF(&ss, "%sDescriptorCommon: %s\n", prefixSpace.c_str(),
                        mDescriptorCommon.toString().c_str());
    base::StringAppendF(&ss, "%sActiveSubIdx: %zu\n", prefixSpace.c_str(), mActiveSubIdx);
    base::StringAppendF(&ss, "%sAllSubEffects:\n", prefixSpace.c_str());
    for (size_t i = 0; i < mSubEffects.size(); i++) {
        base::StringAppendF(&ss, "%s[%zu] - Handle: %p, %s\n", prefixSpace.c_str(), i,
                            mSubEffects[i].handle.get(),
                            mSubEffects[i].descriptor.toString().c_str());
    }
    return ss;
}

} // namespace android::effect<|MERGE_RESOLUTION|>--- conflicted
+++ resolved
@@ -197,17 +197,6 @@
             offloadExist = true;
         } else {
             swCommon = desc.common;
-<<<<<<< HEAD
-        }
-        if (desc.common.flags.audioModeIndication != firstFlag.audioModeIndication ||
-            desc.common.flags.audioSourceIndication != firstFlag.audioSourceIndication ||
-            desc.common.flags.sinkMetadataIndication != firstFlag.sinkMetadataIndication ||
-            desc.common.flags.sourceMetadataIndication != firstFlag.sourceMetadataIndication ||
-            desc.common.flags.deviceIndication != firstFlag.deviceIndication) {
-            ALOGW("Inconsistent flags %s vs %s", desc.common.flags.toString().c_str(),
-                  firstFlag.toString().c_str());
-=======
->>>>>>> 46f4d29b
         }
         if (desc.common.flags.audioModeIndication != firstFlag.audioModeIndication ||
             desc.common.flags.audioSourceIndication != firstFlag.audioSourceIndication ||
