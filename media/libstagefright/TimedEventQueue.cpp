--- conflicted
+++ resolved
@@ -292,13 +292,8 @@
         if (event != NULL) {
             // Fire event with the lock NOT held.
             event->fire(this, now_us);
-<<<<<<< HEAD
-            Mutex::Autolock autoLock(mLock);
-            if (wakeLocked) {
-=======
             if (wakeLocked) {
                 Mutex::Autolock autoLock(mLock);
->>>>>>> 66809dc4
                 releaseWakeLock_l();
             }
         }
