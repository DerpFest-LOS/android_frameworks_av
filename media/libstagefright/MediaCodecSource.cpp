--- conflicted
+++ resolved
@@ -969,17 +969,14 @@
              break;
         }
 
-<<<<<<< HEAD
-        signalEOS();
-=======
         releaseEncoder();
->>>>>>> a58cbdf8
 
         if (!(mFlags & FLAG_USE_SURFACE_INPUT)) {
             ALOGV("source (%s) stopping", mIsVideo ? "video" : "audio");
             mPuller->interruptSource();
             ALOGV("source (%s) stopped", mIsVideo ? "video" : "audio");
         }
+        signalEOS();
     }
 
     case kWhatPause:
