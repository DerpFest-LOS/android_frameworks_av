--- conflicted
+++ resolved
@@ -1,118 +1,3 @@
-<<<<<<< HEAD
-cc_library_static {
-    name: "libstagefright_aacenc",
-    vendor_available: true,
-
-    srcs: [
-        "basic_op/basicop2.c",
-        "basic_op/oper_32b.c",
-
-        "AACEncoder.cpp",
-        "src/aac_rom.c",
-        "src/aacenc.c",
-        "src/aacenc_core.c",
-        "src/adj_thr.c",
-        "src/band_nrg.c",
-        "src/bit_cnt.c",
-        "src/bitbuffer.c",
-        "src/bitenc.c",
-        "src/block_switch.c",
-        "src/channel_map.c",
-        "src/dyn_bits.c",
-        "src/grp_data.c",
-        "src/interface.c",
-        "src/line_pe.c",
-        "src/ms_stereo.c",
-        "src/pre_echo_control.c",
-        "src/psy_configuration.c",
-        "src/psy_main.c",
-        "src/qc_main.c",
-        "src/quantize.c",
-        "src/sf_estim.c",
-        "src/spreading.c",
-        "src/stat_bits.c",
-        "src/tns.c",
-        "src/transform.c",
-        "src/memalign.c",
-    ],
-
-    arch: {
-        arm: {
-            srcs: [
-                "src/asm/ARMV5E/AutoCorrelation_v5.s",
-                "src/asm/ARMV5E/band_nrg_v5.s",
-                "src/asm/ARMV5E/CalcWindowEnergy_v5.s",
-                "src/asm/ARMV5E/PrePostMDCT_v5.s",
-                "src/asm/ARMV5E/R4R8First_v5.s",
-                "src/asm/ARMV5E/Radix4FFT_v5.s",
-            ],
-
-            cflags: [
-                "-DARMV5E",
-                "-DARM_INASM",
-                "-DARMV5_INASM",
-            ],
-
-            local_include_dirs: ["src/asm/ARMV5E"],
-
-            instruction_set: "arm",
-
-            neon: {
-                exclude_srcs: [
-                    "src/asm/ARMV5E/PrePostMDCT_v5.s",
-                    "src/asm/ARMV5E/R4R8First_v5.s",
-                    "src/asm/ARMV5E/Radix4FFT_v5.s",
-                ],
-                srcs: [
-                    "src/asm/ARMV7/PrePostMDCT_v7.s",
-                    "src/asm/ARMV7/R4R8First_v7.s",
-                    "src/asm/ARMV7/Radix4FFT_v7.s",
-                ],
-
-                cflags: [
-                    "-DARMV7Neon",
-                    "-DARMV6_INASM",
-                ],
-
-                local_include_dirs: ["src/asm/ARMV7"],
-            },
-        },
-    },
-
-    // libstagefright links this static library, so it probably isn't appropriate to
-    // link libstagefright.  However, this library includes libstagefright headers,
-    // and needs libbinder to be able to do so correctly.
-    shared_libs: [
-        "libbinder",
-        "libstagefright_enc_common",
-    ],
-
-    include_dirs: [
-        "frameworks/av/include",
-        "frameworks/av/media/libstagefright/include",
-    ],
-
-    local_include_dirs: [
-        "src",
-        "inc",
-        "basic_op",
-    ],
-
-    cflags: ["-Werror"],
-
-    sanitize: {
-        misc_undefined: [
-            "signed-integer-overflow",
-            "unsigned-integer-overflow",
-        ],
-    },
-
-}
-
-//###############################################################################
-
-=======
->>>>>>> 8513b434
 cc_library_shared {
     name: "libstagefright_soft_aacenc",
     vendor_available: true,
@@ -148,41 +33,5 @@
         "libutils",
         "liblog",
     ],
-<<<<<<< HEAD
     compile_multilib: "32",
-}
-
-cc_library_shared {
-    name: "libstagefright_soft_aacenc_visualon",
-
-    srcs: ["SoftAACEncoder.cpp"],
-
-    include_dirs: [
-        "frameworks/av/media/libstagefright/include",
-        "frameworks/native/include/media/openmax",
-    ],
-
-    cflags: [
-        "-DOSCL_IMPORT_REF=",
-        "-Werror",
-    ],
-
-    sanitize: {
-        misc_undefined: [
-            "signed-integer-overflow",
-            "unsigned-integer-overflow",
-        ],
-    },
-
-    static_libs: ["libstagefright_aacenc"],
-
-    shared_libs: [
-        "libstagefright_omx",
-        "libstagefright_foundation",
-        "libutils",
-        "liblog",
-        "libstagefright_enc_common",
-    ],
-=======
->>>>>>> 8513b434
 }