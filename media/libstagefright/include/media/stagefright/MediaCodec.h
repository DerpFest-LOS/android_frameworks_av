--- conflicted
+++ resolved
@@ -258,11 +258,8 @@
         kWhatSetCallback                    = 'setC',
         kWhatSetNotification                = 'setN',
         kWhatDrmReleaseCrypto               = 'rDrm',
-<<<<<<< HEAD
         kWhatCheckBatteryStats              = 'chkB',
-=======
         kWhatGetMetrics                     = 'getM',
->>>>>>> 6c1de1e5
     };
 
     enum {
