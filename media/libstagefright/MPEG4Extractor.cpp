/*
 * Copyright (C) 2009 The Android Open Source Project
 *
 * Licensed under the Apache License, Version 2.0 (the "License");
 * you may not use this file except in compliance with the License.
 * You may obtain a copy of the License at
 *
 *      http://www.apache.org/licenses/LICENSE-2.0
 *
 * Unless required by applicable law or agreed to in writing, software
 * distributed under the License is distributed on an "AS IS" BASIS,
 * WITHOUT WARRANTIES OR CONDITIONS OF ANY KIND, either express or implied.
 * See the License for the specific language governing permissions and
 * limitations under the License.
 */

//#define LOG_NDEBUG 0
#define LOG_TAG "MPEG4Extractor"

#include <ctype.h>
#include <inttypes.h>
#include <stdint.h>
#include <stdlib.h>
#include <string.h>

#include <utils/Log.h>

#include "include/MPEG4Extractor.h"
#include "include/SampleTable.h"
#include "include/ESDS.h"

#include <media/stagefright/foundation/ABitReader.h>
#include <media/stagefright/foundation/ABuffer.h>
#include <media/stagefright/foundation/ADebug.h>
#include <media/stagefright/foundation/AMessage.h>
#include <media/stagefright/foundation/AUtils.h>
#include <media/stagefright/MediaBuffer.h>
#include <media/stagefright/MediaBufferGroup.h>
#include <media/stagefright/MediaDefs.h>
#include <media/stagefright/MediaSource.h>
#include <media/stagefright/MetaData.h>
#include <utils/String8.h>

#include <byteswap.h>
#include "include/ID3.h"

#ifndef UINT32_MAX
#define UINT32_MAX       (4294967295U)
#endif

namespace android {

class MPEG4Source : public MediaSource {
public:
    // Caller retains ownership of both "dataSource" and "sampleTable".
    MPEG4Source(const sp<MPEG4Extractor> &owner,
                const sp<MetaData> &format,
                const sp<DataSource> &dataSource,
                int32_t timeScale,
                const sp<SampleTable> &sampleTable,
                Vector<SidxEntry> &sidx,
                const Trex *trex,
                off64_t firstMoofOffset);

    virtual status_t start(MetaData *params = NULL);
    virtual status_t stop();

    virtual sp<MetaData> getFormat();

    virtual status_t read(MediaBuffer **buffer, const ReadOptions *options = NULL);
    virtual status_t fragmentedRead(MediaBuffer **buffer, const ReadOptions *options = NULL);

protected:
    virtual ~MPEG4Source();

private:
    Mutex mLock;

    // keep the MPEG4Extractor around, since we're referencing its data
    sp<MPEG4Extractor> mOwner;
    sp<MetaData> mFormat;
    sp<DataSource> mDataSource;
    int32_t mTimescale;
    sp<SampleTable> mSampleTable;
    uint32_t mCurrentSampleIndex;
    uint32_t mCurrentFragmentIndex;
    Vector<SidxEntry> &mSegments;
    const Trex *mTrex;
    off64_t mFirstMoofOffset;
    off64_t mCurrentMoofOffset;
    off64_t mNextMoofOffset;
    uint32_t mCurrentTime;
    int32_t mLastParsedTrackId;
    int32_t mTrackId;

    int32_t mCryptoMode;    // passed in from extractor
    int32_t mDefaultIVSize; // passed in from extractor
    uint8_t mCryptoKey[16]; // passed in from extractor
    uint32_t mCurrentAuxInfoType;
    uint32_t mCurrentAuxInfoTypeParameter;
    int32_t mCurrentDefaultSampleInfoSize;
    uint32_t mCurrentSampleInfoCount;
    uint32_t mCurrentSampleInfoAllocSize;
    uint8_t* mCurrentSampleInfoSizes;
    uint32_t mCurrentSampleInfoOffsetCount;
    uint32_t mCurrentSampleInfoOffsetsAllocSize;
    uint64_t* mCurrentSampleInfoOffsets;

    bool mIsAVC;
    bool mIsHEVC;
    size_t mNALLengthSize;

    bool mStarted;

    MediaBufferGroup *mGroup;

    MediaBuffer *mBuffer;

    bool mWantsNALFragments;

    uint8_t *mSrcBuffer;

    size_t parseNALSize(const uint8_t *data) const;
    status_t parseChunk(off64_t *offset);
    status_t parseTrackFragmentHeader(off64_t offset, off64_t size);
    status_t parseTrackFragmentRun(off64_t offset, off64_t size);
    status_t parseSampleAuxiliaryInformationSizes(off64_t offset, off64_t size);
    status_t parseSampleAuxiliaryInformationOffsets(off64_t offset, off64_t size);

    struct TrackFragmentHeaderInfo {
        enum Flags {
            kBaseDataOffsetPresent         = 0x01,
            kSampleDescriptionIndexPresent = 0x02,
            kDefaultSampleDurationPresent  = 0x08,
            kDefaultSampleSizePresent      = 0x10,
            kDefaultSampleFlagsPresent     = 0x20,
            kDurationIsEmpty               = 0x10000,
        };

        uint32_t mTrackID;
        uint32_t mFlags;
        uint64_t mBaseDataOffset;
        uint32_t mSampleDescriptionIndex;
        uint32_t mDefaultSampleDuration;
        uint32_t mDefaultSampleSize;
        uint32_t mDefaultSampleFlags;

        uint64_t mDataOffset;
    };
    TrackFragmentHeaderInfo mTrackFragmentHeaderInfo;

    struct Sample {
        off64_t offset;
        size_t size;
        uint32_t duration;
        int32_t compositionOffset;
        uint8_t iv[16];
        Vector<size_t> clearsizes;
        Vector<size_t> encryptedsizes;
    };
    Vector<Sample> mCurrentSamples;

    MPEG4Source(const MPEG4Source &);
    MPEG4Source &operator=(const MPEG4Source &);
};

// This custom data source wraps an existing one and satisfies requests
// falling entirely within a cached range from the cache while forwarding
// all remaining requests to the wrapped datasource.
// This is used to cache the full sampletable metadata for a single track,
// possibly wrapping multiple times to cover all tracks, i.e.
// Each MPEG4DataSource caches the sampletable metadata for a single track.

struct MPEG4DataSource : public DataSource {
    MPEG4DataSource(const sp<DataSource> &source);

    virtual status_t initCheck() const;
    virtual ssize_t readAt(off64_t offset, void *data, size_t size);
    virtual status_t getSize(off64_t *size);
    virtual uint32_t flags();

    status_t setCachedRange(off64_t offset, size_t size);

protected:
    virtual ~MPEG4DataSource();

private:
    Mutex mLock;

    sp<DataSource> mSource;
    off64_t mCachedOffset;
    size_t mCachedSize;
    uint8_t *mCache;

    void clearCache();

    MPEG4DataSource(const MPEG4DataSource &);
    MPEG4DataSource &operator=(const MPEG4DataSource &);
};

MPEG4DataSource::MPEG4DataSource(const sp<DataSource> &source)
    : mSource(source),
      mCachedOffset(0),
      mCachedSize(0),
      mCache(NULL) {
}

MPEG4DataSource::~MPEG4DataSource() {
    clearCache();
}

void MPEG4DataSource::clearCache() {
    if (mCache) {
        free(mCache);
        mCache = NULL;
    }

    mCachedOffset = 0;
    mCachedSize = 0;
}

status_t MPEG4DataSource::initCheck() const {
    return mSource->initCheck();
}

ssize_t MPEG4DataSource::readAt(off64_t offset, void *data, size_t size) {
    Mutex::Autolock autoLock(mLock);

    if (isInRange(mCachedOffset, mCachedSize, offset, size)) {
        memcpy(data, &mCache[offset - mCachedOffset], size);
        return size;
    }

    return mSource->readAt(offset, data, size);
}

status_t MPEG4DataSource::getSize(off64_t *size) {
    return mSource->getSize(size);
}

uint32_t MPEG4DataSource::flags() {
    return mSource->flags();
}

status_t MPEG4DataSource::setCachedRange(off64_t offset, size_t size) {
    Mutex::Autolock autoLock(mLock);

    clearCache();

    mCache = (uint8_t *)malloc(size);

    if (mCache == NULL) {
        return -ENOMEM;
    }

    mCachedOffset = offset;
    mCachedSize = size;

    ssize_t err = mSource->readAt(mCachedOffset, mCache, mCachedSize);

    if (err < (ssize_t)size) {
        clearCache();

        return ERROR_IO;
    }

    return OK;
}

////////////////////////////////////////////////////////////////////////////////

static const bool kUseHexDump = false;

static void hexdump(const void *_data, size_t size) {
    const uint8_t *data = (const uint8_t *)_data;
    size_t offset = 0;
    while (offset < size) {
        printf("0x%04zx  ", offset);

        size_t n = size - offset;
        if (n > 16) {
            n = 16;
        }

        for (size_t i = 0; i < 16; ++i) {
            if (i == 8) {
                printf(" ");
            }

            if (offset + i < size) {
                printf("%02x ", data[offset + i]);
            } else {
                printf("   ");
            }
        }

        printf(" ");

        for (size_t i = 0; i < n; ++i) {
            if (isprint(data[offset + i])) {
                printf("%c", data[offset + i]);
            } else {
                printf(".");
            }
        }

        printf("\n");

        offset += 16;
    }
}

static const char *FourCC2MIME(uint32_t fourcc) {
    switch (fourcc) {
        case FOURCC('m', 'p', '4', 'a'):
            return MEDIA_MIMETYPE_AUDIO_AAC;

        case FOURCC('e', 'n', 'c', 'a'):
            return MEDIA_MIMETYPE_AUDIO_AAC;

        case FOURCC('.', 'm', 'p', '3'):
            return MEDIA_MIMETYPE_AUDIO_MPEG;

        case FOURCC('s', 'a', 'm', 'r'):
            return MEDIA_MIMETYPE_AUDIO_AMR_NB;

        case FOURCC('s', 'a', 'w', 'b'):
            return MEDIA_MIMETYPE_AUDIO_AMR_WB;

        case FOURCC('m', 'p', '4', 'v'):
            return MEDIA_MIMETYPE_VIDEO_MPEG4;

        case FOURCC('e', 'n', 'c', 'v'):
            return MEDIA_MIMETYPE_VIDEO_MPEG4;

        case FOURCC('s', '2', '6', '3'):
        case FOURCC('h', '2', '6', '3'):
        case FOURCC('H', '2', '6', '3'):
            return MEDIA_MIMETYPE_VIDEO_H263;

        case FOURCC('a', 'v', 'c', '1'):
            return MEDIA_MIMETYPE_VIDEO_AVC;

        case FOURCC('h', 'v', 'c', '1'):
        case FOURCC('h', 'e', 'v', '1'):
            return MEDIA_MIMETYPE_VIDEO_HEVC;
        default:
            CHECK(!"should not be here.");
            return NULL;
    }
}

static bool AdjustChannelsAndRate(uint32_t fourcc, uint32_t *channels, uint32_t *rate) {
    if (!strcasecmp(MEDIA_MIMETYPE_AUDIO_AMR_NB, FourCC2MIME(fourcc))) {
        // AMR NB audio is always mono, 8kHz
        *channels = 1;
        *rate = 8000;
        return true;
    } else if (!strcasecmp(MEDIA_MIMETYPE_AUDIO_AMR_WB, FourCC2MIME(fourcc))) {
        // AMR WB audio is always mono, 16kHz
        *channels = 1;
        *rate = 16000;
        return true;
    }
    return false;
}

MPEG4Extractor::MPEG4Extractor(const sp<DataSource> &source)
    : mMoofOffset(0),
      mMoofFound(false),
      mMdatFound(false),
      mDataSource(source),
      mInitCheck(NO_INIT),
      mHasVideo(false),
      mHeaderTimescale(0),
      mFirstTrack(NULL),
      mLastTrack(NULL),
      mFileMetaData(new MetaData),
      mFirstSINF(NULL),
      mIsDrm(false) {
}

MPEG4Extractor::~MPEG4Extractor() {
    Track *track = mFirstTrack;
    while (track) {
        Track *next = track->next;

        delete track;
        track = next;
    }
    mFirstTrack = mLastTrack = NULL;

    SINF *sinf = mFirstSINF;
    while (sinf) {
        SINF *next = sinf->next;
        delete[] sinf->IPMPData;
        delete sinf;
        sinf = next;
    }
    mFirstSINF = NULL;

    for (size_t i = 0; i < mPssh.size(); i++) {
        delete [] mPssh[i].data;
    }
}

uint32_t MPEG4Extractor::flags() const {
    return CAN_PAUSE |
            ((mMoofOffset == 0 || mSidxEntries.size() != 0) ?
                    (CAN_SEEK_BACKWARD | CAN_SEEK_FORWARD | CAN_SEEK) : 0);
}

sp<MetaData> MPEG4Extractor::getMetaData() {
    status_t err;
    if ((err = readMetaData()) != OK) {
        return new MetaData;
    }

    return mFileMetaData;
}

size_t MPEG4Extractor::countTracks() {
    status_t err;
    if ((err = readMetaData()) != OK) {
        ALOGV("MPEG4Extractor::countTracks: no tracks");
        return 0;
    }

    size_t n = 0;
    Track *track = mFirstTrack;
    while (track) {
        ++n;
        track = track->next;
    }

    ALOGV("MPEG4Extractor::countTracks: %zu tracks", n);
    return n;
}

sp<MetaData> MPEG4Extractor::getTrackMetaData(
        size_t index, uint32_t flags) {
    status_t err;
    if ((err = readMetaData()) != OK) {
        return NULL;
    }

    Track *track = mFirstTrack;
    while (index > 0) {
        if (track == NULL) {
            return NULL;
        }

        track = track->next;
        --index;
    }

    if (track == NULL) {
        return NULL;
    }

    if ((flags & kIncludeExtensiveMetaData)
            && !track->includes_expensive_metadata) {
        track->includes_expensive_metadata = true;

        const char *mime;
        CHECK(track->meta->findCString(kKeyMIMEType, &mime));
        if (!strncasecmp("video/", mime, 6)) {
            if (mMoofOffset > 0) {
                int64_t duration;
                if (track->meta->findInt64(kKeyDuration, &duration)) {
                    // nothing fancy, just pick a frame near 1/4th of the duration
                    track->meta->setInt64(
                            kKeyThumbnailTime, duration / 4);
                }
            } else {
                uint32_t sampleIndex;
                uint32_t sampleTime;
                if (track->sampleTable->findThumbnailSample(&sampleIndex) == OK
                        && track->sampleTable->getMetaDataForSample(
                            sampleIndex, NULL /* offset */, NULL /* size */,
                            &sampleTime) == OK) {
                    track->meta->setInt64(
                            kKeyThumbnailTime,
                            ((int64_t)sampleTime * 1000000) / track->timescale);
                }
            }
        }
    }

    return track->meta;
}

static void MakeFourCCString(uint32_t x, char *s) {
    s[0] = x >> 24;
    s[1] = (x >> 16) & 0xff;
    s[2] = (x >> 8) & 0xff;
    s[3] = x & 0xff;
    s[4] = '\0';
}

status_t MPEG4Extractor::readMetaData() {
    if (mInitCheck != NO_INIT) {
        return mInitCheck;
    }

    off64_t offset = 0;
    status_t err;
    bool sawMoovOrSidx = false;

    while (!(sawMoovOrSidx && (mMdatFound || mMoofFound))) {
        off64_t orig_offset = offset;
        err = parseChunk(&offset, 0);

        if (err != OK && err != UNKNOWN_ERROR) {
            break;
        } else if (offset <= orig_offset) {
            // only continue parsing if the offset was advanced,
            // otherwise we might end up in an infinite loop
            ALOGE("did not advance: %lld->%lld", (long long)orig_offset, (long long)offset);
            err = ERROR_MALFORMED;
            break;
        } else if (err == UNKNOWN_ERROR) {
            sawMoovOrSidx = true;
        }
    }

    if (mInitCheck == OK) {
        if (mHasVideo) {
            mFileMetaData->setCString(
                    kKeyMIMEType, MEDIA_MIMETYPE_CONTAINER_MPEG4);
        } else {
            mFileMetaData->setCString(kKeyMIMEType, "audio/mp4");
        }
    } else {
        mInitCheck = err;
    }

    CHECK_NE(err, (status_t)NO_INIT);

    // copy pssh data into file metadata
    uint64_t psshsize = 0;
    for (size_t i = 0; i < mPssh.size(); i++) {
        psshsize += 20 + mPssh[i].datalen;
    }
    if (psshsize > 0 && psshsize <= UINT32_MAX) {
        char *buf = (char*)malloc(psshsize);
<<<<<<< HEAD
        CHECK(buf != NULL);
=======
        if (!buf) {
            ALOGE("b/28471206");
            return NO_MEMORY;
        }
>>>>>>> d112f7d0
        char *ptr = buf;
        for (size_t i = 0; i < mPssh.size(); i++) {
            memcpy(ptr, mPssh[i].uuid, 20); // uuid + length
            memcpy(ptr + 20, mPssh[i].data, mPssh[i].datalen);
            ptr += (20 + mPssh[i].datalen);
        }
        mFileMetaData->setData(kKeyPssh, 'pssh', buf, psshsize);
        free(buf);
    }
    return mInitCheck;
}

char* MPEG4Extractor::getDrmTrackInfo(size_t trackID, int *len) {
    if (mFirstSINF == NULL) {
        return NULL;
    }

    SINF *sinf = mFirstSINF;
    while (sinf && (trackID != sinf->trackID)) {
        sinf = sinf->next;
    }

    if (sinf == NULL) {
        return NULL;
    }

    *len = sinf->len;
    return sinf->IPMPData;
}

// Reads an encoded integer 7 bits at a time until it encounters the high bit clear.
static int32_t readSize(off64_t offset,
        const sp<DataSource> DataSource, uint8_t *numOfBytes) {
    uint32_t size = 0;
    uint8_t data;
    bool moreData = true;
    *numOfBytes = 0;

    while (moreData) {
        if (DataSource->readAt(offset, &data, 1) < 1) {
            return -1;
        }
        offset ++;
        moreData = (data >= 128) ? true : false;
        size = (size << 7) | (data & 0x7f); // Take last 7 bits
        (*numOfBytes) ++;
    }

    return size;
}

status_t MPEG4Extractor::parseDrmSINF(
        off64_t * /* offset */, off64_t data_offset) {
    uint8_t updateIdTag;
    if (mDataSource->readAt(data_offset, &updateIdTag, 1) < 1) {
        return ERROR_IO;
    }
    data_offset ++;

    if (0x01/*OBJECT_DESCRIPTOR_UPDATE_ID_TAG*/ != updateIdTag) {
        return ERROR_MALFORMED;
    }

    uint8_t numOfBytes;
    int32_t size = readSize(data_offset, mDataSource, &numOfBytes);
    if (size < 0) {
        return ERROR_IO;
    }
    data_offset += numOfBytes;

    while(size >= 11 ) {
        uint8_t descriptorTag;
        if (mDataSource->readAt(data_offset, &descriptorTag, 1) < 1) {
            return ERROR_IO;
        }
        data_offset ++;

        if (0x11/*OBJECT_DESCRIPTOR_ID_TAG*/ != descriptorTag) {
            return ERROR_MALFORMED;
        }

        uint8_t buffer[8];
        //ObjectDescriptorID and ObjectDescriptor url flag
        if (mDataSource->readAt(data_offset, buffer, 2) < 2) {
            return ERROR_IO;
        }
        data_offset += 2;

        if ((buffer[1] >> 5) & 0x0001) { //url flag is set
            return ERROR_MALFORMED;
        }

        if (mDataSource->readAt(data_offset, buffer, 8) < 8) {
            return ERROR_IO;
        }
        data_offset += 8;

        if ((0x0F/*ES_ID_REF_TAG*/ != buffer[1])
                || ( 0x0A/*IPMP_DESCRIPTOR_POINTER_ID_TAG*/ != buffer[5])) {
            return ERROR_MALFORMED;
        }

        SINF *sinf = new SINF;
        sinf->trackID = U16_AT(&buffer[3]);
        sinf->IPMPDescriptorID = buffer[7];
        sinf->next = mFirstSINF;
        mFirstSINF = sinf;

        size -= (8 + 2 + 1);
    }

    if (size != 0) {
        return ERROR_MALFORMED;
    }

    if (mDataSource->readAt(data_offset, &updateIdTag, 1) < 1) {
        return ERROR_IO;
    }
    data_offset ++;

    if(0x05/*IPMP_DESCRIPTOR_UPDATE_ID_TAG*/ != updateIdTag) {
        return ERROR_MALFORMED;
    }

    size = readSize(data_offset, mDataSource, &numOfBytes);
    if (size < 0) {
        return ERROR_IO;
    }
    data_offset += numOfBytes;

    while (size > 0) {
        uint8_t tag;
        int32_t dataLen;
        if (mDataSource->readAt(data_offset, &tag, 1) < 1) {
            return ERROR_IO;
        }
        data_offset ++;

        if (0x0B/*IPMP_DESCRIPTOR_ID_TAG*/ == tag) {
            uint8_t id;
            dataLen = readSize(data_offset, mDataSource, &numOfBytes);
            if (dataLen < 0) {
                return ERROR_IO;
            } else if (dataLen < 4) {
                return ERROR_MALFORMED;
            }
            data_offset += numOfBytes;

            if (mDataSource->readAt(data_offset, &id, 1) < 1) {
                return ERROR_IO;
            }
            data_offset ++;

            SINF *sinf = mFirstSINF;
            while (sinf && (sinf->IPMPDescriptorID != id)) {
                sinf = sinf->next;
            }
            if (sinf == NULL) {
                return ERROR_MALFORMED;
            }
            sinf->len = dataLen - 3;
            sinf->IPMPData = new (std::nothrow) char[sinf->len];
            if (sinf->IPMPData == NULL) {
                return ERROR_MALFORMED;
            }
            data_offset += 2;

            if (mDataSource->readAt(data_offset, sinf->IPMPData, sinf->len) < sinf->len) {
                return ERROR_IO;
            }
            data_offset += sinf->len;

            size -= (dataLen + numOfBytes + 1);
        }
    }

    if (size != 0) {
        return ERROR_MALFORMED;
    }

    return UNKNOWN_ERROR;  // Return a dummy error.
}

struct PathAdder {
    PathAdder(Vector<uint32_t> *path, uint32_t chunkType)
        : mPath(path) {
        mPath->push(chunkType);
    }

    ~PathAdder() {
        mPath->pop();
    }

private:
    Vector<uint32_t> *mPath;

    PathAdder(const PathAdder &);
    PathAdder &operator=(const PathAdder &);
};

static bool underMetaDataPath(const Vector<uint32_t> &path) {
    return path.size() >= 5
        && path[0] == FOURCC('m', 'o', 'o', 'v')
        && path[1] == FOURCC('u', 'd', 't', 'a')
        && path[2] == FOURCC('m', 'e', 't', 'a')
        && path[3] == FOURCC('i', 'l', 's', 't');
}

static bool underQTMetaPath(const Vector<uint32_t> &path, int32_t depth) {
    return path.size() >= 2
            && path[0] == FOURCC('m', 'o', 'o', 'v')
            && path[1] == FOURCC('m', 'e', 't', 'a')
            && (depth == 2
            || (depth == 3
                    && (path[2] == FOURCC('h', 'd', 'l', 'r')
                    ||  path[2] == FOURCC('i', 'l', 's', 't')
                    ||  path[2] == FOURCC('k', 'e', 'y', 's'))));
}

// Given a time in seconds since Jan 1 1904, produce a human-readable string.
static void convertTimeToDate(int64_t time_1904, String8 *s) {
    time_t time_1970 = time_1904 - (((66 * 365 + 17) * 24) * 3600);

    char tmp[32];
    strftime(tmp, sizeof(tmp), "%Y%m%dT%H%M%S.000Z", gmtime(&time_1970));

    s->setTo(tmp);
}

status_t MPEG4Extractor::parseChunk(off64_t *offset, int depth) {
    ALOGV("entering parseChunk %lld/%d", (long long)*offset, depth);
    uint32_t hdr[2];
    if (mDataSource->readAt(*offset, hdr, 8) < 8) {
        return ERROR_IO;
    }
    uint64_t chunk_size = ntohl(hdr[0]);
    int32_t chunk_type = ntohl(hdr[1]);
    off64_t data_offset = *offset + 8;

    if (chunk_size == 1) {
        if (mDataSource->readAt(*offset + 8, &chunk_size, 8) < 8) {
            return ERROR_IO;
        }
        chunk_size = ntoh64(chunk_size);
        data_offset += 8;

        if (chunk_size < 16) {
            // The smallest valid chunk is 16 bytes long in this case.
            return ERROR_MALFORMED;
        }
    } else if (chunk_size == 0) {
        if (depth == 0) {
            // atom extends to end of file
            off64_t sourceSize;
            if (mDataSource->getSize(&sourceSize) == OK) {
                chunk_size = (sourceSize - *offset);
            } else {
                // XXX could we just pick a "sufficiently large" value here?
                ALOGE("atom size is 0, and data source has no size");
                return ERROR_MALFORMED;
            }
        } else {
            // not allowed for non-toplevel atoms, skip it
            *offset += 4;
            return OK;
        }
    } else if (chunk_size < 8) {
        // The smallest valid chunk is 8 bytes long.
        ALOGE("invalid chunk size: %" PRIu64, chunk_size);
        return ERROR_MALFORMED;
    }

    char chunk[5];
    MakeFourCCString(chunk_type, chunk);
    ALOGV("chunk: %s @ %lld, %d", chunk, (long long)*offset, depth);

    if (kUseHexDump) {
        static const char kWhitespace[] = "                                        ";
        const char *indent = &kWhitespace[sizeof(kWhitespace) - 1 - 2 * depth];
        printf("%sfound chunk '%s' of size %" PRIu64 "\n", indent, chunk, chunk_size);

        char buffer[256];
        size_t n = chunk_size;
        if (n > sizeof(buffer)) {
            n = sizeof(buffer);
        }
        if (mDataSource->readAt(*offset, buffer, n)
                < (ssize_t)n) {
            return ERROR_IO;
        }

        hexdump(buffer, n);
    }

    PathAdder autoAdder(&mPath, chunk_type);

    off64_t chunk_data_size = *offset + chunk_size - data_offset;

    if (chunk_type != FOURCC('c', 'p', 'r', 't')
            && chunk_type != FOURCC('c', 'o', 'v', 'r')
            && mPath.size() == 5 && underMetaDataPath(mPath)) {
        off64_t stop_offset = *offset + chunk_size;
        *offset = data_offset;
        while (*offset < stop_offset) {
            status_t err = parseChunk(offset, depth + 1);
            if (err != OK) {
                return err;
            }
        }

        if (*offset != stop_offset) {
            return ERROR_MALFORMED;
        }

        return OK;
    }

    switch(chunk_type) {
        case FOURCC('m', 'o', 'o', 'v'):
        case FOURCC('t', 'r', 'a', 'k'):
        case FOURCC('m', 'd', 'i', 'a'):
        case FOURCC('m', 'i', 'n', 'f'):
        case FOURCC('d', 'i', 'n', 'f'):
        case FOURCC('s', 't', 'b', 'l'):
        case FOURCC('m', 'v', 'e', 'x'):
        case FOURCC('m', 'o', 'o', 'f'):
        case FOURCC('t', 'r', 'a', 'f'):
        case FOURCC('m', 'f', 'r', 'a'):
        case FOURCC('u', 'd', 't', 'a'):
        case FOURCC('i', 'l', 's', 't'):
        case FOURCC('s', 'i', 'n', 'f'):
        case FOURCC('s', 'c', 'h', 'i'):
        case FOURCC('e', 'd', 't', 's'):
        {
            if (chunk_type == FOURCC('m', 'o', 'o', 'f') && !mMoofFound) {
                // store the offset of the first segment
                mMoofFound = true;
                mMoofOffset = *offset;
            }

            if (chunk_type == FOURCC('s', 't', 'b', 'l')) {
                ALOGV("sampleTable chunk is %" PRIu64 " bytes long.", chunk_size);

                if (mDataSource->flags()
                        & (DataSource::kWantsPrefetching
                            | DataSource::kIsCachingDataSource)) {
                    sp<MPEG4DataSource> cachedSource =
                        new MPEG4DataSource(mDataSource);

                    if (cachedSource->setCachedRange(*offset, chunk_size) == OK) {
                        mDataSource = cachedSource;
                    }
                }

                if (mLastTrack == NULL)
                    return ERROR_MALFORMED;

                mLastTrack->sampleTable = new SampleTable(mDataSource);
            }

            bool isTrack = false;
            if (chunk_type == FOURCC('t', 'r', 'a', 'k')) {
                isTrack = true;

                Track *track = new Track;
                track->next = NULL;
                if (mLastTrack) {
                    mLastTrack->next = track;
                } else {
                    mFirstTrack = track;
                }
                mLastTrack = track;

                track->meta = new MetaData;
                track->includes_expensive_metadata = false;
                track->skipTrack = false;
                track->timescale = 0;
                track->meta->setCString(kKeyMIMEType, "application/octet-stream");
            }

            off64_t stop_offset = *offset + chunk_size;
            *offset = data_offset;
            while (*offset < stop_offset) {
                status_t err = parseChunk(offset, depth + 1);
                if (err != OK) {
                    return err;
                }
            }

            if (*offset != stop_offset) {
                return ERROR_MALFORMED;
            }

            if (isTrack) {
                int32_t trackId;
                // There must be exact one track header per track.
                if (!mLastTrack->meta->findInt32(kKeyTrackID, &trackId)) {
                    mLastTrack->skipTrack = true;
                }
                if (mLastTrack->skipTrack) {
                    Track *cur = mFirstTrack;

                    if (cur == mLastTrack) {
                        delete cur;
                        mFirstTrack = mLastTrack = NULL;
                    } else {
                        while (cur && cur->next != mLastTrack) {
                            cur = cur->next;
                        }
                        cur->next = NULL;
                        delete mLastTrack;
                        mLastTrack = cur;
                    }

                    return OK;
                }

                status_t err = verifyTrack(mLastTrack);

                if (err != OK) {
                    return err;
                }
            } else if (chunk_type == FOURCC('m', 'o', 'o', 'v')) {
                mInitCheck = OK;

                if (!mIsDrm) {
                    return UNKNOWN_ERROR;  // Return a dummy error.
                } else {
                    return OK;
                }
            }
            break;
        }

        case FOURCC('e', 'l', 's', 't'):
        {
            *offset += chunk_size;

            // See 14496-12 8.6.6
            uint8_t version;
            if (mDataSource->readAt(data_offset, &version, 1) < 1) {
                return ERROR_IO;
            }

            uint32_t entry_count;
            if (!mDataSource->getUInt32(data_offset + 4, &entry_count)) {
                return ERROR_IO;
            }

            if (entry_count != 1) {
                // we only support a single entry at the moment, for gapless playback
                ALOGW("ignoring edit list with %d entries", entry_count);
            } else if (mHeaderTimescale == 0) {
                ALOGW("ignoring edit list because timescale is 0");
            } else {
                off64_t entriesoffset = data_offset + 8;
                uint64_t segment_duration;
                int64_t media_time;

                if (version == 1) {
                    if (!mDataSource->getUInt64(entriesoffset, &segment_duration) ||
                            !mDataSource->getUInt64(entriesoffset + 8, (uint64_t*)&media_time)) {
                        return ERROR_IO;
                    }
                } else if (version == 0) {
                    uint32_t sd;
                    int32_t mt;
                    if (!mDataSource->getUInt32(entriesoffset, &sd) ||
                            !mDataSource->getUInt32(entriesoffset + 4, (uint32_t*)&mt)) {
                        return ERROR_IO;
                    }
                    segment_duration = sd;
                    media_time = mt;
                } else {
                    return ERROR_IO;
                }

                uint64_t halfscale = mHeaderTimescale / 2;
                segment_duration = (segment_duration * 1000000 + halfscale)/ mHeaderTimescale;
                media_time = (media_time * 1000000 + halfscale) / mHeaderTimescale;

                int64_t duration;
                int32_t samplerate;
                if (!mLastTrack) {
                    return ERROR_MALFORMED;
                }
                if (mLastTrack->meta->findInt64(kKeyDuration, &duration) &&
                        mLastTrack->meta->findInt32(kKeySampleRate, &samplerate)) {

                    int64_t delay = (media_time  * samplerate + 500000) / 1000000;
                    mLastTrack->meta->setInt32(kKeyEncoderDelay, delay);

                    int64_t paddingus = duration - (int64_t)(segment_duration + media_time);
                    if (paddingus < 0) {
                        // track duration from media header (which is what kKeyDuration is) might
                        // be slightly shorter than the segment duration, which would make the
                        // padding negative. Clamp to zero.
                        paddingus = 0;
                    }
                    int64_t paddingsamples = (paddingus * samplerate + 500000) / 1000000;
                    mLastTrack->meta->setInt32(kKeyEncoderPadding, paddingsamples);
                }
            }
            break;
        }

        case FOURCC('f', 'r', 'm', 'a'):
        {
            *offset += chunk_size;

            uint32_t original_fourcc;
            if (mDataSource->readAt(data_offset, &original_fourcc, 4) < 4) {
                return ERROR_IO;
            }
            original_fourcc = ntohl(original_fourcc);
            ALOGV("read original format: %d", original_fourcc);

            if (mLastTrack == NULL)
                return ERROR_MALFORMED;

            mLastTrack->meta->setCString(kKeyMIMEType, FourCC2MIME(original_fourcc));
            uint32_t num_channels = 0;
            uint32_t sample_rate = 0;
            if (AdjustChannelsAndRate(original_fourcc, &num_channels, &sample_rate)) {
                mLastTrack->meta->setInt32(kKeyChannelCount, num_channels);
                mLastTrack->meta->setInt32(kKeySampleRate, sample_rate);
            }
            break;
        }

        case FOURCC('t', 'e', 'n', 'c'):
        {
            *offset += chunk_size;

            if (chunk_size < 32) {
                return ERROR_MALFORMED;
            }

            // tenc box contains 1 byte version, 3 byte flags, 3 byte default algorithm id, one byte
            // default IV size, 16 bytes default KeyID
            // (ISO 23001-7)
            char buf[4];
            memset(buf, 0, 4);
            if (mDataSource->readAt(data_offset + 4, buf + 1, 3) < 3) {
                return ERROR_IO;
            }
            uint32_t defaultAlgorithmId = ntohl(*((int32_t*)buf));
            if (defaultAlgorithmId > 1) {
                // only 0 (clear) and 1 (AES-128) are valid
                return ERROR_MALFORMED;
            }

            memset(buf, 0, 4);
            if (mDataSource->readAt(data_offset + 7, buf + 3, 1) < 1) {
                return ERROR_IO;
            }
            uint32_t defaultIVSize = ntohl(*((int32_t*)buf));

            if ((defaultAlgorithmId == 0 && defaultIVSize != 0) ||
                    (defaultAlgorithmId != 0 && defaultIVSize == 0)) {
                // only unencrypted data must have 0 IV size
                return ERROR_MALFORMED;
            } else if (defaultIVSize != 0 &&
                    defaultIVSize != 8 &&
                    defaultIVSize != 16) {
                // only supported sizes are 0, 8 and 16
                return ERROR_MALFORMED;
            }

            uint8_t defaultKeyId[16];

            if (mDataSource->readAt(data_offset + 8, &defaultKeyId, 16) < 16) {
                return ERROR_IO;
            }

            if (mLastTrack == NULL)
                return ERROR_MALFORMED;

            mLastTrack->meta->setInt32(kKeyCryptoMode, defaultAlgorithmId);
            mLastTrack->meta->setInt32(kKeyCryptoDefaultIVSize, defaultIVSize);
            mLastTrack->meta->setData(kKeyCryptoKey, 'tenc', defaultKeyId, 16);
            break;
        }

        case FOURCC('t', 'k', 'h', 'd'):
        {
            *offset += chunk_size;

            status_t err;
            if ((err = parseTrackHeader(data_offset, chunk_data_size)) != OK) {
                return err;
            }

            break;
        }

        case FOURCC('p', 's', 's', 'h'):
        {
            *offset += chunk_size;

            PsshInfo pssh;

            if (mDataSource->readAt(data_offset + 4, &pssh.uuid, 16) < 16) {
                return ERROR_IO;
            }

            uint32_t psshdatalen = 0;
            if (mDataSource->readAt(data_offset + 20, &psshdatalen, 4) < 4) {
                return ERROR_IO;
            }
            pssh.datalen = ntohl(psshdatalen);
            ALOGV("pssh data size: %d", pssh.datalen);
            if (chunk_size < 20 || pssh.datalen > chunk_size - 20) {
                // pssh data length exceeds size of containing box
                return ERROR_MALFORMED;
            }

            pssh.data = new (std::nothrow) uint8_t[pssh.datalen];
            if (pssh.data == NULL) {
                return ERROR_MALFORMED;
            }
            ALOGV("allocated pssh @ %p", pssh.data);
            ssize_t requested = (ssize_t) pssh.datalen;
            if (mDataSource->readAt(data_offset + 24, pssh.data, requested) < requested) {
                return ERROR_IO;
            }
            mPssh.push_back(pssh);

            break;
        }

        case FOURCC('m', 'd', 'h', 'd'):
        {
            *offset += chunk_size;

            if (chunk_data_size < 4 || mLastTrack == NULL) {
                return ERROR_MALFORMED;
            }

            uint8_t version;
            if (mDataSource->readAt(
                        data_offset, &version, sizeof(version))
                    < (ssize_t)sizeof(version)) {
                return ERROR_IO;
            }

            off64_t timescale_offset;

            if (version == 1) {
                timescale_offset = data_offset + 4 + 16;
            } else if (version == 0) {
                timescale_offset = data_offset + 4 + 8;
            } else {
                return ERROR_IO;
            }

            uint32_t timescale;
            if (mDataSource->readAt(
                        timescale_offset, &timescale, sizeof(timescale))
                    < (ssize_t)sizeof(timescale)) {
                return ERROR_IO;
            }

            if (!timescale) {
                ALOGE("timescale should not be ZERO.");
                return ERROR_MALFORMED;
            }

            mLastTrack->timescale = ntohl(timescale);

            // 14496-12 says all ones means indeterminate, but some files seem to use
            // 0 instead. We treat both the same.
            int64_t duration = 0;
            if (version == 1) {
                if (mDataSource->readAt(
                            timescale_offset + 4, &duration, sizeof(duration))
                        < (ssize_t)sizeof(duration)) {
                    return ERROR_IO;
                }
                if (duration != -1) {
                    duration = ntoh64(duration);
                }
            } else {
                uint32_t duration32;
                if (mDataSource->readAt(
                            timescale_offset + 4, &duration32, sizeof(duration32))
                        < (ssize_t)sizeof(duration32)) {
                    return ERROR_IO;
                }
                if (duration32 != 0xffffffff) {
                    duration = ntohl(duration32);
                }
            }
            if (duration != 0 && mLastTrack->timescale != 0) {
                mLastTrack->meta->setInt64(
                        kKeyDuration, (duration * 1000000) / mLastTrack->timescale);
            }

            uint8_t lang[2];
            off64_t lang_offset;
            if (version == 1) {
                lang_offset = timescale_offset + 4 + 8;
            } else if (version == 0) {
                lang_offset = timescale_offset + 4 + 4;
            } else {
                return ERROR_IO;
            }

            if (mDataSource->readAt(lang_offset, &lang, sizeof(lang))
                    < (ssize_t)sizeof(lang)) {
                return ERROR_IO;
            }

            // To get the ISO-639-2/T three character language code
            // 1 bit pad followed by 3 5-bits characters. Each character
            // is packed as the difference between its ASCII value and 0x60.
            char lang_code[4];
            lang_code[0] = ((lang[0] >> 2) & 0x1f) + 0x60;
            lang_code[1] = ((lang[0] & 0x3) << 3 | (lang[1] >> 5)) + 0x60;
            lang_code[2] = (lang[1] & 0x1f) + 0x60;
            lang_code[3] = '\0';

            mLastTrack->meta->setCString(
                    kKeyMediaLanguage, lang_code);

            break;
        }

        case FOURCC('s', 't', 's', 'd'):
        {
            if (chunk_data_size < 8) {
                return ERROR_MALFORMED;
            }

            uint8_t buffer[8];
            if (chunk_data_size < (off64_t)sizeof(buffer)) {
                return ERROR_MALFORMED;
            }

            if (mDataSource->readAt(
                        data_offset, buffer, 8) < 8) {
                return ERROR_IO;
            }

            if (U32_AT(buffer) != 0) {
                // Should be version 0, flags 0.
                return ERROR_MALFORMED;
            }

            uint32_t entry_count = U32_AT(&buffer[4]);

            if (entry_count > 1) {
                // For 3GPP timed text, there could be multiple tx3g boxes contain
                // multiple text display formats. These formats will be used to
                // display the timed text.
                // For encrypted files, there may also be more than one entry.
                const char *mime;

                if (mLastTrack == NULL)
                    return ERROR_MALFORMED;

                CHECK(mLastTrack->meta->findCString(kKeyMIMEType, &mime));
                if (strcasecmp(mime, MEDIA_MIMETYPE_TEXT_3GPP) &&
                        strcasecmp(mime, "application/octet-stream")) {
                    // For now we only support a single type of media per track.
                    mLastTrack->skipTrack = true;
                    *offset += chunk_size;
                    break;
                }
            }
            off64_t stop_offset = *offset + chunk_size;
            *offset = data_offset + 8;
            for (uint32_t i = 0; i < entry_count; ++i) {
                status_t err = parseChunk(offset, depth + 1);
                if (err != OK) {
                    return err;
                }
            }

            if (*offset != stop_offset) {
                return ERROR_MALFORMED;
            }
            break;
        }

        case FOURCC('m', 'p', '4', 'a'):
        case FOURCC('e', 'n', 'c', 'a'):
        case FOURCC('s', 'a', 'm', 'r'):
        case FOURCC('s', 'a', 'w', 'b'):
        {
            uint8_t buffer[8 + 20];
            if (chunk_data_size < (ssize_t)sizeof(buffer)) {
                // Basic AudioSampleEntry size.
                return ERROR_MALFORMED;
            }

            if (mDataSource->readAt(
                        data_offset, buffer, sizeof(buffer)) < (ssize_t)sizeof(buffer)) {
                return ERROR_IO;
            }

            uint16_t data_ref_index __unused = U16_AT(&buffer[6]);
            uint32_t num_channels = U16_AT(&buffer[16]);

            uint16_t sample_size = U16_AT(&buffer[18]);
            uint32_t sample_rate = U32_AT(&buffer[24]) >> 16;

            if (mLastTrack == NULL)
                return ERROR_MALFORMED;

            if (chunk_type != FOURCC('e', 'n', 'c', 'a')) {
                // if the chunk type is enca, we'll get the type from the sinf/frma box later
                mLastTrack->meta->setCString(kKeyMIMEType, FourCC2MIME(chunk_type));
                AdjustChannelsAndRate(chunk_type, &num_channels, &sample_rate);
            }
            ALOGV("*** coding='%s' %d channels, size %d, rate %d\n",
                   chunk, num_channels, sample_size, sample_rate);
            mLastTrack->meta->setInt32(kKeyChannelCount, num_channels);
            mLastTrack->meta->setInt32(kKeySampleRate, sample_rate);

            off64_t stop_offset = *offset + chunk_size;
            if (!strcasecmp(MEDIA_MIMETYPE_AUDIO_MPEG, FourCC2MIME(chunk_type)) ||
                !strcasecmp(MEDIA_MIMETYPE_AUDIO_AMR_WB, FourCC2MIME(chunk_type))) {
                // ESD is not required in mp3
                // amr wb with damr atom corrupted can cause the clip to not play
               *offset = stop_offset;
            } else {
               *offset = data_offset + sizeof(buffer);
            }
            while (*offset < stop_offset) {
                status_t err = parseChunk(offset, depth + 1);
                if (err != OK) {
                    return err;
                }
            }

            if (*offset != stop_offset) {
                return ERROR_MALFORMED;
            }
            break;
        }

        case FOURCC('m', 'p', '4', 'v'):
        case FOURCC('e', 'n', 'c', 'v'):
        case FOURCC('s', '2', '6', '3'):
        case FOURCC('H', '2', '6', '3'):
        case FOURCC('h', '2', '6', '3'):
        case FOURCC('a', 'v', 'c', '1'):
        case FOURCC('h', 'v', 'c', '1'):
        case FOURCC('h', 'e', 'v', '1'):
        {
            mHasVideo = true;

            uint8_t buffer[78];
            if (chunk_data_size < (ssize_t)sizeof(buffer)) {
                // Basic VideoSampleEntry size.
                return ERROR_MALFORMED;
            }

            if (mDataSource->readAt(
                        data_offset, buffer, sizeof(buffer)) < (ssize_t)sizeof(buffer)) {
                return ERROR_IO;
            }

            uint16_t data_ref_index __unused = U16_AT(&buffer[6]);
            uint16_t width = U16_AT(&buffer[6 + 18]);
            uint16_t height = U16_AT(&buffer[6 + 20]);

            // The video sample is not standard-compliant if it has invalid dimension.
            // Use some default width and height value, and
            // let the decoder figure out the actual width and height (and thus
            // be prepared for INFO_FOMRAT_CHANGED event).
            if (width == 0)  width  = 352;
            if (height == 0) height = 288;

            // printf("*** coding='%s' width=%d height=%d\n",
            //        chunk, width, height);

            if (mLastTrack == NULL)
                return ERROR_MALFORMED;

            if (chunk_type != FOURCC('e', 'n', 'c', 'v')) {
                // if the chunk type is encv, we'll get the type from the sinf/frma box later
                mLastTrack->meta->setCString(kKeyMIMEType, FourCC2MIME(chunk_type));
            }
            mLastTrack->meta->setInt32(kKeyWidth, width);
            mLastTrack->meta->setInt32(kKeyHeight, height);

            off64_t stop_offset = *offset + chunk_size;
            *offset = data_offset + sizeof(buffer);
            while (*offset < stop_offset) {
                status_t err = parseChunk(offset, depth + 1);
                if (err != OK) {
                    return err;
                }
            }

            if (*offset != stop_offset) {
                return ERROR_MALFORMED;
            }
            break;
        }

        case FOURCC('s', 't', 'c', 'o'):
        case FOURCC('c', 'o', '6', '4'):
        {
            if ((mLastTrack == NULL) || (mLastTrack->sampleTable == NULL))
                return ERROR_MALFORMED;

            status_t err =
                mLastTrack->sampleTable->setChunkOffsetParams(
                        chunk_type, data_offset, chunk_data_size);

            *offset += chunk_size;

            if (err != OK) {
                return err;
            }

            break;
        }

        case FOURCC('s', 't', 's', 'c'):
        {
            if ((mLastTrack == NULL) || (mLastTrack->sampleTable == NULL))
                return ERROR_MALFORMED;

            status_t err =
                mLastTrack->sampleTable->setSampleToChunkParams(
                        data_offset, chunk_data_size);

            *offset += chunk_size;

            if (err != OK) {
                return err;
            }

            break;
        }

        case FOURCC('s', 't', 's', 'z'):
        case FOURCC('s', 't', 'z', '2'):
        {
            if ((mLastTrack == NULL) || (mLastTrack->sampleTable == NULL))
                return ERROR_MALFORMED;

            status_t err =
                mLastTrack->sampleTable->setSampleSizeParams(
                        chunk_type, data_offset, chunk_data_size);

            *offset += chunk_size;

            if (err != OK) {
                return err;
            }

            size_t max_size;
            err = mLastTrack->sampleTable->getMaxSampleSize(&max_size);

            if (err != OK) {
                return err;
            }

            if (max_size != 0) {
                // Assume that a given buffer only contains at most 10 chunks,
                // each chunk originally prefixed with a 2 byte length will
                // have a 4 byte header (0x00 0x00 0x00 0x01) after conversion,
                // and thus will grow by 2 bytes per chunk.
                if (max_size > SIZE_MAX - 10 * 2) {
                    ALOGE("max sample size too big: %zu", max_size);
                    return ERROR_MALFORMED;
                }
                mLastTrack->meta->setInt32(kKeyMaxInputSize, max_size + 10 * 2);
            } else {
                // No size was specified. Pick a conservatively large size.
                uint32_t width, height;
                if (!mLastTrack->meta->findInt32(kKeyWidth, (int32_t*)&width) ||
                    !mLastTrack->meta->findInt32(kKeyHeight,(int32_t*) &height)) {
                    ALOGE("No width or height, assuming worst case 1080p");
                    width = 1920;
                    height = 1080;
                } else {
                    // A resolution was specified, check that it's not too big. The values below
                    // were chosen so that the calculations below don't cause overflows, they're
                    // not indicating that resolutions up to 32kx32k are actually supported.
                    if (width > 32768 || height > 32768) {
                        ALOGE("can't support %u x %u video", width, height);
                        return ERROR_MALFORMED;
                    }
                }

                const char *mime;
                CHECK(mLastTrack->meta->findCString(kKeyMIMEType, &mime));
                if (!strcmp(mime, MEDIA_MIMETYPE_VIDEO_AVC)) {
                    // AVC requires compression ratio of at least 2, and uses
                    // macroblocks
                    max_size = ((width + 15) / 16) * ((height + 15) / 16) * 192;
                } else {
                    // For all other formats there is no minimum compression
                    // ratio. Use compression ratio of 1.
                    max_size = width * height * 3 / 2;
                }
                mLastTrack->meta->setInt32(kKeyMaxInputSize, max_size);
            }

            // NOTE: setting another piece of metadata invalidates any pointers (such as the
            // mimetype) previously obtained, so don't cache them.
            const char *mime;
            CHECK(mLastTrack->meta->findCString(kKeyMIMEType, &mime));
            // Calculate average frame rate.
            if (!strncasecmp("video/", mime, 6)) {
                size_t nSamples = mLastTrack->sampleTable->countSamples();
                int64_t durationUs;
                if (mLastTrack->meta->findInt64(kKeyDuration, &durationUs)) {
                    if (durationUs > 0) {
                        int32_t frameRate = (nSamples * 1000000LL +
                                    (durationUs >> 1)) / durationUs;
                        mLastTrack->meta->setInt32(kKeyFrameRate, frameRate);
                    }
                }
            }

            break;
        }

        case FOURCC('s', 't', 't', 's'):
        {
            if ((mLastTrack == NULL) || (mLastTrack->sampleTable == NULL))
                return ERROR_MALFORMED;

            *offset += chunk_size;

            status_t err =
                mLastTrack->sampleTable->setTimeToSampleParams(
                        data_offset, chunk_data_size);

            if (err != OK) {
                return err;
            }

            break;
        }

        case FOURCC('c', 't', 't', 's'):
        {
            if ((mLastTrack == NULL) || (mLastTrack->sampleTable == NULL))
                return ERROR_MALFORMED;

            *offset += chunk_size;

            status_t err =
                mLastTrack->sampleTable->setCompositionTimeToSampleParams(
                        data_offset, chunk_data_size);

            if (err != OK) {
                return err;
            }

            break;
        }

        case FOURCC('s', 't', 's', 's'):
        {
            if ((mLastTrack == NULL) || (mLastTrack->sampleTable == NULL))
                return ERROR_MALFORMED;

            *offset += chunk_size;
            // Ignore stss block for audio even if its present
            // All audio sample are sync samples itself,
            // self decodeable and playable.
            // Parsing this block for audio restricts audio seek to few entries
            // available in this block, sometimes 0, which is undesired.
            const char *mime;
            CHECK(mLastTrack->meta->findCString(kKeyMIMEType, &mime));
            if (strncasecmp("audio/", mime, 6)) {
                status_t err =
                    mLastTrack->sampleTable->setSyncSampleParams(
                            data_offset, chunk_data_size);

                if (err != OK) {
                    return err;
                }
            }

            break;
        }

        // \xA9xyz
        case FOURCC(0xA9, 'x', 'y', 'z'):
        {
            *offset += chunk_size;

            // Best case the total data length inside "\xA9xyz" box
            // would be 8, for instance "\xA9xyz" + "\x00\x04\x15\xc7" + "0+0/",
            // where "\x00\x04" is the text string length with value = 4,
            // "\0x15\xc7" is the language code = en, and "0+0" is a
            // location (string) value with longitude = 0 and latitude = 0.
            if (chunk_data_size < 8) {
                return ERROR_MALFORMED;
            }

            // Worst case the location string length would be 18,
            // for instance +90.0000-180.0000, without the trailing "/" and
            // the string length + language code.
            char buffer[18];

            // Substracting 5 from the data size is because the text string length +
            // language code takes 4 bytes, and the trailing slash "/" takes 1 byte.
            off64_t location_length = chunk_data_size - 5;
            if (location_length >= (off64_t) sizeof(buffer)) {
                return ERROR_MALFORMED;
            }

            if (mDataSource->readAt(
                        data_offset + 4, buffer, location_length) < location_length) {
                return ERROR_IO;
            }

            buffer[location_length] = '\0';
            mFileMetaData->setCString(kKeyLocation, buffer);
            break;
        }

        case FOURCC('e', 's', 'd', 's'):
        {
            *offset += chunk_size;

            if (chunk_data_size < 4) {
                return ERROR_MALFORMED;
            }

            uint8_t buffer[256];
            if (chunk_data_size > (off64_t)sizeof(buffer)) {
                return ERROR_BUFFER_TOO_SMALL;
            }

            if (mDataSource->readAt(
                        data_offset, buffer, chunk_data_size) < chunk_data_size) {
                return ERROR_IO;
            }

            if (U32_AT(buffer) != 0) {
                // Should be version 0, flags 0.
                return ERROR_MALFORMED;
            }

            if (mLastTrack == NULL)
                return ERROR_MALFORMED;

            mLastTrack->meta->setData(
                    kKeyESDS, kTypeESDS, &buffer[4], chunk_data_size - 4);

            if (mPath.size() >= 2
                    && mPath[mPath.size() - 2] == FOURCC('m', 'p', '4', 'a')) {
                // Information from the ESDS must be relied on for proper
                // setup of sample rate and channel count for MPEG4 Audio.
                // The generic header appears to only contain generic
                // information...

                status_t err = updateAudioTrackInfoFromESDS_MPEG4Audio(
                        &buffer[4], chunk_data_size - 4);

                if (err != OK) {
                    return err;
                }
            }
            if (mPath.size() >= 2
                    && mPath[mPath.size() - 2] == FOURCC('m', 'p', '4', 'v')) {
                // Check if the video is MPEG2
                ESDS esds(&buffer[4], chunk_data_size - 4);

                uint8_t objectTypeIndication;
                if (esds.getObjectTypeIndication(&objectTypeIndication) == OK) {
                    if (objectTypeIndication >= 0x60 && objectTypeIndication <= 0x65) {
                        mLastTrack->meta->setCString(kKeyMIMEType, MEDIA_MIMETYPE_VIDEO_MPEG2);
                    }
                }
            }

            updateVideoTrackInfoFromESDS_MPEG4Video(mLastTrack->meta);

            break;
        }

        case FOURCC('a', 'v', 'c', 'C'):
        {
            *offset += chunk_size;

            sp<ABuffer> buffer = new ABuffer(chunk_data_size);

            if (buffer->data() == NULL) {
                ALOGE("b/28471206");
                return NO_MEMORY;
            }

            if (mDataSource->readAt(
                        data_offset, buffer->data(), chunk_data_size) < chunk_data_size) {
                return ERROR_IO;
            }

            if (mLastTrack == NULL)
                return ERROR_MALFORMED;

            mLastTrack->meta->setData(
                    kKeyAVCC, kTypeAVCC, buffer->data(), chunk_data_size);

            break;
        }
        case FOURCC('h', 'v', 'c', 'C'):
        {
            sp<ABuffer> buffer = new ABuffer(chunk_data_size);

            if (buffer->data() == NULL) {
                ALOGE("b/28471206");
                return NO_MEMORY;
            }

            if (mDataSource->readAt(
                        data_offset, buffer->data(), chunk_data_size) < chunk_data_size) {
                return ERROR_IO;
            }

            if (mLastTrack == NULL)
                return ERROR_MALFORMED;

            mLastTrack->meta->setData(
                    kKeyHVCC, kTypeHVCC, buffer->data(), chunk_data_size);

            *offset += chunk_size;
            break;
        }

        case FOURCC('d', '2', '6', '3'):
        {
            *offset += chunk_size;
            /*
             * d263 contains a fixed 7 bytes part:
             *   vendor - 4 bytes
             *   version - 1 byte
             *   level - 1 byte
             *   profile - 1 byte
             * optionally, "d263" box itself may contain a 16-byte
             * bit rate box (bitr)
             *   average bit rate - 4 bytes
             *   max bit rate - 4 bytes
             */
            char buffer[23];
            if (chunk_data_size != 7 &&
                chunk_data_size != 23) {
                ALOGE("Incorrect D263 box size %lld", (long long)chunk_data_size);
                return ERROR_MALFORMED;
            }

            if (mDataSource->readAt(
                    data_offset, buffer, chunk_data_size) < chunk_data_size) {
                return ERROR_IO;
            }

            if (mLastTrack == NULL)
                return ERROR_MALFORMED;

            mLastTrack->meta->setData(kKeyD263, kTypeD263, buffer, chunk_data_size);

            break;
        }

        case FOURCC('m', 'e', 't', 'a'):
        {
            off64_t stop_offset = *offset + chunk_size;
            *offset = data_offset;
            bool isParsingMetaKeys = underQTMetaPath(mPath, 2);
            if (!isParsingMetaKeys) {
                uint8_t buffer[4];
                if (chunk_data_size < (off64_t)sizeof(buffer)) {
                    *offset = stop_offset;
                    return ERROR_MALFORMED;
                }

                if (mDataSource->readAt(
                            data_offset, buffer, 4) < 4) {
                    *offset = stop_offset;
                    return ERROR_IO;
                }

                if (U32_AT(buffer) != 0) {
                    // Should be version 0, flags 0.

                    // If it's not, let's assume this is one of those
                    // apparently malformed chunks that don't have flags
                    // and completely different semantics than what's
                    // in the MPEG4 specs and skip it.
                    *offset = stop_offset;
                    return OK;
                }
                *offset +=  sizeof(buffer);
            }

            while (*offset < stop_offset) {
                status_t err = parseChunk(offset, depth + 1);
                if (err != OK) {
                    return err;
                }
            }

            if (*offset != stop_offset) {
                return ERROR_MALFORMED;
            }
            break;
        }

        case FOURCC('m', 'e', 'a', 'n'):
        case FOURCC('n', 'a', 'm', 'e'):
        case FOURCC('d', 'a', 't', 'a'):
        {
            *offset += chunk_size;

            if (mPath.size() == 6 && underMetaDataPath(mPath)) {
                status_t err = parseITunesMetaData(data_offset, chunk_data_size);

                if (err != OK) {
                    return err;
                }
            }

            break;
        }

        case FOURCC('m', 'v', 'h', 'd'):
        {
            *offset += chunk_size;

            if (chunk_data_size < 32) {
                return ERROR_MALFORMED;
            }

            uint8_t header[32];
            if (mDataSource->readAt(
                        data_offset, header, sizeof(header))
                    < (ssize_t)sizeof(header)) {
                return ERROR_IO;
            }

            uint64_t creationTime;
            uint64_t duration = 0;
            if (header[0] == 1) {
                creationTime = U64_AT(&header[4]);
                mHeaderTimescale = U32_AT(&header[20]);
                duration = U64_AT(&header[24]);
                if (duration == 0xffffffffffffffff) {
                    duration = 0;
                }
            } else if (header[0] != 0) {
                return ERROR_MALFORMED;
            } else {
                creationTime = U32_AT(&header[4]);
                mHeaderTimescale = U32_AT(&header[12]);
                uint32_t d32 = U32_AT(&header[16]);
                if (d32 == 0xffffffff) {
                    d32 = 0;
                }
                duration = d32;
            }
            if (duration != 0 && mHeaderTimescale != 0) {
                mFileMetaData->setInt64(kKeyDuration, duration * 1000000 / mHeaderTimescale);
            }

            String8 s;
            convertTimeToDate(creationTime, &s);

            mFileMetaData->setCString(kKeyDate, s.string());

            break;
        }

        case FOURCC('m', 'e', 'h', 'd'):
        {
            *offset += chunk_size;

            if (chunk_data_size < 8) {
                return ERROR_MALFORMED;
            }

            uint8_t flags[4];
            if (mDataSource->readAt(
                        data_offset, flags, sizeof(flags))
                    < (ssize_t)sizeof(flags)) {
                return ERROR_IO;
            }

            uint64_t duration = 0;
            if (flags[0] == 1) {
                // 64 bit
                if (chunk_data_size < 12) {
                    return ERROR_MALFORMED;
                }
                mDataSource->getUInt64(data_offset + 4, &duration);
                if (duration == 0xffffffffffffffff) {
                    duration = 0;
                }
            } else if (flags[0] == 0) {
                // 32 bit
                uint32_t d32;
                mDataSource->getUInt32(data_offset + 4, &d32);
                if (d32 == 0xffffffff) {
                    d32 = 0;
                }
                duration = d32;
            } else {
                return ERROR_MALFORMED;
            }

            if (duration != 0 && mHeaderTimescale != 0) {
                mFileMetaData->setInt64(kKeyDuration, duration * 1000000 / mHeaderTimescale);
            }

            break;
        }

        case FOURCC('m', 'd', 'a', 't'):
        {
            ALOGV("mdat chunk, drm: %d", mIsDrm);

            mMdatFound = true;

            if (!mIsDrm) {
                *offset += chunk_size;
                break;
            }

            if (chunk_size < 8) {
                return ERROR_MALFORMED;
            }

            return parseDrmSINF(offset, data_offset);
        }

        case FOURCC('h', 'd', 'l', 'r'):
        {
            *offset += chunk_size;

            if (underQTMetaPath(mPath, 3)) {
                break;
            }

            uint32_t buffer;
            if (mDataSource->readAt(
                        data_offset + 8, &buffer, 4) < 4) {
                return ERROR_IO;
            }

            if (mLastTrack == NULL)
                return ERROR_MALFORMED;

            uint32_t type = ntohl(buffer);
            // For the 3GPP file format, the handler-type within the 'hdlr' box
            // shall be 'text'. We also want to support 'sbtl' handler type
            // for a practical reason as various MPEG4 containers use it.
            if (type == FOURCC('t', 'e', 'x', 't') || type == FOURCC('s', 'b', 't', 'l')) {
                if (mLastTrack != NULL) {
                    mLastTrack->meta->setCString(kKeyMIMEType, MEDIA_MIMETYPE_TEXT_3GPP);
                }
            }

            break;
        }

        case FOURCC('k', 'e', 'y', 's'):
        {
            *offset += chunk_size;

            if (underQTMetaPath(mPath, 3)) {
                parseQTMetaKey(data_offset, chunk_data_size);
            }
            break;
        }

        case FOURCC('t', 'r', 'e', 'x'):
        {
            *offset += chunk_size;

            if (chunk_data_size < 24) {
                return ERROR_IO;
            }
            Trex trex;
            if (!mDataSource->getUInt32(data_offset + 4, &trex.track_ID) ||
                !mDataSource->getUInt32(data_offset + 8, &trex.default_sample_description_index) ||
                !mDataSource->getUInt32(data_offset + 12, &trex.default_sample_duration) ||
                !mDataSource->getUInt32(data_offset + 16, &trex.default_sample_size) ||
                !mDataSource->getUInt32(data_offset + 20, &trex.default_sample_flags)) {
                return ERROR_IO;
            }
            mTrex.add(trex);
            break;
        }

        case FOURCC('t', 'x', '3', 'g'):
        {
            if (mLastTrack == NULL)
                return ERROR_MALFORMED;

            uint32_t type;
            const void *data;
            size_t size = 0;
            if (!mLastTrack->meta->findData(
                    kKeyTextFormatData, &type, &data, &size)) {
                size = 0;
            }

            if ((chunk_size > SIZE_MAX) || (SIZE_MAX - chunk_size <= size)) {
                return ERROR_MALFORMED;
            }

            uint8_t *buffer = new (std::nothrow) uint8_t[size + chunk_size];
            if (buffer == NULL) {
                return ERROR_MALFORMED;
            }

            if (size > 0) {
                memcpy(buffer, data, size);
            }

            if ((size_t)(mDataSource->readAt(*offset, buffer + size, chunk_size))
                    < chunk_size) {
                delete[] buffer;
                buffer = NULL;

                // advance read pointer so we don't end up reading this again
                *offset += chunk_size;
                return ERROR_IO;
            }

            mLastTrack->meta->setData(
                    kKeyTextFormatData, 0, buffer, size + chunk_size);

            delete[] buffer;

            *offset += chunk_size;
            break;
        }

        case FOURCC('c', 'o', 'v', 'r'):
        {
            *offset += chunk_size;

            if (mFileMetaData != NULL) {
                ALOGV("chunk_data_size = %" PRId64 " and data_offset = %" PRId64,
                      chunk_data_size, data_offset);

                if (chunk_data_size < 0 || static_cast<uint64_t>(chunk_data_size) >= SIZE_MAX - 1) {
                    return ERROR_MALFORMED;
                }
                sp<ABuffer> buffer = new ABuffer(chunk_data_size + 1);
                if (buffer->data() == NULL) {
                    ALOGE("b/28471206");
                    return NO_MEMORY;
                }
                if (mDataSource->readAt(
                    data_offset, buffer->data(), chunk_data_size) != (ssize_t)chunk_data_size) {
                    return ERROR_IO;
                }
                const int kSkipBytesOfDataBox = 16;
                if (chunk_data_size <= kSkipBytesOfDataBox) {
                    return ERROR_MALFORMED;
                }

                mFileMetaData->setData(
                    kKeyAlbumArt, MetaData::TYPE_NONE,
                    buffer->data() + kSkipBytesOfDataBox, chunk_data_size - kSkipBytesOfDataBox);
            }

            break;
        }

        case FOURCC('t', 'i', 't', 'l'):
        case FOURCC('p', 'e', 'r', 'f'):
        case FOURCC('a', 'u', 't', 'h'):
        case FOURCC('g', 'n', 'r', 'e'):
        case FOURCC('a', 'l', 'b', 'm'):
        case FOURCC('y', 'r', 'r', 'c'):
        {
            *offset += chunk_size;

            status_t err = parse3GPPMetaData(data_offset, chunk_data_size, depth);

            if (err != OK) {
                return err;
            }

            break;
        }

        case FOURCC('I', 'D', '3', '2'):
        {
            *offset += chunk_size;

            if (chunk_data_size < 6) {
                return ERROR_MALFORMED;
            }

            parseID3v2MetaData(data_offset + 6);

            break;
        }

        case FOURCC('-', '-', '-', '-'):
        {
            mLastCommentMean.clear();
            mLastCommentName.clear();
            mLastCommentData.clear();
            *offset += chunk_size;
            break;
        }

        case FOURCC('s', 'i', 'd', 'x'):
        {
            parseSegmentIndex(data_offset, chunk_data_size);
            *offset += chunk_size;
            return UNKNOWN_ERROR; // stop parsing after sidx
        }

        default:
        {
            // check if we're parsing 'ilst' for meta keys
            // if so, treat type as a number (key-id).
            if (underQTMetaPath(mPath, 3)) {
                parseQTMetaVal(chunk_type, data_offset, chunk_data_size);
            }

            *offset += chunk_size;
            break;
        }
    }

    return OK;
}

status_t MPEG4Extractor::parseSegmentIndex(off64_t offset, size_t size) {
  ALOGV("MPEG4Extractor::parseSegmentIndex");

    if (size < 12) {
      return -EINVAL;
    }

    uint32_t flags;
    if (!mDataSource->getUInt32(offset, &flags)) {
        return ERROR_MALFORMED;
    }

    uint32_t version = flags >> 24;
    flags &= 0xffffff;

    ALOGV("sidx version %d", version);

    uint32_t referenceId;
    if (!mDataSource->getUInt32(offset + 4, &referenceId)) {
        return ERROR_MALFORMED;
    }

    uint32_t timeScale;
    if (!mDataSource->getUInt32(offset + 8, &timeScale)) {
        return ERROR_MALFORMED;
    }
    ALOGV("sidx refid/timescale: %d/%d", referenceId, timeScale);
    if (timeScale == 0)
        return ERROR_MALFORMED;

    uint64_t earliestPresentationTime;
    uint64_t firstOffset;

    offset += 12;
    size -= 12;

    if (version == 0) {
        if (size < 8) {
            return -EINVAL;
        }
        uint32_t tmp;
        if (!mDataSource->getUInt32(offset, &tmp)) {
            return ERROR_MALFORMED;
        }
        earliestPresentationTime = tmp;
        if (!mDataSource->getUInt32(offset + 4, &tmp)) {
            return ERROR_MALFORMED;
        }
        firstOffset = tmp;
        offset += 8;
        size -= 8;
    } else {
        if (size < 16) {
            return -EINVAL;
        }
        if (!mDataSource->getUInt64(offset, &earliestPresentationTime)) {
            return ERROR_MALFORMED;
        }
        if (!mDataSource->getUInt64(offset + 8, &firstOffset)) {
            return ERROR_MALFORMED;
        }
        offset += 16;
        size -= 16;
    }
    ALOGV("sidx pres/off: %" PRIu64 "/%" PRIu64, earliestPresentationTime, firstOffset);

    if (size < 4) {
        return -EINVAL;
    }

    uint16_t referenceCount;
    if (!mDataSource->getUInt16(offset + 2, &referenceCount)) {
        return ERROR_MALFORMED;
    }
    offset += 4;
    size -= 4;
    ALOGV("refcount: %d", referenceCount);

    if (size < referenceCount * 12) {
        return -EINVAL;
    }

    uint64_t total_duration = 0;
    for (unsigned int i = 0; i < referenceCount; i++) {
        uint32_t d1, d2, d3;

        if (!mDataSource->getUInt32(offset, &d1) ||     // size
            !mDataSource->getUInt32(offset + 4, &d2) || // duration
            !mDataSource->getUInt32(offset + 8, &d3)) { // flags
            return ERROR_MALFORMED;
        }

        if (d1 & 0x80000000) {
            ALOGW("sub-sidx boxes not supported yet");
        }
        bool sap = d3 & 0x80000000;
        uint32_t saptype = (d3 >> 28) & 7;
        if (!sap || (saptype != 1 && saptype != 2)) {
            // type 1 and 2 are sync samples
            ALOGW("not a stream access point, or unsupported type: %08x", d3);
        }
        total_duration += d2;
        offset += 12;
        ALOGV(" item %d, %08x %08x %08x", i, d1, d2, d3);
        SidxEntry se;
        se.mSize = d1 & 0x7fffffff;
        se.mDurationUs = 1000000LL * d2 / timeScale;
        mSidxEntries.add(se);
    }

    uint64_t sidxDuration = total_duration * 1000000 / timeScale;

    if (mLastTrack == NULL)
        return ERROR_MALFORMED;

    int64_t metaDuration;
    if (!mLastTrack->meta->findInt64(kKeyDuration, &metaDuration) || metaDuration == 0) {
        mLastTrack->meta->setInt64(kKeyDuration, sidxDuration);
    }
    return OK;
}

status_t MPEG4Extractor::parseQTMetaKey(off64_t offset, size_t size) {
    if (size < 8) {
        return ERROR_MALFORMED;
    }

    uint32_t count;
    if (!mDataSource->getUInt32(offset + 4, &count)) {
        return ERROR_MALFORMED;
    }

    if (mMetaKeyMap.size() > 0) {
        ALOGW("'keys' atom seen again, discarding existing entries");
        mMetaKeyMap.clear();
    }

    off64_t keyOffset = offset + 8;
    off64_t stopOffset = offset + size;
    for (size_t i = 1; i <= count; i++) {
        if (keyOffset + 8 > stopOffset) {
            return ERROR_MALFORMED;
        }

        uint32_t keySize;
        if (!mDataSource->getUInt32(keyOffset, &keySize)
                || keySize < 8
                || keyOffset + keySize > stopOffset) {
            return ERROR_MALFORMED;
        }

        uint32_t type;
        if (!mDataSource->getUInt32(keyOffset + 4, &type)
                || type != FOURCC('m', 'd', 't', 'a')) {
            return ERROR_MALFORMED;
        }

        keySize -= 8;
        keyOffset += 8;

        sp<ABuffer> keyData = new ABuffer(keySize);
        if (keyData->data() == NULL) {
            return ERROR_MALFORMED;
        }
        if (mDataSource->readAt(
                keyOffset, keyData->data(), keySize) < (ssize_t) keySize) {
            return ERROR_MALFORMED;
        }

        AString key((const char *)keyData->data(), keySize);
        mMetaKeyMap.add(i, key);

        keyOffset += keySize;
    }
    return OK;
}

status_t MPEG4Extractor::parseQTMetaVal(
        int32_t keyId, off64_t offset, size_t size) {
    ssize_t index = mMetaKeyMap.indexOfKey(keyId);
    if (index < 0) {
        // corresponding key is not present, ignore
        return ERROR_MALFORMED;
    }

    if (size <= 16) {
        return ERROR_MALFORMED;
    }
    uint32_t dataSize;
    if (!mDataSource->getUInt32(offset, &dataSize)
            || dataSize > size || dataSize <= 16) {
        return ERROR_MALFORMED;
    }
    uint32_t atomFourCC;
    if (!mDataSource->getUInt32(offset + 4, &atomFourCC)
            || atomFourCC != FOURCC('d', 'a', 't', 'a')) {
        return ERROR_MALFORMED;
    }
    uint32_t dataType;
    if (!mDataSource->getUInt32(offset + 8, &dataType)
            || ((dataType & 0xff000000) != 0)) {
        // not well-known type
        return ERROR_MALFORMED;
    }

    dataSize -= 16;
    offset += 16;

    if (dataType == 23 && dataSize >= 4) {
        // BE Float32
        uint32_t val;
        if (!mDataSource->getUInt32(offset, &val)) {
            return ERROR_MALFORMED;
        }
        if (!strcasecmp(mMetaKeyMap[index].c_str(), "com.android.capture.fps")) {
            mFileMetaData->setFloat(kKeyCaptureFramerate, *(float *)&val);
        }
    } else {
        // add more keys if needed
        ALOGV("ignoring key: type %d, size %d", dataType, dataSize);
    }

    return OK;
}

status_t MPEG4Extractor::parseTrackHeader(
        off64_t data_offset, off64_t data_size) {
    if (data_size < 4) {
        return ERROR_MALFORMED;
    }

    uint8_t version;
    if (mDataSource->readAt(data_offset, &version, 1) < 1) {
        return ERROR_IO;
    }

    size_t dynSize = (version == 1) ? 36 : 24;

    uint8_t buffer[36 + 60];

    if (data_size != (off64_t)dynSize + 60) {
        return ERROR_MALFORMED;
    }

    if (mDataSource->readAt(
                data_offset, buffer, data_size) < (ssize_t)data_size) {
        return ERROR_IO;
    }

    uint64_t ctime __unused, mtime __unused, duration __unused;
    int32_t id;

    if (version == 1) {
        ctime = U64_AT(&buffer[4]);
        mtime = U64_AT(&buffer[12]);
        id = U32_AT(&buffer[20]);
        duration = U64_AT(&buffer[28]);
    } else if (version == 0) {
        ctime = U32_AT(&buffer[4]);
        mtime = U32_AT(&buffer[8]);
        id = U32_AT(&buffer[12]);
        duration = U32_AT(&buffer[20]);
    } else {
        return ERROR_UNSUPPORTED;
    }

    if (mLastTrack == NULL)
        return ERROR_MALFORMED;

    mLastTrack->meta->setInt32(kKeyTrackID, id);

    size_t matrixOffset = dynSize + 16;
    int32_t a00 = U32_AT(&buffer[matrixOffset]);
    int32_t a01 = U32_AT(&buffer[matrixOffset + 4]);
    int32_t a10 = U32_AT(&buffer[matrixOffset + 12]);
    int32_t a11 = U32_AT(&buffer[matrixOffset + 16]);

#if 0
    int32_t dx = U32_AT(&buffer[matrixOffset + 8]);
    int32_t dy = U32_AT(&buffer[matrixOffset + 20]);

    ALOGI("x' = %.2f * x + %.2f * y + %.2f",
         a00 / 65536.0f, a01 / 65536.0f, dx / 65536.0f);
    ALOGI("y' = %.2f * x + %.2f * y + %.2f",
         a10 / 65536.0f, a11 / 65536.0f, dy / 65536.0f);
#endif

    uint32_t rotationDegrees;

    static const int32_t kFixedOne = 0x10000;
    if (a00 == kFixedOne && a01 == 0 && a10 == 0 && a11 == kFixedOne) {
        // Identity, no rotation
        rotationDegrees = 0;
    } else if (a00 == 0 && a01 == kFixedOne && a10 == -kFixedOne && a11 == 0) {
        rotationDegrees = 90;
    } else if (a00 == 0 && a01 == -kFixedOne && a10 == kFixedOne && a11 == 0) {
        rotationDegrees = 270;
    } else if (a00 == -kFixedOne && a01 == 0 && a10 == 0 && a11 == -kFixedOne) {
        rotationDegrees = 180;
    } else {
        ALOGW("We only support 0,90,180,270 degree rotation matrices");
        rotationDegrees = 0;
    }

    if (rotationDegrees != 0) {
        mLastTrack->meta->setInt32(kKeyRotation, rotationDegrees);
    }

    // Handle presentation display size, which could be different
    // from the image size indicated by kKeyWidth and kKeyHeight.
    uint32_t width = U32_AT(&buffer[dynSize + 52]);
    uint32_t height = U32_AT(&buffer[dynSize + 56]);
    mLastTrack->meta->setInt32(kKeyDisplayWidth, width >> 16);
    mLastTrack->meta->setInt32(kKeyDisplayHeight, height >> 16);

    return OK;
}

status_t MPEG4Extractor::parseITunesMetaData(off64_t offset, size_t size) {
    if (size < 4 || size == SIZE_MAX) {
        return ERROR_MALFORMED;
    }

    uint8_t *buffer = new (std::nothrow) uint8_t[size + 1];
    if (buffer == NULL) {
        return ERROR_MALFORMED;
    }
    if (mDataSource->readAt(
                offset, buffer, size) != (ssize_t)size) {
        delete[] buffer;
        buffer = NULL;

        return ERROR_IO;
    }

    uint32_t flags = U32_AT(buffer);

    uint32_t metadataKey = 0;
    char chunk[5];
    MakeFourCCString(mPath[4], chunk);
    ALOGV("meta: %s @ %lld", chunk, (long long)offset);
    switch ((int32_t)mPath[4]) {
        case FOURCC(0xa9, 'a', 'l', 'b'):
        {
            metadataKey = kKeyAlbum;
            break;
        }
        case FOURCC(0xa9, 'A', 'R', 'T'):
        {
            metadataKey = kKeyArtist;
            break;
        }
        case FOURCC('a', 'A', 'R', 'T'):
        {
            metadataKey = kKeyAlbumArtist;
            break;
        }
        case FOURCC(0xa9, 'd', 'a', 'y'):
        {
            metadataKey = kKeyYear;
            break;
        }
        case FOURCC(0xa9, 'n', 'a', 'm'):
        {
            metadataKey = kKeyTitle;
            break;
        }
        case FOURCC(0xa9, 'w', 'r', 't'):
        {
            metadataKey = kKeyWriter;
            break;
        }
        case FOURCC('c', 'o', 'v', 'r'):
        {
            metadataKey = kKeyAlbumArt;
            break;
        }
        case FOURCC('g', 'n', 'r', 'e'):
        {
            metadataKey = kKeyGenre;
            break;
        }
        case FOURCC(0xa9, 'g', 'e', 'n'):
        {
            metadataKey = kKeyGenre;
            break;
        }
        case FOURCC('c', 'p', 'i', 'l'):
        {
            if (size == 9 && flags == 21) {
                char tmp[16];
                sprintf(tmp, "%d",
                        (int)buffer[size - 1]);

                mFileMetaData->setCString(kKeyCompilation, tmp);
            }
            break;
        }
        case FOURCC('t', 'r', 'k', 'n'):
        {
            if (size == 16 && flags == 0) {
                char tmp[16];
                uint16_t* pTrack = (uint16_t*)&buffer[10];
                uint16_t* pTotalTracks = (uint16_t*)&buffer[12];
                sprintf(tmp, "%d/%d", ntohs(*pTrack), ntohs(*pTotalTracks));

                mFileMetaData->setCString(kKeyCDTrackNumber, tmp);
            }
            break;
        }
        case FOURCC('d', 'i', 's', 'k'):
        {
            if ((size == 14 || size == 16) && flags == 0) {
                char tmp[16];
                uint16_t* pDisc = (uint16_t*)&buffer[10];
                uint16_t* pTotalDiscs = (uint16_t*)&buffer[12];
                sprintf(tmp, "%d/%d", ntohs(*pDisc), ntohs(*pTotalDiscs));

                mFileMetaData->setCString(kKeyDiscNumber, tmp);
            }
            break;
        }
        case FOURCC('-', '-', '-', '-'):
        {
            buffer[size] = '\0';
            switch (mPath[5]) {
                case FOURCC('m', 'e', 'a', 'n'):
                    mLastCommentMean.setTo((const char *)buffer + 4);
                    break;
                case FOURCC('n', 'a', 'm', 'e'):
                    mLastCommentName.setTo((const char *)buffer + 4);
                    break;
                case FOURCC('d', 'a', 't', 'a'):
                    if (size < 8) {
                        delete[] buffer;
                        buffer = NULL;
                        ALOGE("b/24346430");
                        return ERROR_MALFORMED;
                    }
                    mLastCommentData.setTo((const char *)buffer + 8);
                    break;
            }

            // Once we have a set of mean/name/data info, go ahead and process
            // it to see if its something we are interested in.  Whether or not
            // were are interested in the specific tag, make sure to clear out
            // the set so we can be ready to process another tuple should one
            // show up later in the file.
            if ((mLastCommentMean.length() != 0) &&
                (mLastCommentName.length() != 0) &&
                (mLastCommentData.length() != 0)) {

                if (mLastCommentMean == "com.apple.iTunes"
                        && mLastCommentName == "iTunSMPB") {
                    int32_t delay, padding;
                    if (sscanf(mLastCommentData,
                               " %*x %x %x %*x", &delay, &padding) == 2) {
                        if (mLastTrack == NULL)
                            return ERROR_MALFORMED;

                        mLastTrack->meta->setInt32(kKeyEncoderDelay, delay);
                        mLastTrack->meta->setInt32(kKeyEncoderPadding, padding);
                    }
                }

                mLastCommentMean.clear();
                mLastCommentName.clear();
                mLastCommentData.clear();
            }
            break;
        }

        default:
            break;
    }

    if (size >= 8 && metadataKey && !mFileMetaData->hasData(metadataKey)) {
        if (metadataKey == kKeyAlbumArt) {
            mFileMetaData->setData(
                    kKeyAlbumArt, MetaData::TYPE_NONE,
                    buffer + 8, size - 8);
        } else if (metadataKey == kKeyGenre) {
            if (flags == 0) {
                // uint8_t genre code, iTunes genre codes are
                // the standard id3 codes, except they start
                // at 1 instead of 0 (e.g. Pop is 14, not 13)
                // We use standard id3 numbering, so subtract 1.
                int genrecode = (int)buffer[size - 1];
                genrecode--;
                if (genrecode < 0) {
                    genrecode = 255; // reserved for 'unknown genre'
                }
                char genre[10];
                sprintf(genre, "%d", genrecode);

                mFileMetaData->setCString(metadataKey, genre);
            } else if (flags == 1) {
                // custom genre string
                buffer[size] = '\0';

                mFileMetaData->setCString(
                        metadataKey, (const char *)buffer + 8);
            }
        } else {
            buffer[size] = '\0';

            mFileMetaData->setCString(
                    metadataKey, (const char *)buffer + 8);
        }
    }

    delete[] buffer;
    buffer = NULL;

    return OK;
}

status_t MPEG4Extractor::parse3GPPMetaData(off64_t offset, size_t size, int depth) {
    if (size < 4 || size == SIZE_MAX) {
        return ERROR_MALFORMED;
    }

    uint8_t *buffer = new (std::nothrow) uint8_t[size + 1];
    if (buffer == NULL) {
        return ERROR_MALFORMED;
    }
    if (mDataSource->readAt(
                offset, buffer, size) != (ssize_t)size) {
        delete[] buffer;
        buffer = NULL;

        return ERROR_IO;
    }

    uint32_t metadataKey = 0;
    switch (mPath[depth]) {
        case FOURCC('t', 'i', 't', 'l'):
        {
            metadataKey = kKeyTitle;
            break;
        }
        case FOURCC('p', 'e', 'r', 'f'):
        {
            metadataKey = kKeyArtist;
            break;
        }
        case FOURCC('a', 'u', 't', 'h'):
        {
            metadataKey = kKeyWriter;
            break;
        }
        case FOURCC('g', 'n', 'r', 'e'):
        {
            metadataKey = kKeyGenre;
            break;
        }
        case FOURCC('a', 'l', 'b', 'm'):
        {
            if (buffer[size - 1] != '\0') {
              char tmp[4];
              sprintf(tmp, "%u", buffer[size - 1]);

              mFileMetaData->setCString(kKeyCDTrackNumber, tmp);
            }

            metadataKey = kKeyAlbum;
            break;
        }
        case FOURCC('y', 'r', 'r', 'c'):
        {
            char tmp[5];
            uint16_t year = U16_AT(&buffer[4]);

            if (year < 10000) {
                sprintf(tmp, "%u", year);

                mFileMetaData->setCString(kKeyYear, tmp);
            }
            break;
        }

        default:
            break;
    }

    if (metadataKey > 0) {
        bool isUTF8 = true; // Common case
        char16_t *framedata = NULL;
        int len16 = 0; // Number of UTF-16 characters

        // smallest possible valid UTF-16 string w BOM: 0xfe 0xff 0x00 0x00
        if (size < 6) {
            return ERROR_MALFORMED;
        }

        if (size - 6 >= 4) {
            len16 = ((size - 6) / 2) - 1; // don't include 0x0000 terminator
            framedata = (char16_t *)(buffer + 6);
            if (0xfffe == *framedata) {
                // endianness marker (BOM) doesn't match host endianness
                for (int i = 0; i < len16; i++) {
                    framedata[i] = bswap_16(framedata[i]);
                }
                // BOM is now swapped to 0xfeff, we will execute next block too
            }

            if (0xfeff == *framedata) {
                // Remove the BOM
                framedata++;
                len16--;
                isUTF8 = false;
            }
            // else normal non-zero-length UTF-8 string
            // we can't handle UTF-16 without BOM as there is no other
            // indication of encoding.
        }

        if (isUTF8) {
            buffer[size] = 0;
            mFileMetaData->setCString(metadataKey, (const char *)buffer + 6);
        } else {
            // Convert from UTF-16 string to UTF-8 string.
            String8 tmpUTF8str(framedata, len16);
            mFileMetaData->setCString(metadataKey, tmpUTF8str.string());
        }
    }

    delete[] buffer;
    buffer = NULL;

    return OK;
}

void MPEG4Extractor::parseID3v2MetaData(off64_t offset) {
    ID3 id3(mDataSource, true /* ignorev1 */, offset);

    if (id3.isValid()) {
        struct Map {
            int key;
            const char *tag1;
            const char *tag2;
        };
        static const Map kMap[] = {
            { kKeyAlbum, "TALB", "TAL" },
            { kKeyArtist, "TPE1", "TP1" },
            { kKeyAlbumArtist, "TPE2", "TP2" },
            { kKeyComposer, "TCOM", "TCM" },
            { kKeyGenre, "TCON", "TCO" },
            { kKeyTitle, "TIT2", "TT2" },
            { kKeyYear, "TYE", "TYER" },
            { kKeyAuthor, "TXT", "TEXT" },
            { kKeyCDTrackNumber, "TRK", "TRCK" },
            { kKeyDiscNumber, "TPA", "TPOS" },
            { kKeyCompilation, "TCP", "TCMP" },
        };
        static const size_t kNumMapEntries = sizeof(kMap) / sizeof(kMap[0]);

        for (size_t i = 0; i < kNumMapEntries; ++i) {
            if (!mFileMetaData->hasData(kMap[i].key)) {
                ID3::Iterator *it = new ID3::Iterator(id3, kMap[i].tag1);
                if (it->done()) {
                    delete it;
                    it = new ID3::Iterator(id3, kMap[i].tag2);
                }

                if (it->done()) {
                    delete it;
                    continue;
                }

                String8 s;
                it->getString(&s);
                delete it;

                mFileMetaData->setCString(kMap[i].key, s);
            }
        }

        size_t dataSize;
        String8 mime;
        const void *data = id3.getAlbumArt(&dataSize, &mime);

        if (data) {
            mFileMetaData->setData(kKeyAlbumArt, MetaData::TYPE_NONE, data, dataSize);
            mFileMetaData->setCString(kKeyAlbumArtMIME, mime.string());
        }
    }
}

sp<MediaSource> MPEG4Extractor::getTrack(size_t index) {
    status_t err;
    if ((err = readMetaData()) != OK) {
        return NULL;
    }

    Track *track = mFirstTrack;
    while (index > 0) {
        if (track == NULL) {
            return NULL;
        }

        track = track->next;
        --index;
    }

    if (track == NULL) {
        return NULL;
    }


    Trex *trex = NULL;
    int32_t trackId;
    if (track->meta->findInt32(kKeyTrackID, &trackId)) {
        for (size_t i = 0; i < mTrex.size(); i++) {
            Trex *t = &mTrex.editItemAt(index);
            if (t->track_ID == (uint32_t) trackId) {
                trex = t;
                break;
            }
        }
    } else {
        ALOGE("b/21657957");
        return NULL;
    }

    ALOGV("getTrack called, pssh: %zu", mPssh.size());

    return new MPEG4Source(this,
            track->meta, mDataSource, track->timescale, track->sampleTable,
            mSidxEntries, trex, mMoofOffset);
}

// static
status_t MPEG4Extractor::verifyTrack(Track *track) {
    const char *mime;
    CHECK(track->meta->findCString(kKeyMIMEType, &mime));

    uint32_t type;
    const void *data;
    size_t size;
    if (!strcasecmp(mime, MEDIA_MIMETYPE_VIDEO_AVC)) {
        if (!track->meta->findData(kKeyAVCC, &type, &data, &size)
                || type != kTypeAVCC) {
            return ERROR_MALFORMED;
        }
    } else if (!strcasecmp(mime, MEDIA_MIMETYPE_VIDEO_HEVC)) {
        if (!track->meta->findData(kKeyHVCC, &type, &data, &size)
                    || type != kTypeHVCC) {
            return ERROR_MALFORMED;
        }
    } else if (!strcasecmp(mime, MEDIA_MIMETYPE_VIDEO_MPEG4)
            || !strcasecmp(mime, MEDIA_MIMETYPE_VIDEO_MPEG2)
            || !strcasecmp(mime, MEDIA_MIMETYPE_AUDIO_AAC)) {
        if (!track->meta->findData(kKeyESDS, &type, &data, &size)
                || type != kTypeESDS) {
            return ERROR_MALFORMED;
        }
    }

    if (track->sampleTable == NULL || !track->sampleTable->isValid()) {
        // Make sure we have all the metadata we need.
        ALOGE("stbl atom missing/invalid.");
        return ERROR_MALFORMED;
    }

    if (track->timescale == 0) {
        ALOGE("timescale invalid.");
        return ERROR_MALFORMED;
    }

    return OK;
}

typedef enum {
    //AOT_NONE             = -1,
    //AOT_NULL_OBJECT      = 0,
    //AOT_AAC_MAIN         = 1, /**< Main profile                              */
    AOT_AAC_LC           = 2,   /**< Low Complexity object                     */
    //AOT_AAC_SSR          = 3,
    //AOT_AAC_LTP          = 4,
    AOT_SBR              = 5,
    //AOT_AAC_SCAL         = 6,
    //AOT_TWIN_VQ          = 7,
    //AOT_CELP             = 8,
    //AOT_HVXC             = 9,
    //AOT_RSVD_10          = 10, /**< (reserved)                                */
    //AOT_RSVD_11          = 11, /**< (reserved)                                */
    //AOT_TTSI             = 12, /**< TTSI Object                               */
    //AOT_MAIN_SYNTH       = 13, /**< Main Synthetic object                     */
    //AOT_WAV_TAB_SYNTH    = 14, /**< Wavetable Synthesis object                */
    //AOT_GEN_MIDI         = 15, /**< General MIDI object                       */
    //AOT_ALG_SYNTH_AUD_FX = 16, /**< Algorithmic Synthesis and Audio FX object */
    AOT_ER_AAC_LC        = 17,   /**< Error Resilient(ER) AAC Low Complexity    */
    //AOT_RSVD_18          = 18, /**< (reserved)                                */
    //AOT_ER_AAC_LTP       = 19, /**< Error Resilient(ER) AAC LTP object        */
    AOT_ER_AAC_SCAL      = 20,   /**< Error Resilient(ER) AAC Scalable object   */
    //AOT_ER_TWIN_VQ       = 21, /**< Error Resilient(ER) TwinVQ object         */
    AOT_ER_BSAC          = 22,   /**< Error Resilient(ER) BSAC object           */
    AOT_ER_AAC_LD        = 23,   /**< Error Resilient(ER) AAC LowDelay object   */
    //AOT_ER_CELP          = 24, /**< Error Resilient(ER) CELP object           */
    //AOT_ER_HVXC          = 25, /**< Error Resilient(ER) HVXC object           */
    //AOT_ER_HILN          = 26, /**< Error Resilient(ER) HILN object           */
    //AOT_ER_PARA          = 27, /**< Error Resilient(ER) Parametric object     */
    //AOT_RSVD_28          = 28, /**< might become SSC                          */
    AOT_PS               = 29,   /**< PS, Parametric Stereo (includes SBR)      */
    //AOT_MPEGS            = 30, /**< MPEG Surround                             */

    AOT_ESCAPE           = 31,   /**< Signal AOT uses more than 5 bits          */

    //AOT_MP3ONMP4_L1      = 32, /**< MPEG-Layer1 in mp4                        */
    //AOT_MP3ONMP4_L2      = 33, /**< MPEG-Layer2 in mp4                        */
    //AOT_MP3ONMP4_L3      = 34, /**< MPEG-Layer3 in mp4                        */
    //AOT_RSVD_35          = 35, /**< might become DST                          */
    //AOT_RSVD_36          = 36, /**< might become ALS                          */
    //AOT_AAC_SLS          = 37, /**< AAC + SLS                                 */
    //AOT_SLS              = 38, /**< SLS                                       */
    //AOT_ER_AAC_ELD       = 39, /**< AAC Enhanced Low Delay                    */

    //AOT_USAC             = 42, /**< USAC                                      */
    //AOT_SAOC             = 43, /**< SAOC                                      */
    //AOT_LD_MPEGS         = 44, /**< Low Delay MPEG Surround                   */

    //AOT_RSVD50           = 50,  /**< Interim AOT for Rsvd50                   */
} AUDIO_OBJECT_TYPE;

status_t MPEG4Extractor::updateAudioTrackInfoFromESDS_MPEG4Audio(
        const void *esds_data, size_t esds_size) {
    ESDS esds(esds_data, esds_size);

    uint8_t objectTypeIndication;
    if (esds.getObjectTypeIndication(&objectTypeIndication) != OK) {
        return ERROR_MALFORMED;
    }

    if (objectTypeIndication == 0xe1) {
        // This isn't MPEG4 audio at all, it's QCELP 14k...
        if (mLastTrack == NULL)
            return ERROR_MALFORMED;

        mLastTrack->meta->setCString(kKeyMIMEType, MEDIA_MIMETYPE_AUDIO_QCELP);
        return OK;
    }

    if (objectTypeIndication  == 0x6b
         || objectTypeIndication  == 0x69) {
         // This is mpeg1/2 audio content, set mimetype to mpeg
         mLastTrack->meta->setCString(kKeyMIMEType, MEDIA_MIMETYPE_AUDIO_MPEG);
         ALOGD("objectTypeIndication:0x%x, set mimetype to mpeg ",objectTypeIndication);
         return OK;
    }

    const uint8_t *csd;
    size_t csd_size;
    if (esds.getCodecSpecificInfo(
                (const void **)&csd, &csd_size) != OK) {
        return ERROR_MALFORMED;
    }

    if (kUseHexDump) {
        printf("ESD of size %zu\n", csd_size);
        hexdump(csd, csd_size);
    }

    if (csd_size == 0) {
        // There's no further information, i.e. no codec specific data
        // Let's assume that the information provided in the mpeg4 headers
        // is accurate and hope for the best.

        return OK;
    }

    if (csd_size < 2) {
        return ERROR_MALFORMED;
    }

    static uint32_t kSamplingRate[] = {
        96000, 88200, 64000, 48000, 44100, 32000, 24000, 22050,
        16000, 12000, 11025, 8000, 7350
    };

    ABitReader br(csd, csd_size);
    uint32_t objectType = br.getBits(5);

    if (objectType == 31) {  // AAC-ELD => additional 6 bits
        objectType = 32 + br.getBits(6);
    }

    if (mLastTrack == NULL)
        return ERROR_MALFORMED;

    //keep AOT type
    mLastTrack->meta->setInt32(kKeyAACAOT, objectType);

    uint32_t freqIndex = br.getBits(4);

    int32_t sampleRate = 0;
    int32_t numChannels = 0;
    if (freqIndex == 15) {
        if (br.numBitsLeft() < 28) return ERROR_MALFORMED;
        sampleRate = br.getBits(24);
        numChannels = br.getBits(4);
    } else {
        if (br.numBitsLeft() < 4) return ERROR_MALFORMED;
        numChannels = br.getBits(4);

        if (freqIndex == 13 || freqIndex == 14) {
            return ERROR_MALFORMED;
        }

        sampleRate = kSamplingRate[freqIndex];
    }

    if (objectType == AOT_SBR || objectType == AOT_PS) {//SBR specific config per 14496-3 table 1.13
        if (br.numBitsLeft() < 4) return ERROR_MALFORMED;
        uint32_t extFreqIndex = br.getBits(4);
        int32_t extSampleRate __unused;
        if (extFreqIndex == 15) {
            if (csd_size < 8) {
                return ERROR_MALFORMED;
            }
            if (br.numBitsLeft() < 24) return ERROR_MALFORMED;
            extSampleRate = br.getBits(24);
        } else {
            if (extFreqIndex == 13 || extFreqIndex == 14) {
                return ERROR_MALFORMED;
            }
            extSampleRate = kSamplingRate[extFreqIndex];
        }
        //TODO: save the extension sampling rate value in meta data =>
        //      mLastTrack->meta->setInt32(kKeyExtSampleRate, extSampleRate);
    }

    switch (numChannels) {
        // values defined in 14496-3_2009 amendment-4 Table 1.19 - Channel Configuration
        case 0:
        case 1:// FC
        case 2:// FL FR
        case 3:// FC, FL FR
        case 4:// FC, FL FR, RC
        case 5:// FC, FL FR, SL SR
        case 6:// FC, FL FR, SL SR, LFE
            //numChannels already contains the right value
            break;
        case 11:// FC, FL FR, SL SR, RC, LFE
            numChannels = 7;
            break;
        case 7: // FC, FCL FCR, FL FR, SL SR, LFE
        case 12:// FC, FL  FR,  SL SR, RL RR, LFE
        case 14:// FC, FL  FR,  SL SR, LFE, FHL FHR
            numChannels = 8;
            break;
        default:
            return ERROR_UNSUPPORTED;
    }

    {
        if (objectType == AOT_SBR || objectType == AOT_PS) {
            if (br.numBitsLeft() < 5) return ERROR_MALFORMED;
            objectType = br.getBits(5);

            if (objectType == AOT_ESCAPE) {
                if (br.numBitsLeft() < 6) return ERROR_MALFORMED;
                objectType = 32 + br.getBits(6);
            }
        }
        if (objectType == AOT_AAC_LC || objectType == AOT_ER_AAC_LC ||
                objectType == AOT_ER_AAC_LD || objectType == AOT_ER_AAC_SCAL ||
                objectType == AOT_ER_BSAC) {
            if (br.numBitsLeft() < 2) return ERROR_MALFORMED;
            const int32_t frameLengthFlag __unused = br.getBits(1);

            const int32_t dependsOnCoreCoder = br.getBits(1);

            if (dependsOnCoreCoder ) {
                if (br.numBitsLeft() < 14) return ERROR_MALFORMED;
                const int32_t coreCoderDelay __unused = br.getBits(14);
            }

            int32_t extensionFlag = -1;
            if (br.numBitsLeft() > 0) {
                extensionFlag = br.getBits(1);
            } else {
                switch (objectType) {
                // 14496-3 4.5.1.1 extensionFlag
                case AOT_AAC_LC:
                    extensionFlag = 0;
                    break;
                case AOT_ER_AAC_LC:
                case AOT_ER_AAC_SCAL:
                case AOT_ER_BSAC:
                case AOT_ER_AAC_LD:
                    extensionFlag = 1;
                    break;
                default:
                    return ERROR_MALFORMED;
                    break;
                }
                ALOGW("csd missing extension flag; assuming %d for object type %u.",
                        extensionFlag, objectType);
            }

            if (numChannels == 0 && (br.numBitsLeft() > 0)) {
                int32_t channelsEffectiveNum = 0;
                int32_t channelsNum = 0;
                if (br.numBitsLeft() < 32) {
                    return ERROR_MALFORMED;
                }
                const int32_t ElementInstanceTag __unused = br.getBits(4);
                const int32_t Profile __unused = br.getBits(2);
                const int32_t SamplingFrequencyIndex __unused = br.getBits(4);
                const int32_t NumFrontChannelElements = br.getBits(4);
                const int32_t NumSideChannelElements = br.getBits(4);
                const int32_t NumBackChannelElements = br.getBits(4);
                const int32_t NumLfeChannelElements = br.getBits(2);
                const int32_t NumAssocDataElements __unused = br.getBits(3);
                const int32_t NumValidCcElements __unused = br.getBits(4);

                const int32_t MonoMixdownPresent = br.getBits(1);

                if (MonoMixdownPresent != 0) {
                    if (br.numBitsLeft() < 4) return ERROR_MALFORMED;
                    const int32_t MonoMixdownElementNumber __unused = br.getBits(4);
                }

                if (br.numBitsLeft() < 1) return ERROR_MALFORMED;
                const int32_t StereoMixdownPresent = br.getBits(1);
                if (StereoMixdownPresent != 0) {
                    if (br.numBitsLeft() < 4) return ERROR_MALFORMED;
                    const int32_t StereoMixdownElementNumber __unused = br.getBits(4);
                }

                if (br.numBitsLeft() < 1) return ERROR_MALFORMED;
                const int32_t MatrixMixdownIndexPresent = br.getBits(1);
                if (MatrixMixdownIndexPresent != 0) {
                    if (br.numBitsLeft() < 3) return ERROR_MALFORMED;
                    const int32_t MatrixMixdownIndex __unused = br.getBits(2);
                    const int32_t PseudoSurroundEnable __unused = br.getBits(1);
                }

                int i;
                for (i=0; i < NumFrontChannelElements; i++) {
                    if (br.numBitsLeft() < 5) return ERROR_MALFORMED;
                    const int32_t FrontElementIsCpe = br.getBits(1);
                    const int32_t FrontElementTagSelect __unused = br.getBits(4);
                    channelsNum += FrontElementIsCpe ? 2 : 1;
                }

                for (i=0; i < NumSideChannelElements; i++) {
                    if (br.numBitsLeft() < 5) return ERROR_MALFORMED;
                    const int32_t SideElementIsCpe = br.getBits(1);
                    const int32_t SideElementTagSelect __unused = br.getBits(4);
                    channelsNum += SideElementIsCpe ? 2 : 1;
                }

                for (i=0; i < NumBackChannelElements; i++) {
                    if (br.numBitsLeft() < 5) return ERROR_MALFORMED;
                    const int32_t BackElementIsCpe = br.getBits(1);
                    const int32_t BackElementTagSelect __unused = br.getBits(4);
                    channelsNum += BackElementIsCpe ? 2 : 1;
                }
                channelsEffectiveNum = channelsNum;

                for (i=0; i < NumLfeChannelElements; i++) {
                    if (br.numBitsLeft() < 4) return ERROR_MALFORMED;
                    const int32_t LfeElementTagSelect __unused = br.getBits(4);
                    channelsNum += 1;
                }
                ALOGV("mpeg4 audio channelsNum = %d", channelsNum);
                ALOGV("mpeg4 audio channelsEffectiveNum = %d", channelsEffectiveNum);
                numChannels = channelsNum;
            }
        }
    }

    if (numChannels == 0) {
        return ERROR_UNSUPPORTED;
    }

    if (mLastTrack == NULL)
        return ERROR_MALFORMED;

    int32_t prevSampleRate;
    CHECK(mLastTrack->meta->findInt32(kKeySampleRate, &prevSampleRate));

    if (prevSampleRate != sampleRate) {
        ALOGV("mpeg4 audio sample rate different from previous setting. "
             "was: %d, now: %d", prevSampleRate, sampleRate);
    }

    mLastTrack->meta->setInt32(kKeySampleRate, sampleRate);

    int32_t prevChannelCount;
    CHECK(mLastTrack->meta->findInt32(kKeyChannelCount, &prevChannelCount));

    if (prevChannelCount != numChannels) {
        ALOGV("mpeg4 audio channel count different from previous setting. "
             "was: %d, now: %d", prevChannelCount, numChannels);
    }

    mLastTrack->meta->setInt32(kKeyChannelCount, numChannels);

    return OK;
}

////////////////////////////////////////////////////////////////////////////////

MPEG4Source::MPEG4Source(
        const sp<MPEG4Extractor> &owner,
        const sp<MetaData> &format,
        const sp<DataSource> &dataSource,
        int32_t timeScale,
        const sp<SampleTable> &sampleTable,
        Vector<SidxEntry> &sidx,
        const Trex *trex,
        off64_t firstMoofOffset)
    : mOwner(owner),
      mFormat(format),
      mDataSource(dataSource),
      mTimescale(timeScale),
      mSampleTable(sampleTable),
      mCurrentSampleIndex(0),
      mCurrentFragmentIndex(0),
      mSegments(sidx),
      mTrex(trex),
      mFirstMoofOffset(firstMoofOffset),
      mCurrentMoofOffset(firstMoofOffset),
      mCurrentTime(0),
      mCurrentSampleInfoAllocSize(0),
      mCurrentSampleInfoSizes(NULL),
      mCurrentSampleInfoOffsetsAllocSize(0),
      mCurrentSampleInfoOffsets(NULL),
      mIsAVC(false),
      mIsHEVC(false),
      mNALLengthSize(0),
      mStarted(false),
      mGroup(NULL),
      mBuffer(NULL),
      mWantsNALFragments(false),
      mSrcBuffer(NULL) {

    memset(&mTrackFragmentHeaderInfo, 0, sizeof(mTrackFragmentHeaderInfo));

    mFormat->findInt32(kKeyCryptoMode, &mCryptoMode);
    mDefaultIVSize = 0;
    mFormat->findInt32(kKeyCryptoDefaultIVSize, &mDefaultIVSize);
    uint32_t keytype;
    const void *key;
    size_t keysize;
    if (mFormat->findData(kKeyCryptoKey, &keytype, &key, &keysize)) {
        CHECK(keysize <= 16);
        memset(mCryptoKey, 0, 16);
        memcpy(mCryptoKey, key, keysize);
    }

    const char *mime;
    bool success = mFormat->findCString(kKeyMIMEType, &mime);
    CHECK(success);

    mIsAVC = !strcasecmp(mime, MEDIA_MIMETYPE_VIDEO_AVC);
    mIsHEVC = !strcasecmp(mime, MEDIA_MIMETYPE_VIDEO_HEVC);

    if (mIsAVC) {
        uint32_t type;
        const void *data;
        size_t size;
        CHECK(format->findData(kKeyAVCC, &type, &data, &size));

        const uint8_t *ptr = (const uint8_t *)data;

        if (size < 7 || ptr[0] != 1) {
            ALOGE("Invalid AVCC atom, size %zu, configurationVersion: %d",
                    size, ptr[0]);
        } else {
            // The number of bytes used to encode the length of a NAL unit.
            mNALLengthSize = 1 + (ptr[4] & 3);
        }
    } else if (mIsHEVC) {
        uint32_t type;
        const void *data;
        size_t size;
        CHECK(format->findData(kKeyHVCC, &type, &data, &size));

        const uint8_t *ptr = (const uint8_t *)data;

        CHECK(size >= 7);
        CHECK_EQ((unsigned)ptr[0], 1u);  // configurationVersion == 1

        mNALLengthSize = 1 + (ptr[14 + 7] & 3);
    }

    CHECK(format->findInt32(kKeyTrackID, &mTrackId));

    if (mFirstMoofOffset != 0) {
        off64_t offset = mFirstMoofOffset;
        parseChunk(&offset);
    }
}

MPEG4Source::~MPEG4Source() {
    if (mStarted) {
        stop();
    }
    free(mCurrentSampleInfoSizes);
    free(mCurrentSampleInfoOffsets);
}

status_t MPEG4Source::start(MetaData *params) {
    Mutex::Autolock autoLock(mLock);

    CHECK(!mStarted);

    int32_t val;
    if (params && params->findInt32(kKeyWantsNALFragments, &val)
        && val != 0) {
        mWantsNALFragments = true;
    } else {
        mWantsNALFragments = false;
    }

    int32_t tmp;
    CHECK(mFormat->findInt32(kKeyMaxInputSize, &tmp));
    size_t max_size = tmp;

    // A somewhat arbitrary limit that should be sufficient for 8k video frames
    // If you see the message below for a valid input stream: increase the limit
    if (max_size > 64 * 1024 * 1024) {
        ALOGE("bogus max input size: %zu", max_size);
        return ERROR_MALFORMED;
    }
    mGroup = new MediaBufferGroup;
    mGroup->add_buffer(new MediaBuffer(max_size));

    mSrcBuffer = new (std::nothrow) uint8_t[max_size];
    if (mSrcBuffer == NULL) {
        // file probably specified a bad max size
        delete mGroup;
        mGroup = NULL;
        return ERROR_MALFORMED;
    }

    mStarted = true;

    return OK;
}

status_t MPEG4Source::stop() {
    Mutex::Autolock autoLock(mLock);

    CHECK(mStarted);

    if (mBuffer != NULL) {
        mBuffer->release();
        mBuffer = NULL;
    }

    delete[] mSrcBuffer;
    mSrcBuffer = NULL;

    delete mGroup;
    mGroup = NULL;

    mStarted = false;
    mCurrentSampleIndex = 0;

    return OK;
}

status_t MPEG4Source::parseChunk(off64_t *offset) {
    uint32_t hdr[2];
    if (mDataSource->readAt(*offset, hdr, 8) < 8) {
        return ERROR_IO;
    }
    uint64_t chunk_size = ntohl(hdr[0]);
    uint32_t chunk_type = ntohl(hdr[1]);
    off64_t data_offset = *offset + 8;

    if (chunk_size == 1) {
        if (mDataSource->readAt(*offset + 8, &chunk_size, 8) < 8) {
            return ERROR_IO;
        }
        chunk_size = ntoh64(chunk_size);
        data_offset += 8;

        if (chunk_size < 16) {
            // The smallest valid chunk is 16 bytes long in this case.
            return ERROR_MALFORMED;
        }
    } else if (chunk_size < 8) {
        // The smallest valid chunk is 8 bytes long.
        return ERROR_MALFORMED;
    }

    char chunk[5];
    MakeFourCCString(chunk_type, chunk);
    ALOGV("MPEG4Source chunk %s @ %#llx", chunk, (long long)*offset);

    off64_t chunk_data_size = *offset + chunk_size - data_offset;

    switch(chunk_type) {

        case FOURCC('t', 'r', 'a', 'f'):
        case FOURCC('m', 'o', 'o', 'f'): {
            off64_t stop_offset = *offset + chunk_size;
            *offset = data_offset;
            while (*offset < stop_offset) {
                status_t err = parseChunk(offset);
                if (err != OK) {
                    return err;
                }
            }
            if (chunk_type == FOURCC('m', 'o', 'o', 'f')) {
                // *offset points to the box following this moof. Find the next moof from there.

                while (true) {
                    if (mDataSource->readAt(*offset, hdr, 8) < 8) {
                        return ERROR_END_OF_STREAM;
                    }
                    chunk_size = ntohl(hdr[0]);
                    chunk_type = ntohl(hdr[1]);
                    if (chunk_type == FOURCC('m', 'o', 'o', 'f')) {
                        mNextMoofOffset = *offset;
                        break;
                    }
                    *offset += chunk_size;
                }
            }
            break;
        }

        case FOURCC('t', 'f', 'h', 'd'): {
                status_t err;
                if ((err = parseTrackFragmentHeader(data_offset, chunk_data_size)) != OK) {
                    return err;
                }
                *offset += chunk_size;
                break;
        }

        case FOURCC('t', 'r', 'u', 'n'): {
                status_t err;
                if (mLastParsedTrackId == mTrackId) {
                    if ((err = parseTrackFragmentRun(data_offset, chunk_data_size)) != OK) {
                        return err;
                    }
                }

                *offset += chunk_size;
                break;
        }

        case FOURCC('s', 'a', 'i', 'z'): {
            status_t err;
            if ((err = parseSampleAuxiliaryInformationSizes(data_offset, chunk_data_size)) != OK) {
                return err;
            }
            *offset += chunk_size;
            break;
        }
        case FOURCC('s', 'a', 'i', 'o'): {
            status_t err;
            if ((err = parseSampleAuxiliaryInformationOffsets(data_offset, chunk_data_size)) != OK) {
                return err;
            }
            *offset += chunk_size;
            break;
        }

        case FOURCC('m', 'd', 'a', 't'): {
            // parse DRM info if present
            ALOGV("MPEG4Source::parseChunk mdat");
            // if saiz/saoi was previously observed, do something with the sampleinfos
            *offset += chunk_size;
            break;
        }

        default: {
            *offset += chunk_size;
            break;
        }
    }
    return OK;
}

status_t MPEG4Source::parseSampleAuxiliaryInformationSizes(
        off64_t offset, off64_t /* size */) {
    ALOGV("parseSampleAuxiliaryInformationSizes");
    // 14496-12 8.7.12
    uint8_t version;
    if (mDataSource->readAt(
            offset, &version, sizeof(version))
            < (ssize_t)sizeof(version)) {
        return ERROR_IO;
    }

    if (version != 0) {
        return ERROR_UNSUPPORTED;
    }
    offset++;

    uint32_t flags;
    if (!mDataSource->getUInt24(offset, &flags)) {
        return ERROR_IO;
    }
    offset += 3;

    if (flags & 1) {
        uint32_t tmp;
        if (!mDataSource->getUInt32(offset, &tmp)) {
            return ERROR_MALFORMED;
        }
        mCurrentAuxInfoType = tmp;
        offset += 4;
        if (!mDataSource->getUInt32(offset, &tmp)) {
            return ERROR_MALFORMED;
        }
        mCurrentAuxInfoTypeParameter = tmp;
        offset += 4;
    }

    uint8_t defsize;
    if (mDataSource->readAt(offset, &defsize, 1) != 1) {
        return ERROR_MALFORMED;
    }
    mCurrentDefaultSampleInfoSize = defsize;
    offset++;

    uint32_t smplcnt;
    if (!mDataSource->getUInt32(offset, &smplcnt)) {
        return ERROR_MALFORMED;
    }
    mCurrentSampleInfoCount = smplcnt;
    offset += 4;

    if (mCurrentDefaultSampleInfoSize != 0) {
        ALOGV("@@@@ using default sample info size of %d", mCurrentDefaultSampleInfoSize);
        return OK;
    }
    if (smplcnt > mCurrentSampleInfoAllocSize) {
        mCurrentSampleInfoSizes = (uint8_t*) realloc(mCurrentSampleInfoSizes, smplcnt);
        mCurrentSampleInfoAllocSize = smplcnt;
    }

    mDataSource->readAt(offset, mCurrentSampleInfoSizes, smplcnt);
    return OK;
}

status_t MPEG4Source::parseSampleAuxiliaryInformationOffsets(
        off64_t offset, off64_t /* size */) {
    ALOGV("parseSampleAuxiliaryInformationOffsets");
    // 14496-12 8.7.13
    uint8_t version;
    if (mDataSource->readAt(offset, &version, sizeof(version)) != 1) {
        return ERROR_IO;
    }
    offset++;

    uint32_t flags;
    if (!mDataSource->getUInt24(offset, &flags)) {
        return ERROR_IO;
    }
    offset += 3;

    uint32_t entrycount;
    if (!mDataSource->getUInt32(offset, &entrycount)) {
        return ERROR_IO;
    }
    offset += 4;
    if (entrycount == 0) {
        return OK;
    }
    if (entrycount > UINT32_MAX / 8) {
        return ERROR_MALFORMED;
    }

    if (entrycount > mCurrentSampleInfoOffsetsAllocSize) {
        uint64_t *newPtr = (uint64_t *)realloc(mCurrentSampleInfoOffsets, entrycount * 8);
        if (newPtr == NULL) {
            return NO_MEMORY;
        }
        mCurrentSampleInfoOffsets = newPtr;
        mCurrentSampleInfoOffsetsAllocSize = entrycount;
    }
    mCurrentSampleInfoOffsetCount = entrycount;

    if (mCurrentSampleInfoOffsets == NULL) {
        return OK;
    }

    for (size_t i = 0; i < entrycount; i++) {
        if (version == 0) {
            uint32_t tmp;
            if (!mDataSource->getUInt32(offset, &tmp)) {
                return ERROR_IO;
            }
            mCurrentSampleInfoOffsets[i] = tmp;
            offset += 4;
        } else {
            uint64_t tmp;
            if (!mDataSource->getUInt64(offset, &tmp)) {
                return ERROR_IO;
            }
            mCurrentSampleInfoOffsets[i] = tmp;
            offset += 8;
        }
    }

    // parse clear/encrypted data

    off64_t drmoffset = mCurrentSampleInfoOffsets[0]; // from moof

    drmoffset += mCurrentMoofOffset;
    int ivlength;
    CHECK(mFormat->findInt32(kKeyCryptoDefaultIVSize, &ivlength));

    // only 0, 8 and 16 byte initialization vectors are supported
    if (ivlength != 0 && ivlength != 8 && ivlength != 16) {
        ALOGW("unsupported IV length: %d", ivlength);
        return ERROR_MALFORMED;
    }
    // read CencSampleAuxiliaryDataFormats
    for (size_t i = 0; i < mCurrentSampleInfoCount; i++) {
        if (i >= mCurrentSamples.size()) {
            ALOGW("too few samples");
            break;
        }
        Sample *smpl = &mCurrentSamples.editItemAt(i);

        memset(smpl->iv, 0, 16);
        if (mDataSource->readAt(drmoffset, smpl->iv, ivlength) != ivlength) {
            return ERROR_IO;
        }

        drmoffset += ivlength;

        int32_t smplinfosize = mCurrentDefaultSampleInfoSize;
        if (smplinfosize == 0) {
            smplinfosize = mCurrentSampleInfoSizes[i];
        }
        if (smplinfosize > ivlength) {
            uint16_t numsubsamples;
            if (!mDataSource->getUInt16(drmoffset, &numsubsamples)) {
                return ERROR_IO;
            }
            drmoffset += 2;
            for (size_t j = 0; j < numsubsamples; j++) {
                uint16_t numclear;
                uint32_t numencrypted;
                if (!mDataSource->getUInt16(drmoffset, &numclear)) {
                    return ERROR_IO;
                }
                drmoffset += 2;
                if (!mDataSource->getUInt32(drmoffset, &numencrypted)) {
                    return ERROR_IO;
                }
                drmoffset += 4;
                smpl->clearsizes.add(numclear);
                smpl->encryptedsizes.add(numencrypted);
            }
        } else {
            smpl->clearsizes.add(0);
            smpl->encryptedsizes.add(smpl->size);
        }
    }


    return OK;
}

status_t MPEG4Source::parseTrackFragmentHeader(off64_t offset, off64_t size) {

    if (size < 8) {
        return -EINVAL;
    }

    uint32_t flags;
    if (!mDataSource->getUInt32(offset, &flags)) { // actually version + flags
        return ERROR_MALFORMED;
    }

    if (flags & 0xff000000) {
        return -EINVAL;
    }

    if (!mDataSource->getUInt32(offset + 4, (uint32_t*)&mLastParsedTrackId)) {
        return ERROR_MALFORMED;
    }

    if (mLastParsedTrackId != mTrackId) {
        // this is not the right track, skip it
        return OK;
    }

    mTrackFragmentHeaderInfo.mFlags = flags;
    mTrackFragmentHeaderInfo.mTrackID = mLastParsedTrackId;
    offset += 8;
    size -= 8;

    ALOGV("fragment header: %08x %08x", flags, mTrackFragmentHeaderInfo.mTrackID);

    if (flags & TrackFragmentHeaderInfo::kBaseDataOffsetPresent) {
        if (size < 8) {
            return -EINVAL;
        }

        if (!mDataSource->getUInt64(offset, &mTrackFragmentHeaderInfo.mBaseDataOffset)) {
            return ERROR_MALFORMED;
        }
        offset += 8;
        size -= 8;
    }

    if (flags & TrackFragmentHeaderInfo::kSampleDescriptionIndexPresent) {
        if (size < 4) {
            return -EINVAL;
        }

        if (!mDataSource->getUInt32(offset, &mTrackFragmentHeaderInfo.mSampleDescriptionIndex)) {
            return ERROR_MALFORMED;
        }
        offset += 4;
        size -= 4;
    }

    if (flags & TrackFragmentHeaderInfo::kDefaultSampleDurationPresent) {
        if (size < 4) {
            return -EINVAL;
        }

        if (!mDataSource->getUInt32(offset, &mTrackFragmentHeaderInfo.mDefaultSampleDuration)) {
            return ERROR_MALFORMED;
        }
        offset += 4;
        size -= 4;
    }

    if (flags & TrackFragmentHeaderInfo::kDefaultSampleSizePresent) {
        if (size < 4) {
            return -EINVAL;
        }

        if (!mDataSource->getUInt32(offset, &mTrackFragmentHeaderInfo.mDefaultSampleSize)) {
            return ERROR_MALFORMED;
        }
        offset += 4;
        size -= 4;
    }

    if (flags & TrackFragmentHeaderInfo::kDefaultSampleFlagsPresent) {
        if (size < 4) {
            return -EINVAL;
        }

        if (!mDataSource->getUInt32(offset, &mTrackFragmentHeaderInfo.mDefaultSampleFlags)) {
            return ERROR_MALFORMED;
        }
        offset += 4;
        size -= 4;
    }

    if (!(flags & TrackFragmentHeaderInfo::kBaseDataOffsetPresent)) {
        mTrackFragmentHeaderInfo.mBaseDataOffset = mCurrentMoofOffset;
    }

    mTrackFragmentHeaderInfo.mDataOffset = 0;
    return OK;
}

status_t MPEG4Source::parseTrackFragmentRun(off64_t offset, off64_t size) {

    ALOGV("MPEG4Extractor::parseTrackFragmentRun");
    if (size < 8) {
        return -EINVAL;
    }

    enum {
        kDataOffsetPresent                  = 0x01,
        kFirstSampleFlagsPresent            = 0x04,
        kSampleDurationPresent              = 0x100,
        kSampleSizePresent                  = 0x200,
        kSampleFlagsPresent                 = 0x400,
        kSampleCompositionTimeOffsetPresent = 0x800,
    };

    uint32_t flags;
    if (!mDataSource->getUInt32(offset, &flags)) {
        return ERROR_MALFORMED;
    }
    ALOGV("fragment run flags: %08x", flags);

    if (flags & 0xff000000) {
        return -EINVAL;
    }

    if ((flags & kFirstSampleFlagsPresent) && (flags & kSampleFlagsPresent)) {
        // These two shall not be used together.
        return -EINVAL;
    }

    uint32_t sampleCount;
    if (!mDataSource->getUInt32(offset + 4, &sampleCount)) {
        return ERROR_MALFORMED;
    }
    offset += 8;
    size -= 8;

    uint64_t dataOffset = mTrackFragmentHeaderInfo.mDataOffset;

    uint32_t firstSampleFlags = 0;

    if (flags & kDataOffsetPresent) {
        if (size < 4) {
            return -EINVAL;
        }

        int32_t dataOffsetDelta;
        if (!mDataSource->getUInt32(offset, (uint32_t*)&dataOffsetDelta)) {
            return ERROR_MALFORMED;
        }

        dataOffset = mTrackFragmentHeaderInfo.mBaseDataOffset + dataOffsetDelta;

        offset += 4;
        size -= 4;
    }

    if (flags & kFirstSampleFlagsPresent) {
        if (size < 4) {
            return -EINVAL;
        }

        if (!mDataSource->getUInt32(offset, &firstSampleFlags)) {
            return ERROR_MALFORMED;
        }
        offset += 4;
        size -= 4;
    }

    uint32_t sampleDuration = 0, sampleSize = 0, sampleFlags = 0,
             sampleCtsOffset = 0;

    size_t bytesPerSample = 0;
    if (flags & kSampleDurationPresent) {
        bytesPerSample += 4;
    } else if (mTrackFragmentHeaderInfo.mFlags
            & TrackFragmentHeaderInfo::kDefaultSampleDurationPresent) {
        sampleDuration = mTrackFragmentHeaderInfo.mDefaultSampleDuration;
    } else if (mTrex) {
        sampleDuration = mTrex->default_sample_duration;
    }

    if (flags & kSampleSizePresent) {
        bytesPerSample += 4;
    } else if (mTrackFragmentHeaderInfo.mFlags
            & TrackFragmentHeaderInfo::kDefaultSampleSizePresent) {
        sampleSize = mTrackFragmentHeaderInfo.mDefaultSampleSize;
    } else {
        sampleSize = mTrackFragmentHeaderInfo.mDefaultSampleSize;
    }

    if (flags & kSampleFlagsPresent) {
        bytesPerSample += 4;
    } else if (mTrackFragmentHeaderInfo.mFlags
            & TrackFragmentHeaderInfo::kDefaultSampleFlagsPresent) {
        sampleFlags = mTrackFragmentHeaderInfo.mDefaultSampleFlags;
    } else {
        sampleFlags = mTrackFragmentHeaderInfo.mDefaultSampleFlags;
    }

    if (flags & kSampleCompositionTimeOffsetPresent) {
        bytesPerSample += 4;
    } else {
        sampleCtsOffset = 0;
    }

    if (size < (off64_t)(sampleCount * bytesPerSample)) {
        return -EINVAL;
    }

    Sample tmp;
    for (uint32_t i = 0; i < sampleCount; ++i) {
        if (flags & kSampleDurationPresent) {
            if (!mDataSource->getUInt32(offset, &sampleDuration)) {
                return ERROR_MALFORMED;
            }
            offset += 4;
        }

        if (flags & kSampleSizePresent) {
            if (!mDataSource->getUInt32(offset, &sampleSize)) {
                return ERROR_MALFORMED;
            }
            offset += 4;
        }

        if (flags & kSampleFlagsPresent) {
            if (!mDataSource->getUInt32(offset, &sampleFlags)) {
                return ERROR_MALFORMED;
            }
            offset += 4;
        }

        if (flags & kSampleCompositionTimeOffsetPresent) {
            if (!mDataSource->getUInt32(offset, &sampleCtsOffset)) {
                return ERROR_MALFORMED;
            }
            offset += 4;
        }

        ALOGV("adding sample %d at offset 0x%08" PRIx64 ", size %u, duration %u, "
              " flags 0x%08x", i + 1,
                dataOffset, sampleSize, sampleDuration,
                (flags & kFirstSampleFlagsPresent) && i == 0
                    ? firstSampleFlags : sampleFlags);
        tmp.offset = dataOffset;
        tmp.size = sampleSize;
        tmp.duration = sampleDuration;
        tmp.compositionOffset = sampleCtsOffset;
        mCurrentSamples.add(tmp);

        dataOffset += sampleSize;
    }

    mTrackFragmentHeaderInfo.mDataOffset = dataOffset;

    return OK;
}

sp<MetaData> MPEG4Source::getFormat() {
    Mutex::Autolock autoLock(mLock);

    return mFormat;
}

size_t MPEG4Source::parseNALSize(const uint8_t *data) const {
    switch (mNALLengthSize) {
        case 1:
            return *data;
        case 2:
            return U16_AT(data);
        case 3:
            return ((size_t)data[0] << 16) | U16_AT(&data[1]);
        case 4:
            return U32_AT(data);
    }

    // This cannot happen, mNALLengthSize springs to life by adding 1 to
    // a 2-bit integer.
    CHECK(!"Should not be here.");

    return 0;
}

status_t MPEG4Source::read(
        MediaBuffer **out, const ReadOptions *options) {
    Mutex::Autolock autoLock(mLock);

    CHECK(mStarted);

    if (mFirstMoofOffset > 0) {
        return fragmentedRead(out, options);
    }

    *out = NULL;

    int64_t targetSampleTimeUs = -1;

    int64_t seekTimeUs;
    ReadOptions::SeekMode mode;
    if (options && options->getSeekTo(&seekTimeUs, &mode)) {
        uint32_t findFlags = 0;
        switch (mode) {
            case ReadOptions::SEEK_PREVIOUS_SYNC:
                findFlags = SampleTable::kFlagBefore;
                break;
            case ReadOptions::SEEK_NEXT_SYNC:
                findFlags = SampleTable::kFlagAfter;
                break;
            case ReadOptions::SEEK_CLOSEST_SYNC:
            case ReadOptions::SEEK_CLOSEST:
                findFlags = SampleTable::kFlagClosest;
                break;
            default:
                CHECK(!"Should not be here.");
                break;
        }

        uint32_t sampleIndex;
        status_t err = mSampleTable->findSampleAtTime(
                seekTimeUs, 1000000, mTimescale,
                &sampleIndex, findFlags);

        if (mode == ReadOptions::SEEK_CLOSEST) {
            // We found the closest sample already, now we want the sync
            // sample preceding it (or the sample itself of course), even
            // if the subsequent sync sample is closer.
            findFlags = SampleTable::kFlagBefore;
        }

        uint32_t syncSampleIndex;
        if (err == OK) {
            err = mSampleTable->findSyncSampleNear(
                    sampleIndex, &syncSampleIndex, findFlags);
        }

        uint32_t sampleTime;
        if (err == OK) {
            err = mSampleTable->getMetaDataForSample(
                    sampleIndex, NULL, NULL, &sampleTime);
        }

        if (err != OK) {
            if (err == ERROR_OUT_OF_RANGE) {
                // An attempt to seek past the end of the stream would
                // normally cause this ERROR_OUT_OF_RANGE error. Propagating
                // this all the way to the MediaPlayer would cause abnormal
                // termination. Legacy behaviour appears to be to behave as if
                // we had seeked to the end of stream, ending normally.
                err = ERROR_END_OF_STREAM;
            }
            ALOGV("end of stream");
            return err;
        }

        if (mode == ReadOptions::SEEK_CLOSEST) {
            targetSampleTimeUs = (sampleTime * 1000000ll) / mTimescale;
        }

#if 0
        uint32_t syncSampleTime;
        CHECK_EQ(OK, mSampleTable->getMetaDataForSample(
                    syncSampleIndex, NULL, NULL, &syncSampleTime));

        ALOGI("seek to time %lld us => sample at time %lld us, "
             "sync sample at time %lld us",
             seekTimeUs,
             sampleTime * 1000000ll / mTimescale,
             syncSampleTime * 1000000ll / mTimescale);
#endif

        mCurrentSampleIndex = syncSampleIndex;
        if (mBuffer != NULL) {
            mBuffer->release();
            mBuffer = NULL;
        }

        // fall through
    }

    off64_t offset;
    size_t size;
    uint32_t cts, stts;
    bool isSyncSample;
    bool newBuffer = false;
    if (mBuffer == NULL) {
        newBuffer = true;

        status_t err =
            mSampleTable->getMetaDataForSample(
                    mCurrentSampleIndex, &offset, &size, &cts, &isSyncSample, &stts);

        if (err != OK) {
            return err;
        }

        err = mGroup->acquire_buffer(&mBuffer);

        if (err != OK) {
            CHECK(mBuffer == NULL);
            return err;
        }
        if (size > mBuffer->size()) {
            ALOGE("buffer too small: %zu > %zu", size, mBuffer->size());
            return ERROR_BUFFER_TOO_SMALL;
        }
    }

    if ((!mIsAVC && !mIsHEVC) || mWantsNALFragments) {
        if (newBuffer) {
            ssize_t num_bytes_read =
                mDataSource->readAt(offset, (uint8_t *)mBuffer->data(), size);

            if (num_bytes_read < (ssize_t)size) {
                mBuffer->release();
                mBuffer = NULL;

                return ERROR_IO;
            }

            CHECK(mBuffer != NULL);
            mBuffer->set_range(0, size);
            mBuffer->meta_data()->clear();
            mBuffer->meta_data()->setInt64(
                    kKeyTime, ((int64_t)cts * 1000000) / mTimescale);
            mBuffer->meta_data()->setInt64(
                    kKeyDuration, ((int64_t)stts * 1000000) / mTimescale);

            if (targetSampleTimeUs >= 0) {
                mBuffer->meta_data()->setInt64(
                        kKeyTargetTime, targetSampleTimeUs);
            }

            if (isSyncSample) {
                mBuffer->meta_data()->setInt32(kKeyIsSyncFrame, 1);
            }

            ++mCurrentSampleIndex;
        }

        if (!mIsAVC && !mIsHEVC) {
            *out = mBuffer;
            mBuffer = NULL;

            return OK;
        }

        // Each NAL unit is split up into its constituent fragments and
        // each one of them returned in its own buffer.

        CHECK(mBuffer->range_length() >= mNALLengthSize);

        const uint8_t *src =
            (const uint8_t *)mBuffer->data() + mBuffer->range_offset();

        size_t nal_size = parseNALSize(src);
        if (mNALLengthSize > SIZE_MAX - nal_size) {
            ALOGE("b/24441553, b/24445122");
        }
        if (mBuffer->range_length() - mNALLengthSize < nal_size) {
            ALOGE("incomplete NAL unit.");

            mBuffer->release();
            mBuffer = NULL;

            return ERROR_MALFORMED;
        }

        MediaBuffer *clone = mBuffer->clone();
        CHECK(clone != NULL);
        clone->set_range(mBuffer->range_offset() + mNALLengthSize, nal_size);

        CHECK(mBuffer != NULL);
        mBuffer->set_range(
                mBuffer->range_offset() + mNALLengthSize + nal_size,
                mBuffer->range_length() - mNALLengthSize - nal_size);

        if (mBuffer->range_length() == 0) {
            mBuffer->release();
            mBuffer = NULL;
        }

        *out = clone;

        return OK;
    } else {
        // Whole NAL units are returned but each fragment is prefixed by
        // the start code (0x00 00 00 01).
        ssize_t num_bytes_read = 0;
        int32_t drm = 0;
        bool usesDRM = (mFormat->findInt32(kKeyIsDRM, &drm) && drm != 0);
        if (usesDRM) {
            num_bytes_read =
                mDataSource->readAt(offset, (uint8_t*)mBuffer->data(), size);
        } else {
            num_bytes_read = mDataSource->readAt(offset, mSrcBuffer, size);
        }

        if (num_bytes_read < (ssize_t)size) {
            mBuffer->release();
            mBuffer = NULL;

            return ERROR_IO;
        }

        if (usesDRM) {
            CHECK(mBuffer != NULL);
            mBuffer->set_range(0, size);

        } else {
            uint8_t *dstData = (uint8_t *)mBuffer->data();
            size_t srcOffset = 0;
            size_t dstOffset = 0;

            while (srcOffset < size) {
                bool isMalFormed = !isInRange((size_t)0u, size, srcOffset, mNALLengthSize);
                size_t nalLength = 0;
                if (!isMalFormed) {
                    nalLength = parseNALSize(&mSrcBuffer[srcOffset]);
                    srcOffset += mNALLengthSize;
                    isMalFormed = !isInRange((size_t)0u, size, srcOffset, nalLength);
                }

                if (isMalFormed) {
                    ALOGE("Video is malformed");
                    mBuffer->release();
                    mBuffer = NULL;
                    return ERROR_MALFORMED;
                }

                if (nalLength == 0) {
                    continue;
                }

                if (dstOffset > SIZE_MAX - 4 ||
                        dstOffset + 4 > SIZE_MAX - nalLength ||
                        dstOffset + 4 + nalLength > mBuffer->size()) {
                    ALOGE("b/27208621 : %zu %zu", dstOffset, mBuffer->size());
                    android_errorWriteLog(0x534e4554, "27208621");
                    mBuffer->release();
                    mBuffer = NULL;
                    return ERROR_MALFORMED;
                }

                dstData[dstOffset++] = 0;
                dstData[dstOffset++] = 0;
                dstData[dstOffset++] = 0;
                dstData[dstOffset++] = 1;
                memcpy(&dstData[dstOffset], &mSrcBuffer[srcOffset], nalLength);
                srcOffset += nalLength;
                dstOffset += nalLength;
            }
            CHECK_EQ(srcOffset, size);
            CHECK(mBuffer != NULL);
            mBuffer->set_range(0, dstOffset);
        }

        mBuffer->meta_data()->clear();
        mBuffer->meta_data()->setInt64(
                kKeyTime, ((int64_t)cts * 1000000) / mTimescale);
        mBuffer->meta_data()->setInt64(
                kKeyDuration, ((int64_t)stts * 1000000) / mTimescale);

        if (targetSampleTimeUs >= 0) {
            mBuffer->meta_data()->setInt64(
                    kKeyTargetTime, targetSampleTimeUs);
        }

        if (isSyncSample) {
            mBuffer->meta_data()->setInt32(kKeyIsSyncFrame, 1);
        }

        ++mCurrentSampleIndex;

        *out = mBuffer;
        mBuffer = NULL;

        return OK;
    }
}

status_t MPEG4Source::fragmentedRead(
        MediaBuffer **out, const ReadOptions *options) {

    ALOGV("MPEG4Source::fragmentedRead");

    CHECK(mStarted);

    *out = NULL;

    int64_t targetSampleTimeUs = -1;

    int64_t seekTimeUs;
    ReadOptions::SeekMode mode;
    if (options && options->getSeekTo(&seekTimeUs, &mode)) {

        int numSidxEntries = mSegments.size();
        if (numSidxEntries != 0) {
            int64_t totalTime = 0;
            off64_t totalOffset = mFirstMoofOffset;
            for (int i = 0; i < numSidxEntries; i++) {
                const SidxEntry *se = &mSegments[i];
                if (totalTime + se->mDurationUs > seekTimeUs) {
                    // The requested time is somewhere in this segment
                    if ((mode == ReadOptions::SEEK_NEXT_SYNC && seekTimeUs > totalTime) ||
                        (mode == ReadOptions::SEEK_CLOSEST_SYNC &&
                        (seekTimeUs - totalTime) > (totalTime + se->mDurationUs - seekTimeUs))) {
                        // requested next sync, or closest sync and it was closer to the end of
                        // this segment
                        totalTime += se->mDurationUs;
                        totalOffset += se->mSize;
                    }
                    break;
                }
                totalTime += se->mDurationUs;
                totalOffset += se->mSize;
            }
            mCurrentMoofOffset = totalOffset;
            mCurrentSamples.clear();
            mCurrentSampleIndex = 0;
            parseChunk(&totalOffset);
            mCurrentTime = totalTime * mTimescale / 1000000ll;
        } else {
            // without sidx boxes, we can only seek to 0
            mCurrentMoofOffset = mFirstMoofOffset;
            mCurrentSamples.clear();
            mCurrentSampleIndex = 0;
            off64_t tmp = mCurrentMoofOffset;
            parseChunk(&tmp);
            mCurrentTime = 0;
        }

        if (mBuffer != NULL) {
            mBuffer->release();
            mBuffer = NULL;
        }

        // fall through
    }

    off64_t offset = 0;
    size_t size = 0;
    uint32_t cts = 0;
    bool isSyncSample = false;
    bool newBuffer = false;
    if (mBuffer == NULL) {
        newBuffer = true;

        if (mCurrentSampleIndex >= mCurrentSamples.size()) {
            // move to next fragment if there is one
            if (mNextMoofOffset <= mCurrentMoofOffset) {
                return ERROR_END_OF_STREAM;
            }
            off64_t nextMoof = mNextMoofOffset;
            mCurrentMoofOffset = nextMoof;
            mCurrentSamples.clear();
            mCurrentSampleIndex = 0;
            parseChunk(&nextMoof);
            if (mCurrentSampleIndex >= mCurrentSamples.size()) {
                return ERROR_END_OF_STREAM;
            }
        }

        const Sample *smpl = &mCurrentSamples[mCurrentSampleIndex];
        offset = smpl->offset;
        size = smpl->size;
        cts = mCurrentTime + smpl->compositionOffset;
        mCurrentTime += smpl->duration;
        isSyncSample = (mCurrentSampleIndex == 0); // XXX

        status_t err = mGroup->acquire_buffer(&mBuffer);

        if (err != OK) {
            CHECK(mBuffer == NULL);
            ALOGV("acquire_buffer returned %d", err);
            return err;
        }
        if (size > mBuffer->size()) {
            ALOGE("buffer too small: %zu > %zu", size, mBuffer->size());
            return ERROR_BUFFER_TOO_SMALL;
        }
    }

    const Sample *smpl = &mCurrentSamples[mCurrentSampleIndex];
    const sp<MetaData> bufmeta = mBuffer->meta_data();
    bufmeta->clear();
    if (smpl->encryptedsizes.size()) {
        // store clear/encrypted lengths in metadata
        bufmeta->setData(kKeyPlainSizes, 0,
                smpl->clearsizes.array(), smpl->clearsizes.size() * 4);
        bufmeta->setData(kKeyEncryptedSizes, 0,
                smpl->encryptedsizes.array(), smpl->encryptedsizes.size() * 4);
        bufmeta->setData(kKeyCryptoIV, 0, smpl->iv, 16); // use 16 or the actual size?
        bufmeta->setInt32(kKeyCryptoDefaultIVSize, mDefaultIVSize);
        bufmeta->setInt32(kKeyCryptoMode, mCryptoMode);
        bufmeta->setData(kKeyCryptoKey, 0, mCryptoKey, 16);
    }

    if ((!mIsAVC && !mIsHEVC)|| mWantsNALFragments) {
        if (newBuffer) {
            if (!isInRange((size_t)0u, mBuffer->size(), size)) {
                mBuffer->release();
                mBuffer = NULL;

                ALOGE("fragmentedRead ERROR_MALFORMED size %zu", size);
                return ERROR_MALFORMED;
            }

            ssize_t num_bytes_read =
                mDataSource->readAt(offset, (uint8_t *)mBuffer->data(), size);

            if (num_bytes_read < (ssize_t)size) {
                mBuffer->release();
                mBuffer = NULL;

                ALOGE("i/o error");
                return ERROR_IO;
            }

            CHECK(mBuffer != NULL);
            mBuffer->set_range(0, size);
            mBuffer->meta_data()->setInt64(
                    kKeyTime, ((int64_t)cts * 1000000) / mTimescale);
            mBuffer->meta_data()->setInt64(
                    kKeyDuration, ((int64_t)smpl->duration * 1000000) / mTimescale);

            if (targetSampleTimeUs >= 0) {
                mBuffer->meta_data()->setInt64(
                        kKeyTargetTime, targetSampleTimeUs);
            }

            if (isSyncSample) {
                mBuffer->meta_data()->setInt32(kKeyIsSyncFrame, 1);
            }

            ++mCurrentSampleIndex;
        }

        if (!mIsAVC && !mIsHEVC) {
            *out = mBuffer;
            mBuffer = NULL;

            return OK;
        }

        // Each NAL unit is split up into its constituent fragments and
        // each one of them returned in its own buffer.

        CHECK(mBuffer->range_length() >= mNALLengthSize);

        const uint8_t *src =
            (const uint8_t *)mBuffer->data() + mBuffer->range_offset();

        size_t nal_size = parseNALSize(src);
        if (mNALLengthSize > SIZE_MAX - nal_size) {
            ALOGE("b/24441553, b/24445122");
        }

        if (mBuffer->range_length() - mNALLengthSize < nal_size) {
            ALOGE("incomplete NAL unit.");

            mBuffer->release();
            mBuffer = NULL;

            return ERROR_MALFORMED;
        }

        MediaBuffer *clone = mBuffer->clone();
        CHECK(clone != NULL);
        clone->set_range(mBuffer->range_offset() + mNALLengthSize, nal_size);

        CHECK(mBuffer != NULL);
        mBuffer->set_range(
                mBuffer->range_offset() + mNALLengthSize + nal_size,
                mBuffer->range_length() - mNALLengthSize - nal_size);

        if (mBuffer->range_length() == 0) {
            mBuffer->release();
            mBuffer = NULL;
        }

        *out = clone;

        return OK;
    } else {
        ALOGV("whole NAL");
        // Whole NAL units are returned but each fragment is prefixed by
        // the start code (0x00 00 00 01).
        ssize_t num_bytes_read = 0;
        int32_t drm = 0;
        bool usesDRM = (mFormat->findInt32(kKeyIsDRM, &drm) && drm != 0);
        void *data = NULL;
        bool isMalFormed = false;
        if (usesDRM) {
            if (mBuffer == NULL || !isInRange((size_t)0u, mBuffer->size(), size)) {
                isMalFormed = true;
            } else {
                data = mBuffer->data();
            }
        } else {
            int32_t max_size;
            if (mFormat == NULL
                    || !mFormat->findInt32(kKeyMaxInputSize, &max_size)
                    || !isInRange((size_t)0u, (size_t)max_size, size)) {
                isMalFormed = true;
            } else {
                data = mSrcBuffer;
            }
        }

        if (isMalFormed || data == NULL) {
            ALOGE("isMalFormed size %zu", size);
            if (mBuffer != NULL) {
                mBuffer->release();
                mBuffer = NULL;
            }
            return ERROR_MALFORMED;
        }
        num_bytes_read = mDataSource->readAt(offset, data, size);

        if (num_bytes_read < (ssize_t)size) {
            mBuffer->release();
            mBuffer = NULL;

            ALOGE("i/o error");
            return ERROR_IO;
        }

        if (usesDRM) {
            CHECK(mBuffer != NULL);
            mBuffer->set_range(0, size);

        } else {
            uint8_t *dstData = (uint8_t *)mBuffer->data();
            size_t srcOffset = 0;
            size_t dstOffset = 0;

            while (srcOffset < size) {
                isMalFormed = !isInRange((size_t)0u, size, srcOffset, mNALLengthSize);
                size_t nalLength = 0;
                if (!isMalFormed) {
                    nalLength = parseNALSize(&mSrcBuffer[srcOffset]);
                    srcOffset += mNALLengthSize;
                    isMalFormed = !isInRange((size_t)0u, size, srcOffset, nalLength)
                            || !isInRange((size_t)0u, mBuffer->size(), dstOffset, (size_t)4u)
                            || !isInRange((size_t)0u, mBuffer->size(), dstOffset + 4, nalLength);
                }

                if (isMalFormed) {
                    ALOGE("Video is malformed; nalLength %zu", nalLength);
                    mBuffer->release();
                    mBuffer = NULL;
                    return ERROR_MALFORMED;
                }

                if (nalLength == 0) {
                    continue;
                }

                if (dstOffset > SIZE_MAX - 4 ||
                        dstOffset + 4 > SIZE_MAX - nalLength ||
                        dstOffset + 4 + nalLength > mBuffer->size()) {
                    ALOGE("b/26365349 : %zu %zu", dstOffset, mBuffer->size());
                    android_errorWriteLog(0x534e4554, "26365349");
                    mBuffer->release();
                    mBuffer = NULL;
                    return ERROR_MALFORMED;
                }

                dstData[dstOffset++] = 0;
                dstData[dstOffset++] = 0;
                dstData[dstOffset++] = 0;
                dstData[dstOffset++] = 1;
                memcpy(&dstData[dstOffset], &mSrcBuffer[srcOffset], nalLength);
                srcOffset += nalLength;
                dstOffset += nalLength;
            }
            CHECK_EQ(srcOffset, size);
            CHECK(mBuffer != NULL);
            mBuffer->set_range(0, dstOffset);
        }

        mBuffer->meta_data()->setInt64(
                kKeyTime, ((int64_t)cts * 1000000) / mTimescale);
        mBuffer->meta_data()->setInt64(
                kKeyDuration, ((int64_t)smpl->duration * 1000000) / mTimescale);

        if (targetSampleTimeUs >= 0) {
            mBuffer->meta_data()->setInt64(
                    kKeyTargetTime, targetSampleTimeUs);
        }

        if (isSyncSample) {
            mBuffer->meta_data()->setInt32(kKeyIsSyncFrame, 1);
        }

        ++mCurrentSampleIndex;

        *out = mBuffer;
        mBuffer = NULL;

        return OK;
    }
}

MPEG4Extractor::Track *MPEG4Extractor::findTrackByMimePrefix(
        const char *mimePrefix) {
    for (Track *track = mFirstTrack; track != NULL; track = track->next) {
        const char *mime;
        if (track->meta != NULL
                && track->meta->findCString(kKeyMIMEType, &mime)
                && !strncasecmp(mime, mimePrefix, strlen(mimePrefix))) {
            return track;
        }
    }

    return NULL;
}

static bool LegacySniffMPEG4(
        const sp<DataSource> &source, String8 *mimeType, float *confidence) {
    uint8_t header[8];

    ssize_t n = source->readAt(4, header, sizeof(header));
    if (n < (ssize_t)sizeof(header)) {
        return false;
    }

    if (!memcmp(header, "ftyp3g2a", 8) || !memcmp(header, "ftyp3g2b", 8)
        || !memcmp(header, "ftyp3g2c", 8)
        || !memcmp(header, "ftyp3gp", 7) || !memcmp(header, "ftypmp42", 8)
        || !memcmp(header, "ftyp3gr6", 8) || !memcmp(header, "ftyp3gs6", 8)
        || !memcmp(header, "ftyp3ge6", 8) || !memcmp(header, "ftyp3gg6", 8)
        || !memcmp(header, "ftypisom", 8) || !memcmp(header, "ftypM4V ", 8)
        || !memcmp(header, "ftypM4A ", 8) || !memcmp(header, "ftypf4v ", 8)
        || !memcmp(header, "ftypkddi", 8) || !memcmp(header, "ftypM4VP", 8)) {
        *mimeType = MEDIA_MIMETYPE_CONTAINER_MPEG4;
        *confidence = 0.4;

        return true;
    }

    return false;
}

static bool isCompatibleBrand(uint32_t fourcc) {
    static const uint32_t kCompatibleBrands[] = {
        FOURCC('i', 's', 'o', 'm'),
        FOURCC('i', 's', 'o', '2'),
        FOURCC('a', 'v', 'c', '1'),
        FOURCC('h', 'v', 'c', '1'),
        FOURCC('h', 'e', 'v', '1'),
        FOURCC('3', 'g', 'p', '4'),
        FOURCC('m', 'p', '4', '1'),
        FOURCC('m', 'p', '4', '2'),

        // Won't promise that the following file types can be played.
        // Just give these file types a chance.
        FOURCC('q', 't', ' ', ' '),  // Apple's QuickTime
        FOURCC('M', 'S', 'N', 'V'),  // Sony's PSP

        FOURCC('3', 'g', '2', 'a'),  // 3GPP2
        FOURCC('3', 'g', '2', 'b'),
    };

    for (size_t i = 0;
         i < sizeof(kCompatibleBrands) / sizeof(kCompatibleBrands[0]);
         ++i) {
        if (kCompatibleBrands[i] == fourcc) {
            return true;
        }
    }

    return false;
}

// Attempt to actually parse the 'ftyp' atom and determine if a suitable
// compatible brand is present.
// Also try to identify where this file's metadata ends
// (end of the 'moov' atom) and report it to the caller as part of
// the metadata.
static bool BetterSniffMPEG4(
        const sp<DataSource> &source, String8 *mimeType, float *confidence,
        sp<AMessage> *meta) {
    // We scan up to 128 bytes to identify this file as an MP4.
    static const off64_t kMaxScanOffset = 128ll;

    off64_t offset = 0ll;
    bool foundGoodFileType = false;
    off64_t moovAtomEndOffset = -1ll;
    bool done = false;

    while (!done && offset < kMaxScanOffset) {
        uint32_t hdr[2];
        if (source->readAt(offset, hdr, 8) < 8) {
            return false;
        }

        uint64_t chunkSize = ntohl(hdr[0]);
        uint32_t chunkType = ntohl(hdr[1]);
        off64_t chunkDataOffset = offset + 8;

        if (chunkSize == 1) {
            if (source->readAt(offset + 8, &chunkSize, 8) < 8) {
                return false;
            }

            chunkSize = ntoh64(chunkSize);
            chunkDataOffset += 8;

            if (chunkSize < 16) {
                // The smallest valid chunk is 16 bytes long in this case.
                return false;
            }
        } else if (chunkSize < 8) {
            // The smallest valid chunk is 8 bytes long.
            return false;
        }

        off64_t chunkDataSize = offset + chunkSize - chunkDataOffset;

        char chunkstring[5];
        MakeFourCCString(chunkType, chunkstring);
        ALOGV("saw chunk type %s, size %" PRIu64 " @ %lld", chunkstring, chunkSize, (long long)offset);
        switch (chunkType) {
            case FOURCC('f', 't', 'y', 'p'):
            {
                if (chunkDataSize < 8) {
                    return false;
                }

                uint32_t numCompatibleBrands = (chunkDataSize - 8) / 4;
                for (size_t i = 0; i < numCompatibleBrands + 2; ++i) {
                    if (i == 1) {
                        // Skip this index, it refers to the minorVersion,
                        // not a brand.
                        continue;
                    }

                    uint32_t brand;
                    if (source->readAt(
                                chunkDataOffset + 4 * i, &brand, 4) < 4) {
                        return false;
                    }

                    brand = ntohl(brand);

                    if (isCompatibleBrand(brand)) {
                        foundGoodFileType = true;
                        break;
                    }
                }

                if (!foundGoodFileType) {
                    return false;
                }

                break;
            }

            case FOURCC('m', 'o', 'o', 'v'):
            {
                moovAtomEndOffset = offset + chunkSize;

                done = true;
                break;
            }

            default:
                break;
        }

        offset += chunkSize;
    }

    if (!foundGoodFileType) {
        return false;
    }

    *mimeType = MEDIA_MIMETYPE_CONTAINER_MPEG4;
    *confidence = 0.4f;

    if (moovAtomEndOffset >= 0) {
        *meta = new AMessage;
        (*meta)->setInt64("meta-data-size", moovAtomEndOffset);

        ALOGV("found metadata size: %lld", (long long)moovAtomEndOffset);
    }

    return true;
}

bool SniffMPEG4(
        const sp<DataSource> &source, String8 *mimeType, float *confidence,
        sp<AMessage> *meta) {
    if (BetterSniffMPEG4(source, mimeType, confidence, meta)) {
        return true;
    }

    if (LegacySniffMPEG4(source, mimeType, confidence)) {
        ALOGW("Identified supported mpeg4 through LegacySniffMPEG4.");
        return true;
    }

    return false;
}

}  // namespace android<|MERGE_RESOLUTION|>--- conflicted
+++ resolved
@@ -544,14 +544,10 @@
     }
     if (psshsize > 0 && psshsize <= UINT32_MAX) {
         char *buf = (char*)malloc(psshsize);
-<<<<<<< HEAD
-        CHECK(buf != NULL);
-=======
         if (!buf) {
             ALOGE("b/28471206");
             return NO_MEMORY;
         }
->>>>>>> d112f7d0
         char *ptr = buf;
         for (size_t i = 0; i < mPssh.size(); i++) {
             memcpy(ptr, mPssh[i].uuid, 20); // uuid + length
