/*
 * Copyright (C) 2009 The Android Open Source Project
 *
 * Licensed under the Apache License, Version 2.0 (the "License");
 * you may not use this file except in compliance with the License.
 * You may obtain a copy of the License at
 *
 *      http://www.apache.org/licenses/LICENSE-2.0
 *
 * Unless required by applicable law or agreed to in writing, software
 * distributed under the License is distributed on an "AS IS" BASIS,
 * WITHOUT WARRANTIES OR CONDITIONS OF ANY KIND, either express or implied.
 * See the License for the specific language governing permissions and
 * limitations under the License.
 */

#define LOG_TAG "SampleTable"
//#define LOG_NDEBUG 0
#include <utils/Log.h>

#include <limits>

#include "include/SampleTable.h"
#include "include/SampleIterator.h"

#include <arpa/inet.h>

#include <media/stagefright/foundation/ADebug.h>
#include <media/stagefright/DataSource.h>
#include <media/stagefright/Utils.h>

/* TODO: remove after being merged into other branches */
#ifndef UINT32_MAX
#define UINT32_MAX       (4294967295U)
#endif

namespace android {

// static
const uint32_t SampleTable::kChunkOffsetType32 = FOURCC('s', 't', 'c', 'o');
// static
const uint32_t SampleTable::kChunkOffsetType64 = FOURCC('c', 'o', '6', '4');
// static
const uint32_t SampleTable::kSampleSizeType32 = FOURCC('s', 't', 's', 'z');
// static
const uint32_t SampleTable::kSampleSizeTypeCompact = FOURCC('s', 't', 'z', '2');

////////////////////////////////////////////////////////////////////////////////

const off64_t kMaxOffset = std::numeric_limits<off64_t>::max();

struct SampleTable::CompositionDeltaLookup {
    CompositionDeltaLookup();

    void setEntries(
            const int32_t *deltaEntries, size_t numDeltaEntries);

    int32_t getCompositionTimeOffset(uint32_t sampleIndex);

private:
    Mutex mLock;

    const int32_t *mDeltaEntries;
    size_t mNumDeltaEntries;

    size_t mCurrentDeltaEntry;
    size_t mCurrentEntrySampleIndex;

    DISALLOW_EVIL_CONSTRUCTORS(CompositionDeltaLookup);
};

SampleTable::CompositionDeltaLookup::CompositionDeltaLookup()
    : mDeltaEntries(NULL),
      mNumDeltaEntries(0),
      mCurrentDeltaEntry(0),
      mCurrentEntrySampleIndex(0) {
}

void SampleTable::CompositionDeltaLookup::setEntries(
        const int32_t *deltaEntries, size_t numDeltaEntries) {
    Mutex::Autolock autolock(mLock);

    mDeltaEntries = deltaEntries;
    mNumDeltaEntries = numDeltaEntries;
    mCurrentDeltaEntry = 0;
    mCurrentEntrySampleIndex = 0;
}

int32_t SampleTable::CompositionDeltaLookup::getCompositionTimeOffset(
        uint32_t sampleIndex) {
    Mutex::Autolock autolock(mLock);

    if (mDeltaEntries == NULL) {
        return 0;
    }

    if (sampleIndex < mCurrentEntrySampleIndex) {
        mCurrentDeltaEntry = 0;
        mCurrentEntrySampleIndex = 0;
    }

    while (mCurrentDeltaEntry < mNumDeltaEntries) {
        uint32_t sampleCount = mDeltaEntries[2 * mCurrentDeltaEntry];
        if (sampleIndex < mCurrentEntrySampleIndex + sampleCount) {
            return mDeltaEntries[2 * mCurrentDeltaEntry + 1];
        }

        mCurrentEntrySampleIndex += sampleCount;
        ++mCurrentDeltaEntry;
    }

    return 0;
}

////////////////////////////////////////////////////////////////////////////////

SampleTable::SampleTable(const sp<DataSource> &source)
    : mDataSource(source),
      mChunkOffsetOffset(-1),
      mChunkOffsetType(0),
      mNumChunkOffsets(0),
      mSampleToChunkOffset(-1),
      mNumSampleToChunkOffsets(0),
      mSampleSizeOffset(-1),
      mSampleSizeFieldSize(0),
      mDefaultSampleSize(0),
      mNumSampleSizes(0),
      mHasTimeToSample(false),
      mTimeToSampleCount(0),
      mTimeToSample(NULL),
      mSampleTimeEntries(NULL),
      mCompositionTimeDeltaEntries(NULL),
      mNumCompositionTimeDeltaEntries(0),
      mCompositionDeltaLookup(new CompositionDeltaLookup),
      mSyncSampleOffset(-1),
      mNumSyncSamples(0),
      mSyncSamples(NULL),
      mLastSyncSampleIndex(0),
      mSampleToChunkEntries(NULL),
      mTotalSize(0) {
    mSampleIterator = new SampleIterator(this);
}

SampleTable::~SampleTable() {
    delete[] mSampleToChunkEntries;
    mSampleToChunkEntries = NULL;

    delete[] mSyncSamples;
    mSyncSamples = NULL;

    delete[] mTimeToSample;
    mTimeToSample = NULL;

    delete mCompositionDeltaLookup;
    mCompositionDeltaLookup = NULL;

    delete[] mCompositionTimeDeltaEntries;
    mCompositionTimeDeltaEntries = NULL;

    delete[] mSampleTimeEntries;
    mSampleTimeEntries = NULL;

    delete mSampleIterator;
    mSampleIterator = NULL;
}

bool SampleTable::isValid() const {
    return mChunkOffsetOffset >= 0
        && mSampleToChunkOffset >= 0
        && mSampleSizeOffset >= 0
        && mHasTimeToSample;
}

status_t SampleTable::setChunkOffsetParams(
        uint32_t type, off64_t data_offset, size_t data_size) {
    if (mChunkOffsetOffset >= 0) {
        return ERROR_MALFORMED;
    }

    CHECK(type == kChunkOffsetType32 || type == kChunkOffsetType64);

    mChunkOffsetOffset = data_offset;
    mChunkOffsetType = type;

    if (data_size < 8) {
        return ERROR_MALFORMED;
    }

    uint8_t header[8];
    if (mDataSource->readAt(
                data_offset, header, sizeof(header)) < (ssize_t)sizeof(header)) {
        return ERROR_IO;
    }

    if (U32_AT(header) != 0) {
        // Expected version = 0, flags = 0.
        return ERROR_MALFORMED;
    }

    mNumChunkOffsets = U32_AT(&header[4]);

    if (mChunkOffsetType == kChunkOffsetType32) {
      if ((data_size - 8) / 4 < mNumChunkOffsets) {
            return ERROR_MALFORMED;
        }
    } else {
      if ((data_size - 8) / 8 < mNumChunkOffsets) {
            return ERROR_MALFORMED;
        }
    }

    return OK;
}

status_t SampleTable::setSampleToChunkParams(
        off64_t data_offset, size_t data_size) {
    if (mSampleToChunkOffset >= 0) {
        // already set
        return ERROR_MALFORMED;
    }

    if (data_offset < 0) {
        return ERROR_MALFORMED;
    }

    mSampleToChunkOffset = data_offset;

    if (data_size < 8) {
        return ERROR_MALFORMED;
    }

    uint8_t header[8];
    if (mDataSource->readAt(
                data_offset, header, sizeof(header)) < (ssize_t)sizeof(header)) {
        return ERROR_IO;
    }

    if (U32_AT(header) != 0) {
        // Expected version = 0, flags = 0.
        return ERROR_MALFORMED;
    }

    mNumSampleToChunkOffsets = U32_AT(&header[4]);

    if ((data_size - 8) / sizeof(SampleToChunkEntry) < mNumSampleToChunkOffsets) {
        return ERROR_MALFORMED;
    }

    if ((uint64_t)kMaxTotalSize / sizeof(SampleToChunkEntry) <=
            (uint64_t)mNumSampleToChunkOffsets) {
        ALOGE("Sample-to-chunk table size too large.");
        return ERROR_OUT_OF_RANGE;
    }

    mTotalSize += (uint64_t)mNumSampleToChunkOffsets *
            sizeof(SampleToChunkEntry);
    if (mTotalSize > kMaxTotalSize) {
        ALOGE("Sample-to-chunk table size would make sample table too large.\n"
              "    Requested sample-to-chunk table size = %llu\n"
              "    Eventual sample table size >= %llu\n"
              "    Allowed sample table size = %llu\n",
              (unsigned long long)mNumSampleToChunkOffsets *
                      sizeof(SampleToChunkEntry),
              (unsigned long long)mTotalSize,
              (unsigned long long)kMaxTotalSize);
        return ERROR_OUT_OF_RANGE;
    }

    mSampleToChunkEntries =
        new (std::nothrow) SampleToChunkEntry[mNumSampleToChunkOffsets];
    if (!mSampleToChunkEntries) {
        ALOGE("Cannot allocate sample-to-chunk table with %llu entries.",
                (unsigned long long)mNumSampleToChunkOffsets);
        return ERROR_OUT_OF_RANGE;
    }

    if (mNumSampleToChunkOffsets == 0) {
        return OK;
    }

<<<<<<< HEAD
        if ((SIZE_MAX - 8 - (i * 12)) < (size_t)mSampleToChunkOffset) {
            return ERROR_MALFORMED;
        }
=======
    if ((off64_t)(kMaxOffset - 8 -
            ((mNumSampleToChunkOffsets - 1) * sizeof(SampleToChunkEntry)))
            < mSampleToChunkOffset) {
        return ERROR_MALFORMED;
    }

    for (uint32_t i = 0; i < mNumSampleToChunkOffsets; ++i) {
        uint8_t buffer[sizeof(SampleToChunkEntry)];
>>>>>>> 1e980178

        if (mDataSource->readAt(
                    mSampleToChunkOffset + 8 + i * sizeof(SampleToChunkEntry),
                    buffer,
                    sizeof(buffer))
                != (ssize_t)sizeof(buffer)) {
            return ERROR_IO;
        }
        // chunk index is 1 based in the spec.
        if (U32_AT(buffer) < 1) {
            ALOGE("b/23534160");
            return ERROR_OUT_OF_RANGE;
        }

        // We want the chunk index to be 0-based.
        mSampleToChunkEntries[i].startChunk = U32_AT(buffer) - 1;
        mSampleToChunkEntries[i].samplesPerChunk = U32_AT(&buffer[4]);
        mSampleToChunkEntries[i].chunkDesc = U32_AT(&buffer[8]);
    }

    return OK;
}

status_t SampleTable::setSampleSizeParams(
        uint32_t type, off64_t data_offset, size_t data_size) {
    if (mSampleSizeOffset >= 0) {
        return ERROR_MALFORMED;
    }

    CHECK(type == kSampleSizeType32 || type == kSampleSizeTypeCompact);

    mSampleSizeOffset = data_offset;

    if (data_size < 12) {
        return ERROR_MALFORMED;
    }

    uint8_t header[12];
    if (mDataSource->readAt(
                data_offset, header, sizeof(header)) < (ssize_t)sizeof(header)) {
        return ERROR_IO;
    }

    if (U32_AT(header) != 0) {
        // Expected version = 0, flags = 0.
        return ERROR_MALFORMED;
    }

    mDefaultSampleSize = U32_AT(&header[4]);
    mNumSampleSizes = U32_AT(&header[8]);
    if (mNumSampleSizes > (UINT32_MAX - 12) / 16) {
        ALOGE("b/23247055, mNumSampleSizes(%u)", mNumSampleSizes);
        return ERROR_MALFORMED;
    }

    if (type == kSampleSizeType32) {
        mSampleSizeFieldSize = 32;

        if (mDefaultSampleSize != 0) {
            return OK;
        }

        if (data_size < 12 + mNumSampleSizes * 4) {
            return ERROR_MALFORMED;
        }
    } else {
        if ((mDefaultSampleSize & 0xffffff00) != 0) {
            // The high 24 bits are reserved and must be 0.
            return ERROR_MALFORMED;
        }

        mSampleSizeFieldSize = mDefaultSampleSize & 0xff;
        mDefaultSampleSize = 0;

        if (mSampleSizeFieldSize != 4 && mSampleSizeFieldSize != 8
            && mSampleSizeFieldSize != 16) {
            return ERROR_MALFORMED;
        }

        if (data_size < 12 + (mNumSampleSizes * mSampleSizeFieldSize + 4) / 8) {
            return ERROR_MALFORMED;
        }
    }

    return OK;
}

status_t SampleTable::setTimeToSampleParams(
        off64_t data_offset, size_t data_size) {
    if (mHasTimeToSample || data_size < 8) {
        return ERROR_MALFORMED;
    }

    uint8_t header[8];
    if (mDataSource->readAt(
                data_offset, header, sizeof(header)) < (ssize_t)sizeof(header)) {
        return ERROR_IO;
    }

    if (U32_AT(header) != 0) {
        // Expected version = 0, flags = 0.
        return ERROR_MALFORMED;
    }

    mTimeToSampleCount = U32_AT(&header[4]);
    if (mTimeToSampleCount > UINT32_MAX / (2 * sizeof(uint32_t))) {
        // Choose this bound because
        // 1) 2 * sizeof(uint32_t) is the amount of memory needed for one
        //    time-to-sample entry in the time-to-sample table.
        // 2) mTimeToSampleCount is the number of entries of the time-to-sample
        //    table.
        // 3) We hope that the table size does not exceed UINT32_MAX.
        ALOGE("Time-to-sample table size too large.");
        return ERROR_OUT_OF_RANGE;
    }

    // Note: At this point, we know that mTimeToSampleCount * 2 will not
    // overflow because of the above condition.

    uint64_t allocSize = (uint64_t)mTimeToSampleCount * 2 * sizeof(uint32_t);
    mTotalSize += allocSize;
    if (mTotalSize > kMaxTotalSize) {
        ALOGE("Time-to-sample table size would make sample table too large.\n"
              "    Requested time-to-sample table size = %llu\n"
              "    Eventual sample table size >= %llu\n"
              "    Allowed sample table size = %llu\n",
              (unsigned long long)allocSize,
              (unsigned long long)mTotalSize,
              (unsigned long long)kMaxTotalSize);
        return ERROR_OUT_OF_RANGE;
    }

    mTimeToSample = new (std::nothrow) uint32_t[mTimeToSampleCount * 2];
    if (!mTimeToSample) {
        ALOGE("Cannot allocate time-to-sample table with %llu entries.",
                (unsigned long long)mTimeToSampleCount);
        return ERROR_OUT_OF_RANGE;
    }

    if (mDataSource->readAt(data_offset + 8, mTimeToSample,
            (size_t)allocSize) < (ssize_t)allocSize) {
        ALOGE("Incomplete data read for time-to-sample table.");
        return ERROR_IO;
    }

    for (size_t i = 0; i < mTimeToSampleCount * 2; ++i) {
        mTimeToSample[i] = ntohl(mTimeToSample[i]);
    }

    mHasTimeToSample = true;
    return OK;
}

// NOTE: per 14996-12, version 0 ctts contains unsigned values, while version 1
// contains signed values, however some software creates version 0 files that
// contain signed values, so we're always treating the values as signed,
// regardless of version.
status_t SampleTable::setCompositionTimeToSampleParams(
        off64_t data_offset, size_t data_size) {
    ALOGI("There are reordered frames present.");

    if (mCompositionTimeDeltaEntries != NULL || data_size < 8) {
        return ERROR_MALFORMED;
    }

    uint8_t header[8];
    if (mDataSource->readAt(
                data_offset, header, sizeof(header))
            < (ssize_t)sizeof(header)) {
        return ERROR_IO;
    }

    uint32_t flags = U32_AT(header);
    uint32_t version = flags >> 24;
    flags &= 0xffffff;

    if ((version != 0 && version != 1) || flags != 0) {
        // Expected version = 0 or 1, flags = 0.
        return ERROR_MALFORMED;
    }

    size_t numEntries = U32_AT(&header[4]);

    if (((SIZE_MAX / 8) - 1 < numEntries) || (data_size != (numEntries + 1) * 8)) {
        return ERROR_MALFORMED;
    }

    mNumCompositionTimeDeltaEntries = numEntries;
    uint64_t allocSize = (uint64_t)numEntries * 2 * sizeof(int32_t);
    if (allocSize > kMaxTotalSize) {
        ALOGE("Composition-time-to-sample table size too large.");
        return ERROR_OUT_OF_RANGE;
    }

    mTotalSize += allocSize;
    if (mTotalSize > kMaxTotalSize) {
        ALOGE("Composition-time-to-sample table would make sample table too large.\n"
              "    Requested composition-time-to-sample table size = %llu\n"
              "    Eventual sample table size >= %llu\n"
              "    Allowed sample table size = %llu\n",
              (unsigned long long)allocSize,
              (unsigned long long)mTotalSize,
              (unsigned long long)kMaxTotalSize);
        return ERROR_OUT_OF_RANGE;
    }

    mCompositionTimeDeltaEntries = new (std::nothrow) int32_t[2 * numEntries];
    if (!mCompositionTimeDeltaEntries) {
        ALOGE("Cannot allocate composition-time-to-sample table with %llu "
                "entries.", (unsigned long long)numEntries);
        return ERROR_OUT_OF_RANGE;
    }

    if (mDataSource->readAt(data_offset + 8, mCompositionTimeDeltaEntries,
            (size_t)allocSize) < (ssize_t)allocSize) {
        delete[] mCompositionTimeDeltaEntries;
        mCompositionTimeDeltaEntries = NULL;

        return ERROR_IO;
    }

    for (size_t i = 0; i < 2 * numEntries; ++i) {
        mCompositionTimeDeltaEntries[i] = ntohl(mCompositionTimeDeltaEntries[i]);
    }

    mCompositionDeltaLookup->setEntries(
            mCompositionTimeDeltaEntries, mNumCompositionTimeDeltaEntries);

    return OK;
}

status_t SampleTable::setSyncSampleParams(off64_t data_offset, size_t data_size) {
    if (mSyncSampleOffset >= 0 || data_size < 8) {
        return ERROR_MALFORMED;
    }

    mSyncSampleOffset = data_offset;

    uint8_t header[8];
    if (mDataSource->readAt(
                data_offset, header, sizeof(header)) < (ssize_t)sizeof(header)) {
        return ERROR_IO;
    }

    if (U32_AT(header) != 0) {
        // Expected version = 0, flags = 0.
        return ERROR_MALFORMED;
    }

    mNumSyncSamples = U32_AT(&header[4]);

    if (mNumSyncSamples < 2) {
        ALOGV("Table of sync samples is empty or has only a single entry!");
    }

    uint64_t allocSize = (uint64_t)mNumSyncSamples * sizeof(uint32_t);
    if (allocSize > kMaxTotalSize) {
        ALOGE("Sync sample table size too large.");
        return ERROR_OUT_OF_RANGE;
    }

    mTotalSize += allocSize;
    if (mTotalSize > kMaxTotalSize) {
        ALOGE("Sync sample table size would make sample table too large.\n"
              "    Requested sync sample table size = %llu\n"
              "    Eventual sample table size >= %llu\n"
              "    Allowed sample table size = %llu\n",
              (unsigned long long)allocSize,
              (unsigned long long)mTotalSize,
              (unsigned long long)kMaxTotalSize);
        return ERROR_OUT_OF_RANGE;
    }

    mSyncSamples = new (std::nothrow) uint32_t[mNumSyncSamples];
    if (!mSyncSamples) {
        ALOGE("Cannot allocate sync sample table with %llu entries.",
                (unsigned long long)mNumSyncSamples);
        return ERROR_OUT_OF_RANGE;
    }

    if (mDataSource->readAt(mSyncSampleOffset + 8, mSyncSamples,
            (size_t)allocSize) != (ssize_t)allocSize) {
        return ERROR_IO;
    }

    for (size_t i = 0; i < mNumSyncSamples; ++i) {
        mSyncSamples[i] = ntohl(mSyncSamples[i]) - 1;
    }

    return OK;
}

uint32_t SampleTable::countChunkOffsets() const {
    return mNumChunkOffsets;
}

uint32_t SampleTable::countSamples() const {
    return mNumSampleSizes;
}

status_t SampleTable::getMaxSampleSize(size_t *max_size) {
    Mutex::Autolock autoLock(mLock);

    *max_size = 0;

    for (uint32_t i = 0; i < mNumSampleSizes; ++i) {
        size_t sample_size;
        status_t err = getSampleSize_l(i, &sample_size);

        if (err != OK) {
            return err;
        }

        if (sample_size > *max_size) {
            *max_size = sample_size;
        }
    }

    return OK;
}

uint32_t abs_difference(uint32_t time1, uint32_t time2) {
    return time1 > time2 ? time1 - time2 : time2 - time1;
}

// static
int SampleTable::CompareIncreasingTime(const void *_a, const void *_b) {
    const SampleTimeEntry *a = (const SampleTimeEntry *)_a;
    const SampleTimeEntry *b = (const SampleTimeEntry *)_b;

    if (a->mCompositionTime < b->mCompositionTime) {
        return -1;
    } else if (a->mCompositionTime > b->mCompositionTime) {
        return 1;
    }

    return 0;
}

void SampleTable::buildSampleEntriesTable() {
    Mutex::Autolock autoLock(mLock);

    if (mSampleTimeEntries != NULL || mNumSampleSizes == 0) {
        if (mNumSampleSizes == 0) {
            ALOGE("b/23247055, mNumSampleSizes(%u)", mNumSampleSizes);
        }
        return;
    }

    mTotalSize += (uint64_t)mNumSampleSizes * sizeof(SampleTimeEntry);
    if (mTotalSize > kMaxTotalSize) {
        ALOGE("Sample entry table size would make sample table too large.\n"
              "    Requested sample entry table size = %llu\n"
              "    Eventual sample table size >= %llu\n"
              "    Allowed sample table size = %llu\n",
              (unsigned long long)mNumSampleSizes * sizeof(SampleTimeEntry),
              (unsigned long long)mTotalSize,
              (unsigned long long)kMaxTotalSize);
        return;
    }

    mSampleTimeEntries = new (std::nothrow) SampleTimeEntry[mNumSampleSizes];
    if (!mSampleTimeEntries) {
        ALOGE("Cannot allocate sample entry table with %llu entries.",
                (unsigned long long)mNumSampleSizes);
        return;
    }

    uint32_t sampleIndex = 0;
    uint32_t sampleTime = 0;

    for (uint32_t i = 0; i < mTimeToSampleCount; ++i) {
        uint32_t n = mTimeToSample[2 * i];
        uint32_t delta = mTimeToSample[2 * i + 1];

        for (uint32_t j = 0; j < n; ++j) {
            if (sampleIndex < mNumSampleSizes) {
                // Technically this should always be the case if the file
                // is well-formed, but you know... there's (gasp) malformed
                // content out there.

                mSampleTimeEntries[sampleIndex].mSampleIndex = sampleIndex;

                int32_t compTimeDelta =
                    mCompositionDeltaLookup->getCompositionTimeOffset(
                            sampleIndex);

                if ((compTimeDelta < 0 && sampleTime <
                        (compTimeDelta == INT32_MIN ?
                                INT32_MAX : uint32_t(-compTimeDelta)))
                        || (compTimeDelta > 0 &&
                                sampleTime > UINT32_MAX - compTimeDelta)) {
                    ALOGE("%u + %d would overflow, clamping",
                            sampleTime, compTimeDelta);
                    if (compTimeDelta < 0) {
                        sampleTime = 0;
                    } else {
                        sampleTime = UINT32_MAX;
                    }
                    compTimeDelta = 0;
                }

                mSampleTimeEntries[sampleIndex].mCompositionTime =
                        compTimeDelta > 0 ? sampleTime + compTimeDelta:
                                sampleTime - (-compTimeDelta);
            }

            ++sampleIndex;
            sampleTime += delta;
        }
    }

    qsort(mSampleTimeEntries, mNumSampleSizes, sizeof(SampleTimeEntry),
          CompareIncreasingTime);
}

status_t SampleTable::findSampleAtTime(
        uint64_t req_time, uint64_t scale_num, uint64_t scale_den,
        uint32_t *sample_index, uint32_t flags) {
    buildSampleEntriesTable();

    if (mSampleTimeEntries == NULL) {
        return ERROR_OUT_OF_RANGE;
    }

    uint32_t left = 0;
    uint32_t right_plus_one = mNumSampleSizes;
    while (left < right_plus_one) {
        uint32_t center = left + (right_plus_one - left) / 2;
        uint64_t centerTime =
            getSampleTime(center, scale_num, scale_den);

        if (req_time < centerTime) {
            right_plus_one = center;
        } else if (req_time > centerTime) {
            left = center + 1;
        } else {
            *sample_index = mSampleTimeEntries[center].mSampleIndex;
            return OK;
        }
    }

    uint32_t closestIndex = left;

    if (closestIndex == mNumSampleSizes) {
        if (flags == kFlagAfter) {
            return ERROR_OUT_OF_RANGE;
        }
        flags = kFlagBefore;
    } else if (closestIndex == 0) {
        if (flags == kFlagBefore) {
            // normally we should return out of range, but that is
            // treated as end-of-stream.  instead return first sample
            //
            // return ERROR_OUT_OF_RANGE;
        }
        flags = kFlagAfter;
    }

    switch (flags) {
        case kFlagBefore:
        {
            --closestIndex;
            break;
        }

        case kFlagAfter:
        {
            // nothing to do
            break;
        }

        default:
        {
            CHECK(flags == kFlagClosest);
            // pick closest based on timestamp. use abs_difference for safety
            if (abs_difference(
                    getSampleTime(closestIndex, scale_num, scale_den), req_time) >
                abs_difference(
                    req_time, getSampleTime(closestIndex - 1, scale_num, scale_den))) {
                --closestIndex;
            }
            break;
        }
    }

    *sample_index = mSampleTimeEntries[closestIndex].mSampleIndex;
    return OK;
}

status_t SampleTable::findSyncSampleNear(
        uint32_t start_sample_index, uint32_t *sample_index, uint32_t flags) {
    Mutex::Autolock autoLock(mLock);

    *sample_index = 0;

    if (mSyncSampleOffset < 0) {
        // All samples are sync-samples.
        *sample_index = start_sample_index;
        return OK;
    }

    if (mNumSyncSamples == 0) {
        *sample_index = 0;
        return OK;
    }

    uint32_t left = 0;
    uint32_t right_plus_one = mNumSyncSamples;
    while (left < right_plus_one) {
        uint32_t center = left + (right_plus_one - left) / 2;
        uint32_t x = mSyncSamples[center];

        if (start_sample_index < x) {
            right_plus_one = center;
        } else if (start_sample_index > x) {
            left = center + 1;
        } else {
            *sample_index = x;
            return OK;
        }
    }

    if (left == mNumSyncSamples) {
        if (flags == kFlagAfter) {
            ALOGE("tried to find a sync frame after the last one: %d", left);
            return ERROR_OUT_OF_RANGE;
        }
        flags = kFlagBefore;
    }
    else if (left == 0) {
        if (flags == kFlagBefore) {
            ALOGE("tried to find a sync frame before the first one: %d", left);

            // normally we should return out of range, but that is
            // treated as end-of-stream.  instead seek to first sync
            //
            // return ERROR_OUT_OF_RANGE;
        }
        flags = kFlagAfter;
    }

    // Now ssi[left - 1] <(=) start_sample_index <= ssi[left]
    switch (flags) {
        case kFlagBefore:
        {
            --left;
            break;
        }
        case kFlagAfter:
        {
            // nothing to do
            break;
        }
        default:
        {
            // this route is not used, but implement it nonetheless
            CHECK(flags == kFlagClosest);

            status_t err = mSampleIterator->seekTo(start_sample_index);
            if (err != OK) {
                return err;
            }
            uint32_t sample_time = mSampleIterator->getSampleTime();

            err = mSampleIterator->seekTo(mSyncSamples[left]);
            if (err != OK) {
                return err;
            }
            uint32_t upper_time = mSampleIterator->getSampleTime();

            err = mSampleIterator->seekTo(mSyncSamples[left - 1]);
            if (err != OK) {
                return err;
            }
            uint32_t lower_time = mSampleIterator->getSampleTime();

            // use abs_difference for safety
            if (abs_difference(upper_time, sample_time) >
                abs_difference(sample_time, lower_time)) {
                --left;
            }
            break;
        }
    }

    *sample_index = mSyncSamples[left];
    return OK;
}

status_t SampleTable::findThumbnailSample(uint32_t *sample_index) {
    Mutex::Autolock autoLock(mLock);

    if (mSyncSampleOffset < 0) {
        // All samples are sync-samples.
        *sample_index = 0;
        return OK;
    }

    uint32_t bestSampleIndex = 0;
    size_t maxSampleSize = 0;

    static const size_t kMaxNumSyncSamplesToScan = 20;

    // Consider the first kMaxNumSyncSamplesToScan sync samples and
    // pick the one with the largest (compressed) size as the thumbnail.

    size_t numSamplesToScan = mNumSyncSamples;
    if (numSamplesToScan > kMaxNumSyncSamplesToScan) {
        numSamplesToScan = kMaxNumSyncSamplesToScan;
    }

    for (size_t i = 0; i < numSamplesToScan; ++i) {
        uint32_t x = mSyncSamples[i];

        // Now x is a sample index.
        size_t sampleSize;
        status_t err = getSampleSize_l(x, &sampleSize);
        if (err != OK) {
            return err;
        }

        if (i == 0 || sampleSize > maxSampleSize) {
            bestSampleIndex = x;
            maxSampleSize = sampleSize;
        }
    }

    *sample_index = bestSampleIndex;

    return OK;
}

status_t SampleTable::getSampleSize_l(
        uint32_t sampleIndex, size_t *sampleSize) {
    return mSampleIterator->getSampleSizeDirect(
            sampleIndex, sampleSize);
}

status_t SampleTable::getMetaDataForSample(
        uint32_t sampleIndex,
        off64_t *offset,
        size_t *size,
        uint32_t *compositionTime,
        bool *isSyncSample,
        uint32_t *sampleDuration) {
    Mutex::Autolock autoLock(mLock);

    status_t err;
    if ((err = mSampleIterator->seekTo(sampleIndex)) != OK) {
        return err;
    }

    if (offset) {
        *offset = mSampleIterator->getSampleOffset();
    }

    if (size) {
        *size = mSampleIterator->getSampleSize();
    }

    if (compositionTime) {
        *compositionTime = mSampleIterator->getSampleTime();
    }

    if (isSyncSample) {
        *isSyncSample = false;
        if (mSyncSampleOffset < 0) {
            // Every sample is a sync sample.
            *isSyncSample = true;
        } else {
            size_t i = (mLastSyncSampleIndex < mNumSyncSamples)
                    && (mSyncSamples[mLastSyncSampleIndex] <= sampleIndex)
                ? mLastSyncSampleIndex : 0;

            while (i < mNumSyncSamples && mSyncSamples[i] < sampleIndex) {
                ++i;
            }

            if (i < mNumSyncSamples && mSyncSamples[i] == sampleIndex) {
                *isSyncSample = true;
            }

            mLastSyncSampleIndex = i;
        }
    }

    if (sampleDuration) {
        *sampleDuration = mSampleIterator->getSampleDuration();
    }

    return OK;
}

int32_t SampleTable::getCompositionTimeOffset(uint32_t sampleIndex) {
    return mCompositionDeltaLookup->getCompositionTimeOffset(sampleIndex);
}

}  // namespace android
<|MERGE_RESOLUTION|>--- conflicted
+++ resolved
@@ -278,11 +278,6 @@
         return OK;
     }
 
-<<<<<<< HEAD
-        if ((SIZE_MAX - 8 - (i * 12)) < (size_t)mSampleToChunkOffset) {
-            return ERROR_MALFORMED;
-        }
-=======
     if ((off64_t)(kMaxOffset - 8 -
             ((mNumSampleToChunkOffsets - 1) * sizeof(SampleToChunkEntry)))
             < mSampleToChunkOffset) {
@@ -291,7 +286,6 @@
 
     for (uint32_t i = 0; i < mNumSampleToChunkOffsets; ++i) {
         uint8_t buffer[sizeof(SampleToChunkEntry)];
->>>>>>> 1e980178
 
         if (mDataSource->readAt(
                     mSampleToChunkOffset + 8 + i * sizeof(SampleToChunkEntry),
