/*
 * Copyright (C) 2009 The Android Open Source Project
 *
 * Licensed under the Apache License, Version 2.0 (the "License");
 * you may not use this file except in compliance with the License.
 * You may obtain a copy of the License at
 *
 *      http://www.apache.org/licenses/LICENSE-2.0
 *
 * Unless required by applicable law or agreed to in writing, software
 * distributed under the License is distributed on an "AS IS" BASIS,
 * WITHOUT WARRANTIES OR CONDITIONS OF ANY KIND, either express or implied.
 * See the License for the specific language governing permissions and
 * limitations under the License.
 */

#define LOG_TAG "SampleTable"
//#define LOG_NDEBUG 0
#include <utils/Log.h>

#include <limits>

#include "include/SampleTable.h"
#include "include/SampleIterator.h"

#include <arpa/inet.h>

#include <media/stagefright/foundation/ADebug.h>
#include <media/stagefright/DataSource.h>
#include <media/stagefright/Utils.h>

/* TODO: remove after being merged into other branches */
#ifndef UINT32_MAX
#define UINT32_MAX       (4294967295U)
#endif

namespace android {

// static
const uint32_t SampleTable::kChunkOffsetType32 = FOURCC('s', 't', 'c', 'o');
// static
const uint32_t SampleTable::kChunkOffsetType64 = FOURCC('c', 'o', '6', '4');
// static
const uint32_t SampleTable::kSampleSizeType32 = FOURCC('s', 't', 's', 'z');
// static
const uint32_t SampleTable::kSampleSizeTypeCompact = FOURCC('s', 't', 'z', '2');

////////////////////////////////////////////////////////////////////////////////

const off64_t kMaxOffset = std::numeric_limits<off64_t>::max();

struct SampleTable::CompositionDeltaLookup {
    CompositionDeltaLookup();

    void setEntries(
            const int32_t *deltaEntries, size_t numDeltaEntries);

    int32_t getCompositionTimeOffset(uint32_t sampleIndex);

private:
    Mutex mLock;

    const int32_t *mDeltaEntries;
    size_t mNumDeltaEntries;

    size_t mCurrentDeltaEntry;
    size_t mCurrentEntrySampleIndex;

    DISALLOW_EVIL_CONSTRUCTORS(CompositionDeltaLookup);
};

SampleTable::CompositionDeltaLookup::CompositionDeltaLookup()
    : mDeltaEntries(NULL),
      mNumDeltaEntries(0),
      mCurrentDeltaEntry(0),
      mCurrentEntrySampleIndex(0) {
}

void SampleTable::CompositionDeltaLookup::setEntries(
        const int32_t *deltaEntries, size_t numDeltaEntries) {
    Mutex::Autolock autolock(mLock);

    mDeltaEntries = deltaEntries;
    mNumDeltaEntries = numDeltaEntries;
    mCurrentDeltaEntry = 0;
    mCurrentEntrySampleIndex = 0;
}

int32_t SampleTable::CompositionDeltaLookup::getCompositionTimeOffset(
        uint32_t sampleIndex) {
    Mutex::Autolock autolock(mLock);

    if (mDeltaEntries == NULL) {
        return 0;
    }

    if (sampleIndex < mCurrentEntrySampleIndex) {
        mCurrentDeltaEntry = 0;
        mCurrentEntrySampleIndex = 0;
    }

    while (mCurrentDeltaEntry < mNumDeltaEntries) {
        uint32_t sampleCount = mDeltaEntries[2 * mCurrentDeltaEntry];
        if (sampleIndex < mCurrentEntrySampleIndex + sampleCount) {
            return mDeltaEntries[2 * mCurrentDeltaEntry + 1];
        }

        mCurrentEntrySampleIndex += sampleCount;
        ++mCurrentDeltaEntry;
    }

    return 0;
}

////////////////////////////////////////////////////////////////////////////////

SampleTable::SampleTable(const sp<DataSource> &source)
    : mDataSource(source),
      mChunkOffsetOffset(-1),
      mChunkOffsetType(0),
      mNumChunkOffsets(0),
      mSampleToChunkOffset(-1),
      mNumSampleToChunkOffsets(0),
      mSampleSizeOffset(-1),
      mSampleSizeFieldSize(0),
      mDefaultSampleSize(0),
      mNumSampleSizes(0),
      mHasTimeToSample(false),
      mTimeToSampleCount(0),
      mTimeToSample(NULL),
      mSampleTimeEntries(NULL),
      mCompositionTimeDeltaEntries(NULL),
      mNumCompositionTimeDeltaEntries(0),
      mCompositionDeltaLookup(new CompositionDeltaLookup),
      mSyncSampleOffset(-1),
      mNumSyncSamples(0),
      mSyncSamples(NULL),
      mLastSyncSampleIndex(0),
      mSampleToChunkEntries(NULL),
      mTotalSize(0) {
    mSampleIterator = new SampleIterator(this);
}

SampleTable::~SampleTable() {
    delete[] mSampleToChunkEntries;
    mSampleToChunkEntries = NULL;

    delete[] mSyncSamples;
    mSyncSamples = NULL;

    delete[] mTimeToSample;
    mTimeToSample = NULL;

    delete mCompositionDeltaLookup;
    mCompositionDeltaLookup = NULL;

    delete[] mCompositionTimeDeltaEntries;
    mCompositionTimeDeltaEntries = NULL;

    delete[] mSampleTimeEntries;
    mSampleTimeEntries = NULL;

    delete mSampleIterator;
    mSampleIterator = NULL;
}

bool SampleTable::isValid() const {
    return mChunkOffsetOffset >= 0
        && mSampleToChunkOffset >= 0
        && mSampleSizeOffset >= 0
        && mHasTimeToSample;
}

status_t SampleTable::setChunkOffsetParams(
        uint32_t type, off64_t data_offset, size_t data_size) {
    if (mChunkOffsetOffset >= 0) {
        return ERROR_MALFORMED;
    }

    CHECK(type == kChunkOffsetType32 || type == kChunkOffsetType64);

    mChunkOffsetOffset = data_offset;
    mChunkOffsetType = type;

    if (data_size < 8) {
        return ERROR_MALFORMED;
    }

    uint8_t header[8];
    if (mDataSource->readAt(
                data_offset, header, sizeof(header)) < (ssize_t)sizeof(header)) {
        return ERROR_IO;
    }

    if (U32_AT(header) != 0) {
        // Expected version = 0, flags = 0.
        return ERROR_MALFORMED;
    }

    mNumChunkOffsets = U32_AT(&header[4]);

    if (mChunkOffsetType == kChunkOffsetType32) {
      if ((data_size - 8) / 4 < mNumChunkOffsets) {
            return ERROR_MALFORMED;
        }
    } else {
      if ((data_size - 8) / 8 < mNumChunkOffsets) {
            return ERROR_MALFORMED;
        }
    }

    return OK;
}

status_t SampleTable::setSampleToChunkParams(
        off64_t data_offset, size_t data_size) {
    if (mSampleToChunkOffset >= 0) {
        // already set
        return ERROR_MALFORMED;
    }

    if (data_offset < 0) {
        return ERROR_MALFORMED;
    }

    mSampleToChunkOffset = data_offset;

    if (data_size < 8) {
        return ERROR_MALFORMED;
    }

    uint8_t header[8];
    if (mDataSource->readAt(
                data_offset, header, sizeof(header)) < (ssize_t)sizeof(header)) {
        return ERROR_IO;
    }

    if (U32_AT(header) != 0) {
        // Expected version = 0, flags = 0.
        return ERROR_MALFORMED;
    }

    mNumSampleToChunkOffsets = U32_AT(&header[4]);

    if ((data_size - 8) / sizeof(SampleToChunkEntry) < mNumSampleToChunkOffsets) {
        return ERROR_MALFORMED;
    }

    if ((uint64_t)kMaxTotalSize / sizeof(SampleToChunkEntry) <=
            (uint64_t)mNumSampleToChunkOffsets) {
        ALOGE("Sample-to-chunk table size too large.");
        return ERROR_OUT_OF_RANGE;
    }

    mTotalSize += (uint64_t)mNumSampleToChunkOffsets *
            sizeof(SampleToChunkEntry);
    if (mTotalSize > kMaxTotalSize) {
        ALOGE("Sample-to-chunk table size would make sample table too large.\n"
              "    Requested sample-to-chunk table size = %llu\n"
              "    Eventual sample table size >= %llu\n"
              "    Allowed sample table size = %llu\n",
              (unsigned long long)mNumSampleToChunkOffsets *
                      sizeof(SampleToChunkEntry),
              (unsigned long long)mTotalSize,
              (unsigned long long)kMaxTotalSize);
        return ERROR_OUT_OF_RANGE;
    }

    mSampleToChunkEntries =
        new (std::nothrow) SampleToChunkEntry[mNumSampleToChunkOffsets];
    if (!mSampleToChunkEntries) {
        ALOGE("Cannot allocate sample-to-chunk table with %llu entries.",
                (unsigned long long)mNumSampleToChunkOffsets);
        return ERROR_OUT_OF_RANGE;
    }

    if (mNumSampleToChunkOffsets == 0) {
        return OK;
    }

    if ((off64_t)(kMaxOffset - 8 -
            ((mNumSampleToChunkOffsets - 1) * sizeof(SampleToChunkEntry)))
            < mSampleToChunkOffset) {
        return ERROR_MALFORMED;
    }

    for (uint32_t i = 0; i < mNumSampleToChunkOffsets; ++i) {
<<<<<<< HEAD
        uint8_t buffer[12];

        if ((SIZE_MAX - 8 - (i * 12)) < (size_t)mSampleToChunkOffset) {
            return ERROR_MALFORMED;
        }
=======
        uint8_t buffer[sizeof(SampleToChunkEntry)];
>>>>>>> 396a5706

        if (mDataSource->readAt(
                    mSampleToChunkOffset + 8 + i * sizeof(SampleToChunkEntry),
                    buffer,
                    sizeof(buffer))
                != (ssize_t)sizeof(buffer)) {
            return ERROR_IO;
        }
        // chunk index is 1 based in the spec.
        if (U32_AT(buffer) < 1) {
            ALOGE("b/23534160");
            return ERROR_OUT_OF_RANGE;
        }

        // We want the chunk index to be 0-based.
        mSampleToChunkEntries[i].startChunk = U32_AT(buffer) - 1;
        mSampleToChunkEntries[i].samplesPerChunk = U32_AT(&buffer[4]);
        mSampleToChunkEntries[i].chunkDesc = U32_AT(&buffer[8]);
    }

    return OK;
}

status_t SampleTable::setSampleSizeParams(
        uint32_t type, off64_t data_offset, size_t data_size) {
    if (mSampleSizeOffset >= 0) {
        return ERROR_MALFORMED;
    }

    CHECK(type == kSampleSizeType32 || type == kSampleSizeTypeCompact);

    mSampleSizeOffset = data_offset;

    if (data_size < 12) {
        return ERROR_MALFORMED;
    }

    uint8_t header[12];
    if (mDataSource->readAt(
                data_offset, header, sizeof(header)) < (ssize_t)sizeof(header)) {
        return ERROR_IO;
    }

    if (U32_AT(header) != 0) {
        // Expected version = 0, flags = 0.
        return ERROR_MALFORMED;
    }

    mDefaultSampleSize = U32_AT(&header[4]);
    mNumSampleSizes = U32_AT(&header[8]);
    if (mNumSampleSizes > (UINT32_MAX - 12) / 16) {
        ALOGE("b/23247055, mNumSampleSizes(%u)", mNumSampleSizes);
        return ERROR_MALFORMED;
    }

    if (type == kSampleSizeType32) {
        mSampleSizeFieldSize = 32;

        if (mDefaultSampleSize != 0) {
            return OK;
        }

        if (data_size < 12 + mNumSampleSizes * 4) {
            return ERROR_MALFORMED;
        }
    } else {
        if ((mDefaultSampleSize & 0xffffff00) != 0) {
            // The high 24 bits are reserved and must be 0.
            return ERROR_MALFORMED;
        }

        mSampleSizeFieldSize = mDefaultSampleSize & 0xff;
        mDefaultSampleSize = 0;

        if (mSampleSizeFieldSize != 4 && mSampleSizeFieldSize != 8
            && mSampleSizeFieldSize != 16) {
            return ERROR_MALFORMED;
        }

        if (data_size < 12 + (mNumSampleSizes * mSampleSizeFieldSize + 4) / 8) {
            return ERROR_MALFORMED;
        }
    }

    return OK;
}

status_t SampleTable::setTimeToSampleParams(
        off64_t data_offset, size_t data_size) {
    if (mHasTimeToSample || data_size < 8) {
        return ERROR_MALFORMED;
    }

    uint8_t header[8];
    if (mDataSource->readAt(
                data_offset, header, sizeof(header)) < (ssize_t)sizeof(header)) {
        return ERROR_IO;
    }

    if (U32_AT(header) != 0) {
        // Expected version = 0, flags = 0.
        return ERROR_MALFORMED;
    }

    mTimeToSampleCount = U32_AT(&header[4]);
    if (mTimeToSampleCount > UINT32_MAX / (2 * sizeof(uint32_t))) {
        // Choose this bound because
        // 1) 2 * sizeof(uint32_t) is the amount of memory needed for one
        //    time-to-sample entry in the time-to-sample table.
        // 2) mTimeToSampleCount is the number of entries of the time-to-sample
        //    table.
        // 3) We hope that the table size does not exceed UINT32_MAX.
        ALOGE("Time-to-sample table size too large.");
        return ERROR_OUT_OF_RANGE;
    }

    // Note: At this point, we know that mTimeToSampleCount * 2 will not
    // overflow because of the above condition.

    uint64_t allocSize = (uint64_t)mTimeToSampleCount * 2 * sizeof(uint32_t);
    mTotalSize += allocSize;
    if (mTotalSize > kMaxTotalSize) {
        ALOGE("Time-to-sample table size would make sample table too large.\n"
              "    Requested time-to-sample table size = %llu\n"
              "    Eventual sample table size >= %llu\n"
              "    Allowed sample table size = %llu\n",
              (unsigned long long)allocSize,
              (unsigned long long)mTotalSize,
              (unsigned long long)kMaxTotalSize);
        return ERROR_OUT_OF_RANGE;
    }

    mTimeToSample = new (std::nothrow) uint32_t[mTimeToSampleCount * 2];
    if (!mTimeToSample) {
        ALOGE("Cannot allocate time-to-sample table with %llu entries.",
                (unsigned long long)mTimeToSampleCount);
        return ERROR_OUT_OF_RANGE;
    }

    if (mDataSource->readAt(data_offset + 8, mTimeToSample,
            (size_t)allocSize) < (ssize_t)allocSize) {
        ALOGE("Incomplete data read for time-to-sample table.");
        return ERROR_IO;
    }

    for (size_t i = 0; i < mTimeToSampleCount * 2; ++i) {
        mTimeToSample[i] = ntohl(mTimeToSample[i]);
    }

    mHasTimeToSample = true;
    return OK;
}

// NOTE: per 14996-12, version 0 ctts contains unsigned values, while version 1
// contains signed values, however some software creates version 0 files that
// contain signed values, so we're always treating the values as signed,
// regardless of version.
status_t SampleTable::setCompositionTimeToSampleParams(
        off64_t data_offset, size_t data_size) {
    ALOGI("There are reordered frames present.");

    if (mCompositionTimeDeltaEntries != NULL || data_size < 8) {
        return ERROR_MALFORMED;
    }

    uint8_t header[8];
    if (mDataSource->readAt(
                data_offset, header, sizeof(header))
            < (ssize_t)sizeof(header)) {
        return ERROR_IO;
    }

    uint32_t flags = U32_AT(header);
    uint32_t version = flags >> 24;
    flags &= 0xffffff;

    if ((version != 0 && version != 1) || flags != 0) {
        // Expected version = 0 or 1, flags = 0.
        return ERROR_MALFORMED;
    }

    size_t numEntries = U32_AT(&header[4]);

    if (((SIZE_MAX / 8) - 1 < numEntries) || (data_size != (numEntries + 1) * 8)) {
        return ERROR_MALFORMED;
    }

    mNumCompositionTimeDeltaEntries = numEntries;
    uint64_t allocSize = (uint64_t)numEntries * 2 * sizeof(int32_t);
    if (allocSize > kMaxTotalSize) {
        ALOGE("Composition-time-to-sample table size too large.");
        return ERROR_OUT_OF_RANGE;
    }

    mTotalSize += allocSize;
    if (mTotalSize > kMaxTotalSize) {
        ALOGE("Composition-time-to-sample table would make sample table too large.\n"
              "    Requested composition-time-to-sample table size = %llu\n"
              "    Eventual sample table size >= %llu\n"
              "    Allowed sample table size = %llu\n",
              (unsigned long long)allocSize,
              (unsigned long long)mTotalSize,
              (unsigned long long)kMaxTotalSize);
        return ERROR_OUT_OF_RANGE;
    }

    mCompositionTimeDeltaEntries = new (std::nothrow) int32_t[2 * numEntries];
    if (!mCompositionTimeDeltaEntries) {
        ALOGE("Cannot allocate composition-time-to-sample table with %llu "
                "entries.", (unsigned long long)numEntries);
        return ERROR_OUT_OF_RANGE;
    }

    if (mDataSource->readAt(data_offset + 8, mCompositionTimeDeltaEntries,
            (size_t)allocSize) < (ssize_t)allocSize) {
        delete[] mCompositionTimeDeltaEntries;
        mCompositionTimeDeltaEntries = NULL;

        return ERROR_IO;
    }

    for (size_t i = 0; i < 2 * numEntries; ++i) {
        mCompositionTimeDeltaEntries[i] = ntohl(mCompositionTimeDeltaEntries[i]);
    }

    mCompositionDeltaLookup->setEntries(
            mCompositionTimeDeltaEntries, mNumCompositionTimeDeltaEntries);

    return OK;
}

status_t SampleTable::setSyncSampleParams(off64_t data_offset, size_t data_size) {
    if (mSyncSampleOffset >= 0 || data_size < 8) {
        return ERROR_MALFORMED;
    }

    mSyncSampleOffset = data_offset;

    uint8_t header[8];
    if (mDataSource->readAt(
                data_offset, header, sizeof(header)) < (ssize_t)sizeof(header)) {
        return ERROR_IO;
    }

    if (U32_AT(header) != 0) {
        // Expected version = 0, flags = 0.
        return ERROR_MALFORMED;
    }

    mNumSyncSamples = U32_AT(&header[4]);

    if (mNumSyncSamples < 2) {
        ALOGV("Table of sync samples is empty or has only a single entry!");
    }

    uint64_t allocSize = (uint64_t)mNumSyncSamples * sizeof(uint32_t);
    if (allocSize > kMaxTotalSize) {
        ALOGE("Sync sample table size too large.");
        return ERROR_OUT_OF_RANGE;
    }

    mTotalSize += allocSize;
    if (mTotalSize > kMaxTotalSize) {
        ALOGE("Sync sample table size would make sample table too large.\n"
              "    Requested sync sample table size = %llu\n"
              "    Eventual sample table size >= %llu\n"
              "    Allowed sample table size = %llu\n",
              (unsigned long long)allocSize,
              (unsigned long long)mTotalSize,
              (unsigned long long)kMaxTotalSize);
        return ERROR_OUT_OF_RANGE;
    }

    mSyncSamples = new (std::nothrow) uint32_t[mNumSyncSamples];
    if (!mSyncSamples) {
        ALOGE("Cannot allocate sync sample table with %llu entries.",
                (unsigned long long)mNumSyncSamples);
        return ERROR_OUT_OF_RANGE;
    }

    if (mDataSource->readAt(mSyncSampleOffset + 8, mSyncSamples,
            (size_t)allocSize) != (ssize_t)allocSize) {
        return ERROR_IO;
    }

    for (size_t i = 0; i < mNumSyncSamples; ++i) {
        mSyncSamples[i] = ntohl(mSyncSamples[i]) - 1;
    }

    return OK;
}

uint32_t SampleTable::countChunkOffsets() const {
    return mNumChunkOffsets;
}

uint32_t SampleTable::countSamples() const {
    return mNumSampleSizes;
}

status_t SampleTable::getMaxSampleSize(size_t *max_size) {
    Mutex::Autolock autoLock(mLock);

    *max_size = 0;

    for (uint32_t i = 0; i < mNumSampleSizes; ++i) {
        size_t sample_size;
        status_t err = getSampleSize_l(i, &sample_size);

        if (err != OK) {
            return err;
        }

        if (sample_size > *max_size) {
            *max_size = sample_size;
        }
    }

    return OK;
}

uint32_t abs_difference(uint32_t time1, uint32_t time2) {
    return time1 > time2 ? time1 - time2 : time2 - time1;
}

// static
int SampleTable::CompareIncreasingTime(const void *_a, const void *_b) {
    const SampleTimeEntry *a = (const SampleTimeEntry *)_a;
    const SampleTimeEntry *b = (const SampleTimeEntry *)_b;

    if (a->mCompositionTime < b->mCompositionTime) {
        return -1;
    } else if (a->mCompositionTime > b->mCompositionTime) {
        return 1;
    }

    return 0;
}

void SampleTable::buildSampleEntriesTable() {
    Mutex::Autolock autoLock(mLock);

    if (mSampleTimeEntries != NULL || mNumSampleSizes == 0) {
        if (mNumSampleSizes == 0) {
            ALOGE("b/23247055, mNumSampleSizes(%u)", mNumSampleSizes);
        }
        return;
    }

    mTotalSize += (uint64_t)mNumSampleSizes * sizeof(SampleTimeEntry);
    if (mTotalSize > kMaxTotalSize) {
        ALOGE("Sample entry table size would make sample table too large.\n"
              "    Requested sample entry table size = %llu\n"
              "    Eventual sample table size >= %llu\n"
              "    Allowed sample table size = %llu\n",
              (unsigned long long)mNumSampleSizes * sizeof(SampleTimeEntry),
              (unsigned long long)mTotalSize,
              (unsigned long long)kMaxTotalSize);
        return;
    }

    mSampleTimeEntries = new (std::nothrow) SampleTimeEntry[mNumSampleSizes];
    if (!mSampleTimeEntries) {
        ALOGE("Cannot allocate sample entry table with %llu entries.",
                (unsigned long long)mNumSampleSizes);
        return;
    }

    uint32_t sampleIndex = 0;
    uint32_t sampleTime = 0;

    for (uint32_t i = 0; i < mTimeToSampleCount; ++i) {
        uint32_t n = mTimeToSample[2 * i];
        uint32_t delta = mTimeToSample[2 * i + 1];

        for (uint32_t j = 0; j < n; ++j) {
            if (sampleIndex < mNumSampleSizes) {
                // Technically this should always be the case if the file
                // is well-formed, but you know... there's (gasp) malformed
                // content out there.

                mSampleTimeEntries[sampleIndex].mSampleIndex = sampleIndex;

                int32_t compTimeDelta =
                    mCompositionDeltaLookup->getCompositionTimeOffset(
                            sampleIndex);

                if ((compTimeDelta < 0 && sampleTime <
                        (compTimeDelta == INT32_MIN ?
                                INT32_MAX : uint32_t(-compTimeDelta)))
                        || (compTimeDelta > 0 &&
                                sampleTime > UINT32_MAX - compTimeDelta)) {
                    ALOGE("%u + %d would overflow, clamping",
                            sampleTime, compTimeDelta);
                    if (compTimeDelta < 0) {
                        sampleTime = 0;
                    } else {
                        sampleTime = UINT32_MAX;
                    }
                    compTimeDelta = 0;
                }

                mSampleTimeEntries[sampleIndex].mCompositionTime =
                        compTimeDelta > 0 ? sampleTime + compTimeDelta:
                                sampleTime - (-compTimeDelta);
            }

            ++sampleIndex;
            sampleTime += delta;
        }
    }

    qsort(mSampleTimeEntries, mNumSampleSizes, sizeof(SampleTimeEntry),
          CompareIncreasingTime);
}

status_t SampleTable::findSampleAtTime(
        uint64_t req_time, uint64_t scale_num, uint64_t scale_den,
        uint32_t *sample_index, uint32_t flags) {
    buildSampleEntriesTable();

    if (mSampleTimeEntries == NULL) {
        return ERROR_OUT_OF_RANGE;
    }

    uint32_t left = 0;
    uint32_t right_plus_one = mNumSampleSizes;
    while (left < right_plus_one) {
        uint32_t center = left + (right_plus_one - left) / 2;
        uint64_t centerTime =
            getSampleTime(center, scale_num, scale_den);

        if (req_time < centerTime) {
            right_plus_one = center;
        } else if (req_time > centerTime) {
            left = center + 1;
        } else {
            *sample_index = mSampleTimeEntries[center].mSampleIndex;
            return OK;
        }
    }

    uint32_t closestIndex = left;

    if (closestIndex == mNumSampleSizes) {
        if (flags == kFlagAfter) {
            return ERROR_OUT_OF_RANGE;
        }
        flags = kFlagBefore;
    } else if (closestIndex == 0) {
        if (flags == kFlagBefore) {
            // normally we should return out of range, but that is
            // treated as end-of-stream.  instead return first sample
            //
            // return ERROR_OUT_OF_RANGE;
        }
        flags = kFlagAfter;
    }

    switch (flags) {
        case kFlagBefore:
        {
            --closestIndex;
            break;
        }

        case kFlagAfter:
        {
            // nothing to do
            break;
        }

        default:
        {
            CHECK(flags == kFlagClosest);
            // pick closest based on timestamp. use abs_difference for safety
            if (abs_difference(
                    getSampleTime(closestIndex, scale_num, scale_den), req_time) >
                abs_difference(
                    req_time, getSampleTime(closestIndex - 1, scale_num, scale_den))) {
                --closestIndex;
            }
            break;
        }
    }

    *sample_index = mSampleTimeEntries[closestIndex].mSampleIndex;
    return OK;
}

status_t SampleTable::findSyncSampleNear(
        uint32_t start_sample_index, uint32_t *sample_index, uint32_t flags) {
    Mutex::Autolock autoLock(mLock);

    *sample_index = 0;

    if (mSyncSampleOffset < 0) {
        // All samples are sync-samples.
        *sample_index = start_sample_index;
        return OK;
    }

    if (mNumSyncSamples == 0) {
        *sample_index = 0;
        return OK;
    }

    uint32_t left = 0;
    uint32_t right_plus_one = mNumSyncSamples;
    while (left < right_plus_one) {
        uint32_t center = left + (right_plus_one - left) / 2;
        uint32_t x = mSyncSamples[center];

        if (start_sample_index < x) {
            right_plus_one = center;
        } else if (start_sample_index > x) {
            left = center + 1;
        } else {
            *sample_index = x;
            return OK;
        }
    }

    if (left == mNumSyncSamples) {
        if (flags == kFlagAfter) {
            ALOGE("tried to find a sync frame after the last one: %d", left);
            return ERROR_OUT_OF_RANGE;
        }
        flags = kFlagBefore;
    }
    else if (left == 0) {
        if (flags == kFlagBefore) {
            ALOGE("tried to find a sync frame before the first one: %d", left);

            // normally we should return out of range, but that is
            // treated as end-of-stream.  instead seek to first sync
            //
            // return ERROR_OUT_OF_RANGE;
        }
        flags = kFlagAfter;
    }

    // Now ssi[left - 1] <(=) start_sample_index <= ssi[left]
    switch (flags) {
        case kFlagBefore:
        {
            --left;
            break;
        }
        case kFlagAfter:
        {
            // nothing to do
            break;
        }
        default:
        {
            // this route is not used, but implement it nonetheless
            CHECK(flags == kFlagClosest);

            status_t err = mSampleIterator->seekTo(start_sample_index);
            if (err != OK) {
                return err;
            }
            uint32_t sample_time = mSampleIterator->getSampleTime();

            err = mSampleIterator->seekTo(mSyncSamples[left]);
            if (err != OK) {
                return err;
            }
            uint32_t upper_time = mSampleIterator->getSampleTime();

            err = mSampleIterator->seekTo(mSyncSamples[left - 1]);
            if (err != OK) {
                return err;
            }
            uint32_t lower_time = mSampleIterator->getSampleTime();

            // use abs_difference for safety
            if (abs_difference(upper_time, sample_time) >
                abs_difference(sample_time, lower_time)) {
                --left;
            }
            break;
        }
    }

    *sample_index = mSyncSamples[left];
    return OK;
}

status_t SampleTable::findThumbnailSample(uint32_t *sample_index) {
    Mutex::Autolock autoLock(mLock);

    if (mSyncSampleOffset < 0) {
        // All samples are sync-samples.
        *sample_index = 0;
        return OK;
    }

    uint32_t bestSampleIndex = 0;
    size_t maxSampleSize = 0;

    static const size_t kMaxNumSyncSamplesToScan = 20;

    // Consider the first kMaxNumSyncSamplesToScan sync samples and
    // pick the one with the largest (compressed) size as the thumbnail.

    size_t numSamplesToScan = mNumSyncSamples;
    if (numSamplesToScan > kMaxNumSyncSamplesToScan) {
        numSamplesToScan = kMaxNumSyncSamplesToScan;
    }

    for (size_t i = 0; i < numSamplesToScan; ++i) {
        uint32_t x = mSyncSamples[i];

        // Now x is a sample index.
        size_t sampleSize;
        status_t err = getSampleSize_l(x, &sampleSize);
        if (err != OK) {
            return err;
        }

        if (i == 0 || sampleSize > maxSampleSize) {
            bestSampleIndex = x;
            maxSampleSize = sampleSize;
        }
    }

    *sample_index = bestSampleIndex;

    return OK;
}

status_t SampleTable::getSampleSize_l(
        uint32_t sampleIndex, size_t *sampleSize) {
    return mSampleIterator->getSampleSizeDirect(
            sampleIndex, sampleSize);
}

status_t SampleTable::getMetaDataForSample(
        uint32_t sampleIndex,
        off64_t *offset,
        size_t *size,
        uint32_t *compositionTime,
        bool *isSyncSample,
        uint32_t *sampleDuration) {
    Mutex::Autolock autoLock(mLock);

    status_t err;
    if ((err = mSampleIterator->seekTo(sampleIndex)) != OK) {
        return err;
    }

    if (offset) {
        *offset = mSampleIterator->getSampleOffset();
    }

    if (size) {
        *size = mSampleIterator->getSampleSize();
    }

    if (compositionTime) {
        *compositionTime = mSampleIterator->getSampleTime();
    }

    if (isSyncSample) {
        *isSyncSample = false;
        if (mSyncSampleOffset < 0) {
            // Every sample is a sync sample.
            *isSyncSample = true;
        } else {
            size_t i = (mLastSyncSampleIndex < mNumSyncSamples)
                    && (mSyncSamples[mLastSyncSampleIndex] <= sampleIndex)
                ? mLastSyncSampleIndex : 0;

            while (i < mNumSyncSamples && mSyncSamples[i] < sampleIndex) {
                ++i;
            }

            if (i < mNumSyncSamples && mSyncSamples[i] == sampleIndex) {
                *isSyncSample = true;
            }

            mLastSyncSampleIndex = i;
        }
    }

    if (sampleDuration) {
        *sampleDuration = mSampleIterator->getSampleDuration();
    }

    return OK;
}

int32_t SampleTable::getCompositionTimeOffset(uint32_t sampleIndex) {
    return mCompositionDeltaLookup->getCompositionTimeOffset(sampleIndex);
}

}  // namespace android
<|MERGE_RESOLUTION|>--- conflicted
+++ resolved
@@ -285,15 +285,7 @@
     }
 
     for (uint32_t i = 0; i < mNumSampleToChunkOffsets; ++i) {
-<<<<<<< HEAD
-        uint8_t buffer[12];
-
-        if ((SIZE_MAX - 8 - (i * 12)) < (size_t)mSampleToChunkOffset) {
-            return ERROR_MALFORMED;
-        }
-=======
         uint8_t buffer[sizeof(SampleToChunkEntry)];
->>>>>>> 396a5706
 
         if (mDataSource->readAt(
                     mSampleToChunkOffset + 8 + i * sizeof(SampleToChunkEntry),
