--- conflicted
+++ resolved
@@ -139,14 +139,6 @@
     return getTimeCheckThread().toString();
 }
 
-<<<<<<< HEAD
-TimeCheck::TimeCheck(std::string_view tag, OnTimerFunc&& onTimer, uint32_t requestedTimeoutMs,
-        bool crashOnTimeout)
-    : mTimeCheckHandler{ std::make_shared<TimeCheckHandler>(
-            tag, std::move(onTimer), crashOnTimeout, std::chrono::milliseconds(requestedTimeoutMs),
-            std::chrono::system_clock::now(), gettid()) }
-    , mTimerHandle(requestedTimeoutMs == 0
-=======
 TimeCheck::TimeCheck(std::string_view tag, OnTimerFunc&& onTimer, Duration requestedTimeoutDuration,
         Duration secondChanceDuration, bool crashOnTimeout)
     : mTimeCheckHandler{ std::make_shared<TimeCheckHandler>(
@@ -154,7 +146,6 @@
             secondChanceDuration, std::chrono::system_clock::now(), gettid()) }
     , mTimerHandle(requestedTimeoutDuration.count() == 0
               /* for TimeCheck we don't consider a non-zero secondChanceDuration here */
->>>>>>> 1c7fb942
               ? getTimeCheckThread().trackTask(mTimeCheckHandler->tag)
               : getTimeCheckThread().scheduleTask(
                       mTimeCheckHandler->tag,
@@ -164,12 +155,8 @@
                       [ timeCheckHandler = mTimeCheckHandler ](TimerThread::Handle timerHandle) {
                           timeCheckHandler->onTimeout(timerHandle);
                       },
-<<<<<<< HEAD
-                      std::chrono::milliseconds(requestedTimeoutMs))) {}
-=======
                       requestedTimeoutDuration,
                       secondChanceDuration)) {}
->>>>>>> 1c7fb942
 
 TimeCheck::~TimeCheck() {
     if (mTimeCheckHandler) {
@@ -243,11 +230,8 @@
             endSystemTime - startSystemTime).count();
     const float requestedTimeoutMs = std::chrono::duration_cast<FloatMs>(
             timeoutDuration).count();
-<<<<<<< HEAD
-=======
     const float secondChanceMs = std::chrono::duration_cast<FloatMs>(
             secondChanceDuration).count();
->>>>>>> 1c7fb942
 
     if (onTimer) {
         onTimer(true /* timeout */, elapsedSteadyMs);
@@ -282,13 +266,8 @@
             .append(tag)
             .append(" scheduled ").append(formatTime(startSystemTime))
             .append(" on thread ").append(std::to_string(tid)).append("\n")
-<<<<<<< HEAD
-            .append(analyzeTimeouts(
-                    requestedTimeoutMs, elapsedSteadyMs, elapsedSystemMs)).append("\n")
-=======
             .append(analyzeTimeouts(requestedTimeoutMs + secondChanceMs,
                     elapsedSteadyMs, elapsedSystemMs)).append("\n")
->>>>>>> 1c7fb942
             .append(halPids).append("\n")
             .append(summary);
 
@@ -320,11 +299,7 @@
                     } else {
                         stats->event(safeMethodName.asStringView(), elapsedMs);
                     }
-<<<<<<< HEAD
-            }, 0 /* requestedTimeoutMs */);
-=======
             }, {} /* timeoutDuration */, {} /* secondChanceDuration */, false /* crashOnTimeout */);
->>>>>>> 1c7fb942
 }
 
 }  // namespace android::mediautils