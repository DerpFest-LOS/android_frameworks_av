/*
 * Copyright (C) 2016 The Android Open Source Project
 *
 * Licensed under the Apache License, Version 2.0 (the "License");
 * you may not use this file except in compliance with the License.
 * You may obtain a copy of the License at
 *
 *      http://www.apache.org/licenses/LICENSE-2.0
 *
 * Unless required by applicable law or agreed to in writing, software
 * distributed under the License is distributed on an "AS IS" BASIS,
 * WITHOUT WARRANTIES OR CONDITIONS OF ANY KIND, either express or implied.
 * See the License for the specific language governing permissions and
 * limitations under the License.
 */

#include <inttypes.h>

//#define LOG_NDEBUG 0
#define LOG_TAG "NdkImageReader"

#include "NdkImagePriv.h"
#include "NdkImageReaderPriv.h"

#include <cutils/atomic.h>
#include <utils/Log.h>
#include <android_media_Utils.h>
#include <android_runtime/android_view_Surface.h>
#include <android_runtime/android_hardware_HardwareBuffer.h>
#include <grallocusage/GrallocUsageConversion.h>

using namespace android;

namespace {
    // Get an ID that's unique within this process.
    static int32_t createProcessUniqueId() {
        static volatile int32_t globalCounter = 0;
        return android_atomic_inc(&globalCounter);
    }
}

const char* AImageReader::kCallbackFpKey = "Callback";
const char* AImageReader::kContextKey    = "Context";
const char* AImageReader::kGraphicBufferKey = "GraphicBuffer";

bool
AImageReader::isSupportedFormat(int32_t format) {
    switch (format) {
        case AIMAGE_FORMAT_RGBA_8888:
        case AIMAGE_FORMAT_RGBX_8888:
        case AIMAGE_FORMAT_RGB_888:
        case AIMAGE_FORMAT_RGB_565:
        case AIMAGE_FORMAT_RGBA_FP16:
        case AIMAGE_FORMAT_YUV_420_888:
        case AIMAGE_FORMAT_JPEG:
        case AIMAGE_FORMAT_RAW16:
        case AIMAGE_FORMAT_RAW_PRIVATE:
        case AIMAGE_FORMAT_RAW10:
        case AIMAGE_FORMAT_RAW12:
        case AIMAGE_FORMAT_DEPTH16:
        case AIMAGE_FORMAT_DEPTH_POINT_CLOUD:
            return true;
        default:
            return false;
    }
}

int
AImageReader::getNumPlanesForFormat(int32_t format) {
    switch (format) {
        case AIMAGE_FORMAT_YUV_420_888:
            return 3;
        case AIMAGE_FORMAT_RGBA_8888:
        case AIMAGE_FORMAT_RGBX_8888:
        case AIMAGE_FORMAT_RGB_888:
        case AIMAGE_FORMAT_RGB_565:
        case AIMAGE_FORMAT_RGBA_FP16:
        case AIMAGE_FORMAT_JPEG:
        case AIMAGE_FORMAT_RAW16:
        case AIMAGE_FORMAT_RAW_PRIVATE:
        case AIMAGE_FORMAT_RAW10:
        case AIMAGE_FORMAT_RAW12:
        case AIMAGE_FORMAT_DEPTH16:
        case AIMAGE_FORMAT_DEPTH_POINT_CLOUD:
            return 1;
        default:
            return -1;
    }
}

void
AImageReader::FrameListener::onFrameAvailable(const BufferItem& /*item*/) {
    Mutex::Autolock _l(mLock);
    sp<AImageReader> reader = mReader.promote();
    if (reader == nullptr) {
        ALOGW("A frame is available after AImageReader closed!");
        return; // reader has been closed
    }
    if (mListener.onImageAvailable == nullptr) {
        return; // No callback registered
    }

    sp<AMessage> msg = new AMessage(AImageReader::kWhatImageAvailable, reader->mHandler);
    msg->setPointer(AImageReader::kCallbackFpKey, (void *) mListener.onImageAvailable);
    msg->setPointer(AImageReader::kContextKey, mListener.context);
    msg->post();
}

media_status_t
AImageReader::FrameListener::setImageListener(AImageReader_ImageListener* listener) {
    Mutex::Autolock _l(mLock);
    if (listener == nullptr) {
        mListener.context = nullptr;
        mListener.onImageAvailable = nullptr;
    } else {
        mListener = *listener;
    }
    return AMEDIA_OK;
}

void
AImageReader::BufferRemovedListener::onBufferFreed(const wp<GraphicBuffer>& graphicBuffer) {
    Mutex::Autolock _l(mLock);
    sp<AImageReader> reader = mReader.promote();
    if (reader == nullptr) {
        ALOGW("A frame is available after AImageReader closed!");
        return; // reader has been closed
    }
    if (mListener.onBufferRemoved == nullptr) {
        return; // No callback registered
    }

    sp<GraphicBuffer> gBuffer = graphicBuffer.promote();
    if (gBuffer == nullptr) {
        ALOGW("A buffer being freed has gone away!");
        return; // buffer is already destroyed
    }

    sp<AMessage> msg = new AMessage(AImageReader::kWhatBufferRemoved, reader->mHandler);
    msg->setPointer(
        AImageReader::kCallbackFpKey, (void*) mListener.onBufferRemoved);
    msg->setPointer(AImageReader::kContextKey, mListener.context);
    msg->setObject(AImageReader::kGraphicBufferKey, gBuffer);
    msg->post();
}

media_status_t
AImageReader::BufferRemovedListener::setBufferRemovedListener(
    AImageReader_BufferRemovedListener* listener) {
    Mutex::Autolock _l(mLock);
    if (listener == nullptr) {
        mListener.context = nullptr;
        mListener.onBufferRemoved = nullptr;
    } else {
        mListener = *listener;
    }
    return AMEDIA_OK;
}

media_status_t
AImageReader::setImageListenerLocked(AImageReader_ImageListener* listener) {
    return mFrameListener->setImageListener(listener);
}

media_status_t
AImageReader::setImageListener(AImageReader_ImageListener* listener) {
    Mutex::Autolock _l(mLock);
    return setImageListenerLocked(listener);
}

media_status_t
AImageReader::setBufferRemovedListenerLocked(AImageReader_BufferRemovedListener* listener) {
    return mBufferRemovedListener->setBufferRemovedListener(listener);
}

media_status_t
AImageReader::setBufferRemovedListener(AImageReader_BufferRemovedListener* listener) {
    Mutex::Autolock _l(mLock);
    return setBufferRemovedListenerLocked(listener);
}

void AImageReader::CallbackHandler::onMessageReceived(
        const sp<AMessage> &msg) {
    switch (msg->what()) {
        case kWhatBufferRemoved:
        {
            AImageReader_BufferRemovedCallback onBufferRemoved;
            void* context;
            bool found = msg->findPointer(kCallbackFpKey, (void**) &onBufferRemoved);
            if (!found || onBufferRemoved == nullptr) {
                ALOGE("%s: Cannot find onBufferRemoved callback fp!", __FUNCTION__);
                return;
            }
            found = msg->findPointer(kContextKey, &context);
            if (!found) {
                ALOGE("%s: Cannot find callback context!", __FUNCTION__);
                return;
            }
            sp<RefBase> bufferToFree;
            found = msg->findObject(kGraphicBufferKey, &bufferToFree);
            if (!found || bufferToFree == nullptr) {
                ALOGE("%s: Cannot find the buffer to free!", __FUNCTION__);
                return;
            }

            // TODO(jwcai) Someone from Android graphics team stating this should just be a
            // static_cast.
            AHardwareBuffer* outBuffer = reinterpret_cast<AHardwareBuffer*>(bufferToFree.get());

            // At this point, bufferToFree holds the last reference to the GraphicBuffer owned by
            // this AImageReader, and the reference will be gone once this function returns.
            (*onBufferRemoved)(context, mReader, outBuffer);
            break;
        }
        case kWhatImageAvailable:
        {
            AImageReader_ImageCallback onImageAvailable;
            void* context;
            bool found = msg->findPointer(kCallbackFpKey, (void**) &onImageAvailable);
            if (!found || onImageAvailable == nullptr) {
                ALOGE("%s: Cannot find onImageAvailable callback fp!", __FUNCTION__);
                return;
            }
            found = msg->findPointer(kContextKey, &context);
            if (!found) {
                ALOGE("%s: Cannot find callback context!", __FUNCTION__);
                return;
            }
            (*onImageAvailable)(context, mReader);
            break;
        }
        default:
            ALOGE("%s: unknown message type %d", __FUNCTION__, msg->what());
            break;
    }
}

AImageReader::AImageReader(int32_t width,
                           int32_t height,
                           int32_t format,
                           uint64_t usage,
                           int32_t maxImages)
    : mWidth(width),
      mHeight(height),
      mFormat(format),
      mUsage(usage),
      mMaxImages(maxImages),
      mNumPlanes(getNumPlanesForFormat(format)),
      mFrameListener(new FrameListener(this)),
      mBufferRemovedListener(new BufferRemovedListener(this)) {}

media_status_t
AImageReader::init() {
    PublicFormat publicFormat = static_cast<PublicFormat>(mFormat);
    mHalFormat = android_view_Surface_mapPublicFormatToHalFormat(publicFormat);
    mHalDataSpace = android_view_Surface_mapPublicFormatToHalDataspace(publicFormat);
    mHalUsage = android_hardware_HardwareBuffer_convertToGrallocUsageBits(mUsage);

    sp<IGraphicBufferProducer> gbProducer;
    sp<IGraphicBufferConsumer> gbConsumer;
    BufferQueue::createBufferQueue(&gbProducer, &gbConsumer);

    String8 consumerName = String8::format("ImageReader-%dx%df%xu%" PRIu64 "m%d-%d-%d",
            mWidth, mHeight, mFormat, mUsage, mMaxImages, getpid(),
            createProcessUniqueId());

    mBufferItemConsumer =
            new BufferItemConsumer(gbConsumer, mHalUsage, mMaxImages, /*controlledByApp*/ true);
    if (mBufferItemConsumer == nullptr) {
        ALOGE("Failed to allocate BufferItemConsumer");
        return AMEDIA_ERROR_UNKNOWN;
    }

    mProducer = gbProducer;
    mBufferItemConsumer->setName(consumerName);
    mBufferItemConsumer->setFrameAvailableListener(mFrameListener);
    mBufferItemConsumer->setBufferFreedListener(mBufferRemovedListener);

    status_t res;
    res = mBufferItemConsumer->setDefaultBufferSize(mWidth, mHeight);
    if (res != OK) {
        ALOGE("Failed to set BufferItemConsumer buffer size");
        return AMEDIA_ERROR_UNKNOWN;
    }
    res = mBufferItemConsumer->setDefaultBufferFormat(mHalFormat);
    if (res != OK) {
        ALOGE("Failed to set BufferItemConsumer buffer format");
        return AMEDIA_ERROR_UNKNOWN;
    }
    res = mBufferItemConsumer->setDefaultBufferDataSpace(mHalDataSpace);
    if (res != OK) {
        ALOGE("Failed to set BufferItemConsumer buffer dataSpace");
        return AMEDIA_ERROR_UNKNOWN;
    }

    mSurface = new Surface(mProducer, /*controlledByApp*/true);
    if (mSurface == nullptr) {
        ALOGE("Failed to create surface");
        return AMEDIA_ERROR_UNKNOWN;
    }
    mWindow = static_cast<ANativeWindow*>(mSurface.get());

    for (int i = 0; i < mMaxImages; i++) {
        BufferItem* buffer = new BufferItem;
        mBuffers.push_back(buffer);
    }

    mCbLooper = new ALooper;
    mCbLooper->setName(consumerName.string());
    res = mCbLooper->start(
            /*runOnCallingThread*/false,
            /*canCallJava*/       true,
            PRIORITY_DEFAULT);
    if (res != OK) {
        ALOGE("Failed to start the looper");
        return AMEDIA_ERROR_UNKNOWN;
    }
    mHandler = new CallbackHandler(this);
    mCbLooper->registerHandler(mHandler);

    return AMEDIA_OK;
}

AImageReader::~AImageReader() {
    Mutex::Autolock _l(mLock);
    AImageReader_ImageListener nullListener = {nullptr, nullptr};
    setImageListenerLocked(&nullListener);

    AImageReader_BufferRemovedListener nullBufferRemovedListener = {nullptr, nullptr};
    setBufferRemovedListenerLocked(&nullBufferRemovedListener);

    if (mCbLooper != nullptr) {
        mCbLooper->unregisterHandler(mHandler->id());
        mCbLooper->stop();
    }
    mCbLooper.clear();
    mHandler.clear();

    // Close all previously acquired images
    for (auto it = mAcquiredImages.begin();
              it != mAcquiredImages.end(); it++) {
        AImage* image = *it;
        image->close();
    }

    // Delete Buffer Items
    for (auto it = mBuffers.begin();
              it != mBuffers.end(); it++) {
        delete *it;
    }

    if (mBufferItemConsumer != nullptr) {
        mBufferItemConsumer->abandon();
        mBufferItemConsumer->setFrameAvailableListener(nullptr);
    }
}

media_status_t
AImageReader::acquireImageLocked(/*out*/AImage** image, /*out*/int* acquireFenceFd) {
    *image = nullptr;
    BufferItem* buffer = getBufferItemLocked();
    if (buffer == nullptr) {
        ALOGW("Unable to acquire a lockedBuffer, very likely client tries to lock more than"
            " maxImages buffers");
        return AMEDIA_IMGREADER_MAX_IMAGES_ACQUIRED;
    }

    // When the output paramter fence is not NULL, we are acquiring the image asynchronously.
    bool waitForFence = acquireFenceFd == nullptr;
    status_t res = mBufferItemConsumer->acquireBuffer(buffer, 0, waitForFence);

    if (res != NO_ERROR) {
        returnBufferItemLocked(buffer);
        if (res != BufferQueue::NO_BUFFER_AVAILABLE) {
            if (res == INVALID_OPERATION) {
                return AMEDIA_IMGREADER_MAX_IMAGES_ACQUIRED;
            } else {
                ALOGE("%s: Acquire image failed with some unknown error: %s (%d)",
                      __FUNCTION__, strerror(-res), res);
                return AMEDIA_ERROR_UNKNOWN;
            }
        }
        return AMEDIA_IMGREADER_NO_BUFFER_AVAILABLE;
    }

    const int bufferWidth = getBufferWidth(buffer);
    const int bufferHeight = getBufferHeight(buffer);
    const int bufferFmt = buffer->mGraphicBuffer->getPixelFormat();
    const int bufferUsage = buffer->mGraphicBuffer->getUsage();

    const int readerWidth = mWidth;
    const int readerHeight = mHeight;
    const int readerFmt = mHalFormat;
    const int readerUsage = mHalUsage;

    // Check if the producer buffer configurations match what AImageReader configured. Add some
    // extra checks for non-opaque formats.
    if (!isFormatOpaque(readerFmt)) {
        // Check if the left-top corner of the crop rect is origin, we currently assume this point
        // is zero, will revisit this once this assumption turns out problematic.
        Point lt = buffer->mCrop.leftTop();
        if (lt.x != 0 || lt.y != 0) {
            ALOGE("Crop left top corner [%d, %d] not at origin", lt.x, lt.y);
            return AMEDIA_ERROR_UNKNOWN;
        }

        // Check if the producer buffer configurations match what ImageReader configured.
        ALOGV_IF(readerWidth != bufferWidth || readerHeight != bufferHeight,
                "%s: Buffer size: %dx%d, doesn't match AImageReader configured size: %dx%d",
                __FUNCTION__, bufferWidth, bufferHeight, readerWidth, readerHeight);

        // Check if the buffer usage is a super set of reader's usage bits, aka all usage bits that
        // ImageReader requested has been supported from the producer side.
        ALOGD_IF((readerUsage | bufferUsage) != bufferUsage,
                "%s: Producer buffer usage: %x, doesn't cover all usage bits AImageReader "
                "configured: %x",
                __FUNCTION__, bufferUsage, readerUsage);

        if (readerFmt != bufferFmt) {
            if (readerFmt == HAL_PIXEL_FORMAT_YCbCr_420_888 && isPossiblyYUV(bufferFmt)) {
                // Special casing for when producer switches to a format compatible with flexible
                // YUV.
                mHalFormat = bufferFmt;
                ALOGD("%s: Overriding buffer format YUV_420_888 to 0x%x.", __FUNCTION__, bufferFmt);
            } else {
                // Return the buffer to the queue. No need to provide fence, as this buffer wasn't
                // used anywhere yet.
                mBufferItemConsumer->releaseBuffer(*buffer);
                returnBufferItemLocked(buffer);

                ALOGE("%s: Output buffer format: 0x%x, ImageReader configured format: 0x%x",
                        __FUNCTION__, bufferFmt, readerFmt);

                return AMEDIA_ERROR_UNKNOWN;
            }
        }
    }

    if (mHalFormat == HAL_PIXEL_FORMAT_BLOB) {
        *image = new AImage(this, mFormat, mUsage, buffer, buffer->mTimestamp,
                readerWidth, readerHeight, mNumPlanes);
    } else {
        *image = new AImage(this, mFormat, mUsage, buffer, buffer->mTimestamp,
                bufferWidth, bufferHeight, mNumPlanes);
    }
    mAcquiredImages.push_back(*image);

    // When the output paramter fence is not NULL, we are acquiring the image asynchronously.
    if (acquireFenceFd != nullptr) {
        *acquireFenceFd = buffer->mFence->dup();
    }

    return AMEDIA_OK;
}

BufferItem*
AImageReader::getBufferItemLocked() {
    if (mBuffers.empty()) {
        return nullptr;
    }
    // Return a BufferItem pointer and remove it from the list
    auto it = mBuffers.begin();
    BufferItem* buffer = *it;
    mBuffers.erase(it);
    return buffer;
}

void
AImageReader::returnBufferItemLocked(BufferItem* buffer) {
    mBuffers.push_back(buffer);
}

void
AImageReader::releaseImageLocked(AImage* image, int releaseFenceFd) {
    BufferItem* buffer = image->mBuffer;
    if (buffer == nullptr) {
        // This should not happen, but is not fatal
        ALOGW("AImage %p has no buffer!", image);
        return;
    }

    int unlockFenceFd = -1;
    media_status_t ret = image->unlockImageIfLocked(&unlockFenceFd);
    if (ret < 0) {
        ALOGW("%s: AImage %p is cannot be unlocked.", __FUNCTION__, image);
        return;
    }

    sp<Fence> unlockFence = unlockFenceFd > 0 ? new Fence(unlockFenceFd) : Fence::NO_FENCE;
    sp<Fence> releaseFence = releaseFenceFd > 0 ? new Fence(releaseFenceFd) : Fence::NO_FENCE;
    sp<Fence> bufferFence = Fence::merge("AImageReader", unlockFence, releaseFence);
    mBufferItemConsumer->releaseBuffer(*buffer, bufferFence);
    returnBufferItemLocked(buffer);
    image->mBuffer = nullptr;

    bool found = false;
    // cleanup acquired image list
    for (auto it = mAcquiredImages.begin();
              it != mAcquiredImages.end(); it++) {
        AImage* readerCopy = *it;
        if (readerCopy == image) {
            found = true;
            mAcquiredImages.erase(it);
            break;
        }
    }
    if (!found) {
        ALOGE("Error: AImage %p is not generated by AImageReader %p",
                image, this);
    }
}

int
AImageReader::getBufferWidth(BufferItem* buffer) {
    if (buffer == NULL) return -1;

    if (!buffer->mCrop.isEmpty()) {
        return buffer->mCrop.getWidth();
    }

    return buffer->mGraphicBuffer->getWidth();
}

int
AImageReader::getBufferHeight(BufferItem* buffer) {
    if (buffer == NULL) return -1;

    if (!buffer->mCrop.isEmpty()) {
        return buffer->mCrop.getHeight();
    }

    return buffer->mGraphicBuffer->getHeight();
}

media_status_t
AImageReader::acquireNextImage(/*out*/AImage** image, /*out*/int* acquireFenceFd) {
    Mutex::Autolock _l(mLock);
    return acquireImageLocked(image, acquireFenceFd);
}

media_status_t
AImageReader::acquireLatestImage(/*out*/AImage** image, /*out*/int* acquireFenceFd) {
    if (image == nullptr) {
        return AMEDIA_ERROR_INVALID_PARAMETER;
    }
    Mutex::Autolock _l(mLock);
    *image = nullptr;
    AImage* prevImage = nullptr;
    AImage* nextImage = nullptr;
    media_status_t ret = acquireImageLocked(&prevImage, acquireFenceFd);
    if (prevImage == nullptr) {
        return ret;
    }
    for (;;) {
        ret = acquireImageLocked(&nextImage, acquireFenceFd);
        if (nextImage == nullptr) {
            *image = prevImage;
            return AMEDIA_OK;
        }

        if (acquireFenceFd == nullptr) {
            // No need for release fence here since the prevImage is unused and acquireImageLocked
            // has already waited for acquired fence to be signaled.
            prevImage->close();
        } else {
            // Use the acquire fence as release fence, so that producer can wait before trying to
            // refill the buffer.
            prevImage->close(*acquireFenceFd);
        }
        prevImage->free();
        prevImage = nextImage;
        nextImage = nullptr;
    }
}

EXPORT
media_status_t AImageReader_new(
        int32_t width, int32_t height, int32_t format, int32_t maxImages,
        /*out*/AImageReader** reader) {
    ALOGV("%s", __FUNCTION__);
    return AImageReader_newWithUsage(
<<<<<<< HEAD
            width, height, format, AHARDWAREBUFFER_USAGE0_CPU_READ_OFTEN, 0, maxImages, reader);
=======
            width, height, format, AHARDWAREBUFFER_USAGE_CPU_READ_OFTEN, maxImages, reader);
>>>>>>> 4b8bedb8
}

EXPORT
media_status_t AImageReader_newWithUsage(
        int32_t width, int32_t height, int32_t format, uint64_t usage,
        int32_t maxImages, /*out*/ AImageReader** reader) {
    ALOGV("%s", __FUNCTION__);

    if (width < 1 || height < 1) {
        ALOGE("%s: image dimension must be positive: w:%d h:%d",
                __FUNCTION__, width, height);
        return AMEDIA_ERROR_INVALID_PARAMETER;
    }

    if (maxImages < 1) {
        ALOGE("%s: max outstanding image count must be at least 1 (%d)",
                __FUNCTION__, maxImages);
        return AMEDIA_ERROR_INVALID_PARAMETER;
    }

    if (maxImages > BufferQueueDefs::NUM_BUFFER_SLOTS) {
        ALOGE("%s: max outstanding image count (%d) cannot be larget than %d.",
              __FUNCTION__, maxImages, BufferQueueDefs::NUM_BUFFER_SLOTS);
        return AMEDIA_ERROR_INVALID_PARAMETER;
    }

    if (!AImageReader::isSupportedFormat(format)) {
        ALOGE("%s: format %d is not supported by AImageReader",
                __FUNCTION__, format);
        return AMEDIA_ERROR_INVALID_PARAMETER;
    }

    if (reader == nullptr) {
        ALOGE("%s: reader argument is null", __FUNCTION__);
        return AMEDIA_ERROR_INVALID_PARAMETER;
    }

    AImageReader* tmpReader = new AImageReader(
        width, height, format, usage, maxImages);
    if (tmpReader == nullptr) {
        ALOGE("%s: AImageReader allocation failed", __FUNCTION__);
        return AMEDIA_ERROR_UNKNOWN;
    }
    media_status_t ret = tmpReader->init();
    if (ret != AMEDIA_OK) {
        ALOGE("%s: AImageReader initialization failed!", __FUNCTION__);
        delete tmpReader;
        return ret;
    }
    *reader = tmpReader;
    (*reader)->incStrong((void*) AImageReader_new);
    return AMEDIA_OK;
}

EXPORT
void AImageReader_delete(AImageReader* reader) {
    ALOGV("%s", __FUNCTION__);
    if (reader != nullptr) {
        reader->decStrong((void*) AImageReader_delete);
    }
    return;
}

EXPORT
media_status_t AImageReader_getWindow(AImageReader* reader, /*out*/ANativeWindow** window) {
    ALOGE("%s", __FUNCTION__);
    if (reader == nullptr || window == nullptr) {
        ALOGE("%s: invalid argument. reader %p, window %p",
                __FUNCTION__, reader, window);
        return AMEDIA_ERROR_INVALID_PARAMETER;
    }
    *window = reader->getWindow();
    return AMEDIA_OK;
}

EXPORT
media_status_t AImageReader_getWidth(const AImageReader* reader, /*out*/int32_t* width) {
    ALOGV("%s", __FUNCTION__);
    if (reader == nullptr || width == nullptr) {
        ALOGE("%s: invalid argument. reader %p, width %p",
                __FUNCTION__, reader, width);
        return AMEDIA_ERROR_INVALID_PARAMETER;
    }
    *width = reader->getWidth();
    return AMEDIA_OK;
}

EXPORT
media_status_t AImageReader_getHeight(const AImageReader* reader, /*out*/int32_t* height) {
    ALOGV("%s", __FUNCTION__);
    if (reader == nullptr || height == nullptr) {
        ALOGE("%s: invalid argument. reader %p, height %p",
                __FUNCTION__, reader, height);
        return AMEDIA_ERROR_INVALID_PARAMETER;
    }
    *height = reader->getHeight();
    return AMEDIA_OK;
}

EXPORT
media_status_t AImageReader_getFormat(const AImageReader* reader, /*out*/int32_t* format) {
    ALOGV("%s", __FUNCTION__);
    if (reader == nullptr || format == nullptr) {
        ALOGE("%s: invalid argument. reader %p, format %p",
                __FUNCTION__, reader, format);
        return AMEDIA_ERROR_INVALID_PARAMETER;
    }
    *format = reader->getFormat();
    return AMEDIA_OK;
}

EXPORT
media_status_t AImageReader_getMaxImages(const AImageReader* reader, /*out*/int32_t* maxImages) {
    ALOGV("%s", __FUNCTION__);
    if (reader == nullptr || maxImages == nullptr) {
        ALOGE("%s: invalid argument. reader %p, maxImages %p",
                __FUNCTION__, reader, maxImages);
        return AMEDIA_ERROR_INVALID_PARAMETER;
    }
    *maxImages = reader->getMaxImages();
    return AMEDIA_OK;
}

EXPORT
media_status_t AImageReader_acquireNextImage(AImageReader* reader, /*out*/AImage** image) {
    ALOGV("%s", __FUNCTION__);
    return AImageReader_acquireNextImageAsync(reader, image, nullptr);
}

EXPORT
media_status_t AImageReader_acquireLatestImage(AImageReader* reader, /*out*/AImage** image) {
    ALOGV("%s", __FUNCTION__);
    return AImageReader_acquireLatestImageAsync(reader, image, nullptr);
}

EXPORT
media_status_t AImageReader_acquireNextImageAsync(
    AImageReader* reader, /*out*/AImage** image, /*out*/int* acquireFenceFd) {
    ALOGV("%s", __FUNCTION__);
    if (reader == nullptr || image == nullptr) {
        ALOGE("%s: invalid argument. reader %p, image %p",
                __FUNCTION__, reader, image);
        return AMEDIA_ERROR_INVALID_PARAMETER;
    }
    return reader->acquireNextImage(image, acquireFenceFd);
}

EXPORT
media_status_t AImageReader_acquireLatestImageAsync(
    AImageReader* reader, /*out*/AImage** image, /*out*/int* acquireFenceFd) {
    ALOGV("%s", __FUNCTION__);
    if (reader == nullptr || image == nullptr) {
        ALOGE("%s: invalid argument. reader %p, image %p",
                __FUNCTION__, reader, image);
        return AMEDIA_ERROR_INVALID_PARAMETER;
    }
    return reader->acquireLatestImage(image, acquireFenceFd);
}

EXPORT
media_status_t AImageReader_setImageListener(
        AImageReader* reader, AImageReader_ImageListener* listener) {
    ALOGV("%s", __FUNCTION__);
    if (reader == nullptr) {
        ALOGE("%s: invalid argument! reader %p", __FUNCTION__, reader);
        return AMEDIA_ERROR_INVALID_PARAMETER;
    }

    reader->setImageListener(listener);
    return AMEDIA_OK;
}

EXPORT
media_status_t AImageReader_setBufferRemovedListener(
    AImageReader* reader, AImageReader_BufferRemovedListener* listener) {
    ALOGV("%s", __FUNCTION__);
    if (reader == nullptr) {
        ALOGE("%s: invalid argument! reader %p", __FUNCTION__, reader);
        return AMEDIA_ERROR_INVALID_PARAMETER;
    }

    reader->setBufferRemovedListener(listener);
    return AMEDIA_OK;
}<|MERGE_RESOLUTION|>--- conflicted
+++ resolved
@@ -579,11 +579,7 @@
         /*out*/AImageReader** reader) {
     ALOGV("%s", __FUNCTION__);
     return AImageReader_newWithUsage(
-<<<<<<< HEAD
-            width, height, format, AHARDWAREBUFFER_USAGE0_CPU_READ_OFTEN, 0, maxImages, reader);
-=======
             width, height, format, AHARDWAREBUFFER_USAGE_CPU_READ_OFTEN, maxImages, reader);
->>>>>>> 4b8bedb8
 }
 
 EXPORT
