/*
 * Copyright (C) 2022 The Android Open Source Project
 *
 * Licensed under the Apache License, Version 2.0 (the "License");
 * you may not use this file except in compliance with the License.
 * You may obtain a copy of the License at
 *
 *      http://www.apache.org/licenses/LICENSE-2.0
 *
 * Unless required by applicable law or agreed to in writing, software
 * distributed under the License is distributed on an "AS IS" BASIS,
 * WITHOUT WARRANTIES OR CONDITIONS OF ANY KIND, either express or implied.
 * See the License for the specific language governing permissions and
 * limitations under the License.
 */

#include <fuzzer/FuzzedDataProvider.h>
#include <media/NdkMediaCrypto.h>
#include <functional>
<<<<<<< HEAD

#include <functional>
=======
>>>>>>> a25ecd55

constexpr size_t kMaxString = 256;
constexpr size_t kMinBytes = 0;
constexpr size_t kMaxBytes = 1000;
constexpr size_t kMaxRuns = 100;

extern "C" int LLVMFuzzerTestOneInput(const uint8_t* data, size_t size) {
    FuzzedDataProvider fdp(data, size);
    AMediaUUID uuid = {};
    size_t apiCount = 0;
    int32_t maxLen = fdp.ConsumeIntegralInRange<size_t>(kMinBytes, (size_t)sizeof(AMediaUUID));
    for (size_t idx = 0; idx < maxLen; ++idx) {
        uuid[idx] = fdp.ConsumeIntegral<uint8_t>();
    }
    std::vector<uint8_t> initData =
            fdp.ConsumeBytes<uint8_t>(fdp.ConsumeIntegralInRange<size_t>(kMinBytes, kMaxBytes));
    AMediaCrypto* crypto = AMediaCrypto_new(uuid, initData.data(), initData.size());
    /*
     * The AMediaCrypto_isCryptoSchemeSupported API doesn't consume any input bytes,
     * so when PickValueInArray() selects it repeatedly, only one byte is consumed by 'fdp'.
     * As a result, on larger inputs, AMediaCrypto_isCryptoSchemeSupported can run a large
     * number of times, potentially causing a timeout crash.
     * Therefore, to prevent this issue, while loop is limited to kMaxRuns.
     */
    while (fdp.remaining_bytes() && ++apiCount <= kMaxRuns) {
        auto invokeNdkCryptoFuzzer = fdp.PickValueInArray<const std::function<void()>>({
                [&]() {
                    AMediaCrypto_requiresSecureDecoderComponent(
                            fdp.ConsumeRandomLengthString(kMaxString).c_str());
                },
                [&]() { AMediaCrypto_isCryptoSchemeSupported(uuid); },
        });
        invokeNdkCryptoFuzzer();
    }
    AMediaCrypto_delete(crypto);
    return 0;
}<|MERGE_RESOLUTION|>--- conflicted
+++ resolved
@@ -17,11 +17,8 @@
 #include <fuzzer/FuzzedDataProvider.h>
 #include <media/NdkMediaCrypto.h>
 #include <functional>
-<<<<<<< HEAD
 
 #include <functional>
-=======
->>>>>>> a25ecd55
 
 constexpr size_t kMaxString = 256;
 constexpr size_t kMinBytes = 0;
