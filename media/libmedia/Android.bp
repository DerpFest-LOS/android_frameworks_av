--- conflicted
+++ resolved
@@ -348,14 +348,10 @@
 
     srcs: [
         ":mediaextractorservice_aidl",
-<<<<<<< HEAD
-        "IDataSource.cpp",
-        "IHDCP.cpp",
-=======
->>>>>>> ec779b8e
         "BufferingSettings.cpp",
         "CharacterEncodingDetector.cpp",
         "IDataSource.cpp",
+        "IHDCP.cpp",
         "IMediaDeathNotifier.cpp",
         "IMediaExtractor.cpp",
         "IMediaHTTPConnection.cpp",
@@ -416,18 +412,13 @@
         "libaudioclient",
         "libaudiofoundation",
         "libcamera_client",
-<<<<<<< HEAD
-        "libstagefright_foundation",
-        "libgui",
-        "libui",
-=======
->>>>>>> ec779b8e
         "libdl",
         "libexpat",
         "libgui",
         "libmedia_codeclist",
         "libmedia_omx",
         "libstagefright_foundation",
+        "libui",
     ],
 
     export_shared_lib_headers: [
