--- conflicted
+++ resolved
@@ -1929,14 +1929,10 @@
                 mCallbackData->setOutput(this);
             }
             delete newcbd;
-<<<<<<< HEAD
 #ifdef DOLBY_ENABLE
             updateTrackOnAudioProcessed(mTrack, reuse);
 #endif // DOLBY_END
-            return OK;
-=======
             return updateTrack();
->>>>>>> 9627e72f
         }
     }
 
@@ -1977,14 +1973,10 @@
             res = mTrack->attachAuxEffect(mAuxEffectId);
         }
     }
-<<<<<<< HEAD
 #ifdef DOLBY_ENABLE
     updateTrackOnAudioProcessed(t, false);
 #endif // DOLBY_END
-    ALOGV("open() DONE status %d", res);
-=======
     ALOGV("updateTrack() DONE status %d", res);
->>>>>>> 9627e72f
     return res;
 }
 
