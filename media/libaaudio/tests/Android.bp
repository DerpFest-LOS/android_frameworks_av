cc_defaults {
    name: "libaaudio_tests_defaults",
    cflags: [
        "-Wall",
        "-Werror",
    ],
}

cc_test {
    name: "test_aaudio_marshalling",
    defaults: ["libaaudio_tests_defaults"],
    srcs: ["test_marshalling.cpp"],
    shared_libs: [
        "libaaudio",
        "libaaudio_internal",
        "libbinder",
        "libcutils",
        "libutils",
    ],
}

cc_test {
    name: "test_clock_model",
    defaults: ["libaaudio_tests_defaults"],
    srcs: ["test_clock_model.cpp"],
    shared_libs: [
        "libaaudio",
        "libaudioutils",
        "libcutils",
        "libutils",
    ],
}

cc_test {
    name: "test_block_adapter",
    defaults: ["libaaudio_tests_defaults"],
    srcs: ["test_block_adapter.cpp"],
    shared_libs: ["libaaudio_internal"],
}

cc_test {
    name: "test_timestamps",
    defaults: ["libaaudio_tests_defaults"],
    srcs: ["test_timestamps.cpp"],
    header_libs: ["libaaudio_example_utils"],
    shared_libs: ["libaaudio"],
}

cc_test {
<<<<<<< HEAD
=======
    name: "test_linear_ramp",
    defaults: ["libaaudio_tests_defaults"],
    srcs: ["test_linear_ramp.cpp"],
    shared_libs: ["libaaudio_internal"],
}

cc_test {
>>>>>>> 0db4d66d
    name: "test_open_params",
    defaults: ["libaaudio_tests_defaults"],
    srcs: ["test_open_params.cpp"],
    shared_libs: [
        "libaaudio",
        "libbinder",
        "libcutils",
        "libutils",
    ],
}

cc_test {
    name: "test_no_close",
    defaults: ["libaaudio_tests_defaults"],
    srcs: ["test_no_close.cpp"],
    shared_libs: [
        "libaaudio",
        "libbinder",
        "libcutils",
        "libutils",
    ],
}

cc_test {
    name: "test_aaudio_recovery",
    defaults: ["libaaudio_tests_defaults"],
    srcs: ["test_recovery.cpp"],
    shared_libs: [
        "libaaudio",
        "libbinder",
        "libcutils",
        "libutils",
    ],
}

cc_test {
    name: "test_n_streams",
    defaults: ["libaaudio_tests_defaults"],
    srcs: ["test_n_streams.cpp"],
    shared_libs: [
        "libaaudio",
        "libbinder",
        "libcutils",
        "libutils",
    ],
}

cc_test {
    name: "test_bad_disconnect",
    defaults: ["libaaudio_tests_defaults"],
    srcs: ["test_bad_disconnect.cpp"],
    shared_libs: [
        "libaaudio",
        "libbinder",
        "libcutils",
        "libutils",
    ],
}

cc_test {
    name: "test_various",
    defaults: ["libaaudio_tests_defaults"],
    srcs: ["test_various.cpp"],
    shared_libs: [
        "libaaudio",
        "libbinder",
        "libcutils",
        "libutils",
    ],
}

cc_test {
    name: "test_session_id",
    defaults: ["libaaudio_tests_defaults"],
    srcs: ["test_session_id.cpp"],
    shared_libs: [
        "libaaudio",
        "libbinder",
        "libcutils",
        "libutils",
    ],
}

cc_test {
    name: "test_aaudio_monkey",
    defaults: ["libaaudio_tests_defaults"],
    srcs: ["test_aaudio_monkey.cpp"],
    header_libs: ["libaaudio_example_utils"],
    shared_libs: [
        "libaaudio",
        "libbinder",
        "libcutils",
        "libutils",
    ],
}

cc_test {
    name: "test_attributes",
    defaults: ["libaaudio_tests_defaults"],
    srcs: ["test_attributes.cpp"],
    shared_libs: [
        "libaaudio",
        "libbinder",
        "libcutils",
        "libutils",
    ],
}

cc_test {
    name: "test_interference",
    defaults: ["libaaudio_tests_defaults"],
    srcs: ["test_interference.cpp"],
    shared_libs: [
        "libaaudio",
        "libbinder",
        "libcutils",
        "libutils",
    ],
}

cc_test {
    name: "test_atomic_fifo",
    defaults: ["libaaudio_tests_defaults"],
    srcs: ["test_atomic_fifo.cpp"],
<<<<<<< HEAD
    shared_libs: ["libaaudio"],
}

cc_test {
    name: "test_flowgraph",
    defaults: ["libaaudio_tests_defaults"],
    srcs: ["test_flowgraph.cpp"],
    shared_libs: [
        "libaaudio",
        "libbinder",
        "libcutils",
        "libutils",
    ],
}

cc_test {
    name: "test_return_stop",
    defaults: ["libaaudio_tests_defaults"],
    srcs: ["test_return_stop.cpp"],
    shared_libs: [
        "libaaudio",
        "libbinder",
        "libcutils",
        "libutils",
    ],
}

cc_test {
    name: "test_stop_hang",
    defaults: ["libaaudio_tests_defaults"],
    srcs: ["test_stop_hang.cpp"],
    shared_libs: [
        "libaaudio",
        "libbinder",
        "libcutils",
        "libutils",
    ],
}

cc_test {
    name: "test_full_queue",
    defaults: ["libaaudio_tests_defaults"],
    srcs: ["test_full_queue.cpp"],
    shared_libs: ["libaaudio"],
=======
    shared_libs: ["libaaudio_internal"],
>>>>>>> 0db4d66d
}<|MERGE_RESOLUTION|>--- conflicted
+++ resolved
@@ -47,16 +47,6 @@
 }
 
 cc_test {
-<<<<<<< HEAD
-=======
-    name: "test_linear_ramp",
-    defaults: ["libaaudio_tests_defaults"],
-    srcs: ["test_linear_ramp.cpp"],
-    shared_libs: ["libaaudio_internal"],
-}
-
-cc_test {
->>>>>>> 0db4d66d
     name: "test_open_params",
     defaults: ["libaaudio_tests_defaults"],
     srcs: ["test_open_params.cpp"],
@@ -181,8 +171,7 @@
     name: "test_atomic_fifo",
     defaults: ["libaaudio_tests_defaults"],
     srcs: ["test_atomic_fifo.cpp"],
-<<<<<<< HEAD
-    shared_libs: ["libaaudio"],
+    shared_libs: ["libaaudio_internal"],
 }
 
 cc_test {
@@ -226,7 +215,4 @@
     defaults: ["libaaudio_tests_defaults"],
     srcs: ["test_full_queue.cpp"],
     shared_libs: ["libaaudio"],
-=======
-    shared_libs: ["libaaudio_internal"],
->>>>>>> 0db4d66d
 }