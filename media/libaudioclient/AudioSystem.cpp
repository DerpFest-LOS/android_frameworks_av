/*
 * Copyright (C) 2006-2007 The Android Open Source Project
 *
 * Licensed under the Apache License, Version 2.0 (the "License");
 * you may not use this file except in compliance with the License.
 * You may obtain a copy of the License at
 *
 *      http://www.apache.org/licenses/LICENSE-2.0
 *
 * Unless required by applicable law or agreed to in writing, software
 * distributed under the License is distributed on an "AS IS" BASIS,
 * WITHOUT WARRANTIES OR CONDITIONS OF ANY KIND, either express or implied.
 * See the License for the specific language governing permissions and
 * limitations under the License.
 */

#define LOG_TAG "AudioSystem"
//#define LOG_NDEBUG 0

#include <utils/Log.h>

#include <android/media/IAudioPolicyService.h>
#include <android/media/BnCaptureStateListener.h>
#include <binder/IServiceManager.h>
#include <binder/ProcessState.h>
#include <binder/IPCThreadState.h>
#include <media/AidlConversion.h>
#include <media/AudioResamplerPublic.h>
#include <media/AudioSystem.h>
#include <media/IAudioFlinger.h>
#include <media/PolicyAidlConversion.h>
#include <media/TypeConverter.h>
#include <math.h>

#include <system/audio.h>
#include <android/media/GetInputForAttrResponse.h>

#define VALUE_OR_RETURN_BINDER_STATUS(x) \
    ({ auto _tmp = (x); \
       if (!_tmp.ok()) return aidl_utils::binderStatusFromStatusT(_tmp.error()); \
       std::move(_tmp.value()); })

// ----------------------------------------------------------------------------

namespace android {
using aidl_utils::statusTFromBinderStatus;
using binder::Status;
using content::AttributionSourceState;
using media::IAudioPolicyService;
using media::audio::common::AudioConfig;
using media::audio::common::AudioConfigBase;
using media::audio::common::AudioDevice;
using media::audio::common::AudioDeviceDescription;
using media::audio::common::AudioFormatDescription;
using media::audio::common::AudioMMapPolicyInfo;
using media::audio::common::AudioMMapPolicyType;
using media::audio::common::AudioOffloadInfo;
using media::audio::common::AudioSource;
using media::audio::common::AudioStreamType;
using media::audio::common::AudioUsage;
using media::audio::common::Int;

// client singleton for AudioFlinger binder interface
Mutex AudioSystem::gLock;
Mutex AudioSystem::gLockErrorCallbacks;
Mutex AudioSystem::gLockAPS;
sp<IAudioFlinger> AudioSystem::gAudioFlinger;
sp<AudioSystem::AudioFlingerClient> AudioSystem::gAudioFlingerClient;
std::set<audio_error_callback> AudioSystem::gAudioErrorCallbacks;
dynamic_policy_callback AudioSystem::gDynPolicyCallback = NULL;
record_config_callback AudioSystem::gRecordConfigCallback = NULL;
routing_callback AudioSystem::gRoutingCallback = NULL;
vol_range_init_req_callback AudioSystem::gVolRangeInitReqCallback = NULL;

// Required to be held while calling into gSoundTriggerCaptureStateListener.
class CaptureStateListenerImpl;

Mutex gSoundTriggerCaptureStateListenerLock;
sp<CaptureStateListenerImpl> gSoundTriggerCaptureStateListener = nullptr;

// Binder for the AudioFlinger service that's passed to this client process from the system server.
// This allows specific isolated processes to access the audio system. Currently used only for the
// HotwordDetectionService.
static sp<IBinder> gAudioFlingerBinder = nullptr;

void AudioSystem::setAudioFlingerBinder(const sp<IBinder>& audioFlinger) {
    if (audioFlinger->getInterfaceDescriptor() != media::IAudioFlingerService::descriptor) {
        ALOGE("setAudioFlingerBinder: received a binder of type %s",
              String8(audioFlinger->getInterfaceDescriptor()).string());
        return;
    }
    Mutex::Autolock _l(gLock);
    if (gAudioFlinger != nullptr) {
        ALOGW("setAudioFlingerBinder: ignoring; AudioFlinger connection already established.");
        return;
    }
    gAudioFlingerBinder = audioFlinger;
}

static sp<IAudioFlinger> gLocalAudioFlinger; // set if we are local.

status_t AudioSystem::setLocalAudioFlinger(const sp<IAudioFlinger>& af) {
    Mutex::Autolock _l(gLock);
    if (gAudioFlinger != nullptr) return INVALID_OPERATION;
    gLocalAudioFlinger = af;
    return OK;
}

// establish binder interface to AudioFlinger service
const sp<IAudioFlinger> AudioSystem::get_audio_flinger() {
    sp<IAudioFlinger> af;
    sp<AudioFlingerClient> afc;
    bool reportNoError = false;
    {
        Mutex::Autolock _l(gLock);
        if (gAudioFlinger != nullptr) {
            return gAudioFlinger;
        }

        if (gAudioFlingerClient == nullptr) {
            gAudioFlingerClient = sp<AudioFlingerClient>::make();
        } else {
            reportNoError = true;
        }

        if (gLocalAudioFlinger != nullptr) {
            gAudioFlinger = gLocalAudioFlinger;
        } else {
            sp<IBinder> binder;
            if (gAudioFlingerBinder != nullptr) {
                binder = gAudioFlingerBinder;
            } else {
                sp<IServiceManager> sm = defaultServiceManager();
                do {
                    binder = sm->getService(String16(IAudioFlinger::DEFAULT_SERVICE_NAME));
                    if (binder != nullptr) break;
                    ALOGW("AudioFlinger not published, waiting...");
                    usleep(500000); // 0.5 s
                } while (true);
            }
            binder->linkToDeath(gAudioFlingerClient);
            const auto afs = interface_cast<media::IAudioFlingerService>(binder);
            LOG_ALWAYS_FATAL_IF(afs == nullptr);
            gAudioFlinger = sp<AudioFlingerClientAdapter>::make(afs);
        }
        afc = gAudioFlingerClient;
        af = gAudioFlinger;
        // Make sure callbacks can be received by gAudioFlingerClient
        ProcessState::self()->startThreadPool();
    }
    const int64_t token = IPCThreadState::self()->clearCallingIdentity();
    af->registerClient(afc);
    IPCThreadState::self()->restoreCallingIdentity(token);
    if (reportNoError) reportError(NO_ERROR);
    return af;
}

const sp<AudioSystem::AudioFlingerClient> AudioSystem::getAudioFlingerClient() {
    // calling get_audio_flinger() will initialize gAudioFlingerClient if needed
    const sp<IAudioFlinger>& af = AudioSystem::get_audio_flinger();
    if (af == 0) return 0;
    Mutex::Autolock _l(gLock);
    return gAudioFlingerClient;
}

sp<AudioIoDescriptor> AudioSystem::getIoDescriptor(audio_io_handle_t ioHandle) {
    sp<AudioIoDescriptor> desc;
    const sp<AudioFlingerClient> afc = getAudioFlingerClient();
    if (afc != 0) {
        desc = afc->getIoDescriptor(ioHandle);
    }
    return desc;
}

/* static */ status_t AudioSystem::checkAudioFlinger() {
    if (defaultServiceManager()->checkService(String16("media.audio_flinger")) != 0) {
        return NO_ERROR;
    }
    return DEAD_OBJECT;
}

// FIXME Declare in binder opcode order, similarly to IAudioFlinger.h and IAudioFlinger.cpp

status_t AudioSystem::muteMicrophone(bool state) {
    const sp<IAudioFlinger>& af = AudioSystem::get_audio_flinger();
    if (af == 0) return PERMISSION_DENIED;
    return af->setMicMute(state);
}

status_t AudioSystem::isMicrophoneMuted(bool* state) {
    const sp<IAudioFlinger>& af = AudioSystem::get_audio_flinger();
    if (af == 0) return PERMISSION_DENIED;
    *state = af->getMicMute();
    return NO_ERROR;
}

status_t AudioSystem::setMasterVolume(float value) {
    const sp<IAudioFlinger>& af = AudioSystem::get_audio_flinger();
    if (af == 0) return PERMISSION_DENIED;
    af->setMasterVolume(value);
    return NO_ERROR;
}

status_t AudioSystem::setMasterMute(bool mute) {
    const sp<IAudioFlinger>& af = AudioSystem::get_audio_flinger();
    if (af == 0) return PERMISSION_DENIED;
    af->setMasterMute(mute);
    return NO_ERROR;
}

status_t AudioSystem::getMasterVolume(float* volume) {
    const sp<IAudioFlinger>& af = AudioSystem::get_audio_flinger();
    if (af == 0) return PERMISSION_DENIED;
    *volume = af->masterVolume();
    return NO_ERROR;
}

status_t AudioSystem::getMasterMute(bool* mute) {
    const sp<IAudioFlinger>& af = AudioSystem::get_audio_flinger();
    if (af == 0) return PERMISSION_DENIED;
    *mute = af->masterMute();
    return NO_ERROR;
}

status_t AudioSystem::setStreamVolume(audio_stream_type_t stream, float value,
                                      audio_io_handle_t output) {
    if (uint32_t(stream) >= AUDIO_STREAM_CNT) return BAD_VALUE;
    const sp<IAudioFlinger>& af = AudioSystem::get_audio_flinger();
    if (af == 0) return PERMISSION_DENIED;
    af->setStreamVolume(stream, value, output);
    return NO_ERROR;
}

status_t AudioSystem::setStreamMute(audio_stream_type_t stream, bool mute) {
    if (uint32_t(stream) >= AUDIO_STREAM_CNT) return BAD_VALUE;
    const sp<IAudioFlinger>& af = AudioSystem::get_audio_flinger();
    if (af == 0) return PERMISSION_DENIED;
    af->setStreamMute(stream, mute);
    return NO_ERROR;
}

status_t AudioSystem::getStreamVolume(audio_stream_type_t stream, float* volume,
                                      audio_io_handle_t output) {
    if (uint32_t(stream) >= AUDIO_STREAM_CNT) return BAD_VALUE;
    const sp<IAudioFlinger>& af = AudioSystem::get_audio_flinger();
    if (af == 0) return PERMISSION_DENIED;
    *volume = af->streamVolume(stream, output);
    return NO_ERROR;
}

status_t AudioSystem::getStreamMute(audio_stream_type_t stream, bool* mute) {
    if (uint32_t(stream) >= AUDIO_STREAM_CNT) return BAD_VALUE;
    const sp<IAudioFlinger>& af = AudioSystem::get_audio_flinger();
    if (af == 0) return PERMISSION_DENIED;
    *mute = af->streamMute(stream);
    return NO_ERROR;
}

status_t AudioSystem::setMode(audio_mode_t mode) {
    if (uint32_t(mode) >= AUDIO_MODE_CNT) return BAD_VALUE;
    const sp<IAudioFlinger>& af = AudioSystem::get_audio_flinger();
    if (af == 0) return PERMISSION_DENIED;
    return af->setMode(mode);
}

status_t AudioSystem::setSimulateDeviceConnections(bool enabled) {
    const sp<IAudioFlinger>& af = AudioSystem::get_audio_flinger();
    if (af == 0) return PERMISSION_DENIED;
    return af->setSimulateDeviceConnections(enabled);
}

status_t AudioSystem::setParameters(audio_io_handle_t ioHandle, const String8& keyValuePairs) {
    const sp<IAudioFlinger>& af = AudioSystem::get_audio_flinger();
    if (af == 0) return PERMISSION_DENIED;
    return af->setParameters(ioHandle, keyValuePairs);
}

String8 AudioSystem::getParameters(audio_io_handle_t ioHandle, const String8& keys) {
    const sp<IAudioFlinger>& af = AudioSystem::get_audio_flinger();
    String8 result = String8("");
    if (af == 0) return result;

    result = af->getParameters(ioHandle, keys);
    return result;
}

status_t AudioSystem::setParameters(const String8& keyValuePairs) {
    return setParameters(AUDIO_IO_HANDLE_NONE, keyValuePairs);
}

String8 AudioSystem::getParameters(const String8& keys) {
    return getParameters(AUDIO_IO_HANDLE_NONE, keys);
}

// convert volume steps to natural log scale

// change this value to change volume scaling
static const float dBPerStep = 0.5f;
// shouldn't need to touch these
static const float dBConvert = -dBPerStep * 2.302585093f / 20.0f;
static const float dBConvertInverse = 1.0f / dBConvert;

float AudioSystem::linearToLog(int volume) {
    // float v = volume ? exp(float(100 - volume) * dBConvert) : 0;
    // ALOGD("linearToLog(%d)=%f", volume, v);
    // return v;
    return volume ? exp(float(100 - volume) * dBConvert) : 0;
}

int AudioSystem::logToLinear(float volume) {
    // int v = volume ? 100 - int(dBConvertInverse * log(volume) + 0.5) : 0;
    // ALOGD("logTolinear(%d)=%f", v, volume);
    // return v;
    return volume ? 100 - int(dBConvertInverse * log(volume) + 0.5) : 0;
}

/* static */ size_t AudioSystem::calculateMinFrameCount(
        uint32_t afLatencyMs, uint32_t afFrameCount, uint32_t afSampleRate,
        uint32_t sampleRate, float speed /*, uint32_t notificationsPerBufferReq*/) {
    // Ensure that buffer depth covers at least audio hardware latency
    uint32_t minBufCount = afLatencyMs / ((1000 * afFrameCount) / afSampleRate);
    if (minBufCount < 2) {
        minBufCount = 2;
    }
#if 0
        // The notificationsPerBufferReq parameter is not yet used for non-fast tracks,
        // but keeping the code here to make it easier to add later.
        if (minBufCount < notificationsPerBufferReq) {
            minBufCount = notificationsPerBufferReq;
        }
#endif
    ALOGV("calculateMinFrameCount afLatency %u  afFrameCount %u  afSampleRate %u  "
          "sampleRate %u  speed %f  minBufCount: %u" /*"  notificationsPerBufferReq %u"*/,
          afLatencyMs, afFrameCount, afSampleRate, sampleRate, speed, minBufCount
    /*, notificationsPerBufferReq*/);
    return minBufCount * sourceFramesNeededWithTimestretch(
            sampleRate, afFrameCount, afSampleRate, speed);
}


status_t
AudioSystem::getOutputSamplingRate(uint32_t* samplingRate, audio_stream_type_t streamType) {
    audio_io_handle_t output;

    if (streamType == AUDIO_STREAM_DEFAULT) {
        streamType = AUDIO_STREAM_MUSIC;
    }

    output = getOutput(streamType);
    if (output == 0) {
        return PERMISSION_DENIED;
    }

    return getSamplingRate(output, samplingRate);
}

status_t AudioSystem::getSamplingRate(audio_io_handle_t ioHandle,
                                      uint32_t* samplingRate) {
    const sp<IAudioFlinger>& af = AudioSystem::get_audio_flinger();
    if (af == 0) return PERMISSION_DENIED;
    sp<AudioIoDescriptor> desc = getIoDescriptor(ioHandle);
    if (desc == 0) {
        *samplingRate = af->sampleRate(ioHandle);
    } else {
        *samplingRate = desc->getSamplingRate();
    }
    if (*samplingRate == 0) {
        ALOGE("AudioSystem::getSamplingRate failed for ioHandle %d", ioHandle);
        return BAD_VALUE;
    }

    ALOGV("getSamplingRate() ioHandle %d, sampling rate %u", ioHandle, *samplingRate);

    return NO_ERROR;
}

status_t AudioSystem::getOutputFrameCount(size_t* frameCount, audio_stream_type_t streamType) {
    audio_io_handle_t output;

    if (streamType == AUDIO_STREAM_DEFAULT) {
        streamType = AUDIO_STREAM_MUSIC;
    }

    output = getOutput(streamType);
    if (output == AUDIO_IO_HANDLE_NONE) {
        return PERMISSION_DENIED;
    }

    return getFrameCount(output, frameCount);
}

status_t AudioSystem::getFrameCount(audio_io_handle_t ioHandle,
                                    size_t* frameCount) {
    const sp<IAudioFlinger>& af = AudioSystem::get_audio_flinger();
    if (af == 0) return PERMISSION_DENIED;
    sp<AudioIoDescriptor> desc = getIoDescriptor(ioHandle);
    if (desc == 0) {
        *frameCount = af->frameCount(ioHandle);
    } else {
        *frameCount = desc->getFrameCount();
    }
    if (*frameCount == 0) {
        ALOGE("AudioSystem::getFrameCount failed for ioHandle %d", ioHandle);
        return BAD_VALUE;
    }

    ALOGV("getFrameCount() ioHandle %d, frameCount %zu", ioHandle, *frameCount);

    return NO_ERROR;
}

status_t AudioSystem::getOutputLatency(uint32_t* latency, audio_stream_type_t streamType) {
    audio_io_handle_t output;

    if (streamType == AUDIO_STREAM_DEFAULT) {
        streamType = AUDIO_STREAM_MUSIC;
    }

    output = getOutput(streamType);
    if (output == AUDIO_IO_HANDLE_NONE) {
        return PERMISSION_DENIED;
    }

    return getLatency(output, latency);
}

status_t AudioSystem::getLatency(audio_io_handle_t output,
                                 uint32_t* latency) {
    const sp<IAudioFlinger>& af = AudioSystem::get_audio_flinger();
    if (af == 0) return PERMISSION_DENIED;
    sp<AudioIoDescriptor> outputDesc = getIoDescriptor(output);
    if (outputDesc == 0) {
        *latency = af->latency(output);
    } else {
        *latency = outputDesc->getLatency();
    }

    ALOGV("getLatency() output %d, latency %d", output, *latency);

    return NO_ERROR;
}

status_t AudioSystem::getInputBufferSize(uint32_t sampleRate, audio_format_t format,
                                         audio_channel_mask_t channelMask, size_t* buffSize) {
    const sp<AudioFlingerClient> afc = getAudioFlingerClient();
    if (afc == 0) {
        return NO_INIT;
    }
    return afc->getInputBufferSize(sampleRate, format, channelMask, buffSize);
}

status_t AudioSystem::setVoiceVolume(float value) {
    const sp<IAudioFlinger>& af = AudioSystem::get_audio_flinger();
    if (af == 0) return PERMISSION_DENIED;
    return af->setVoiceVolume(value);
}

status_t AudioSystem::getRenderPosition(audio_io_handle_t output, uint32_t* halFrames,
                                        uint32_t* dspFrames) {
    const sp<IAudioFlinger>& af = AudioSystem::get_audio_flinger();
    if (af == 0) return PERMISSION_DENIED;

    return af->getRenderPosition(halFrames, dspFrames, output);
}

uint32_t AudioSystem::getInputFramesLost(audio_io_handle_t ioHandle) {
    const sp<IAudioFlinger>& af = AudioSystem::get_audio_flinger();
    uint32_t result = 0;
    if (af == 0) return result;
    if (ioHandle == AUDIO_IO_HANDLE_NONE) return result;

    result = af->getInputFramesLost(ioHandle);
    return result;
}

audio_unique_id_t AudioSystem::newAudioUniqueId(audio_unique_id_use_t use) {
    // Must not use AF as IDs will re-roll on audioserver restart, b/130369529.
    const sp<IAudioFlinger>& af = AudioSystem::get_audio_flinger();
    if (af == 0) return AUDIO_UNIQUE_ID_ALLOCATE;
    return af->newAudioUniqueId(use);
}

void AudioSystem::acquireAudioSessionId(audio_session_t audioSession, pid_t pid, uid_t uid) {
    const sp<IAudioFlinger>& af = AudioSystem::get_audio_flinger();
    if (af != 0) {
        af->acquireAudioSessionId(audioSession, pid, uid);
    }
}

void AudioSystem::releaseAudioSessionId(audio_session_t audioSession, pid_t pid) {
    const sp<IAudioFlinger>& af = AudioSystem::get_audio_flinger();
    if (af != 0) {
        af->releaseAudioSessionId(audioSession, pid);
    }
}

audio_hw_sync_t AudioSystem::getAudioHwSyncForSession(audio_session_t sessionId) {
    const sp<IAudioFlinger>& af = AudioSystem::get_audio_flinger();
    if (af == 0) return AUDIO_HW_SYNC_INVALID;
    return af->getAudioHwSyncForSession(sessionId);
}

status_t AudioSystem::systemReady() {
    const sp<IAudioFlinger>& af = AudioSystem::get_audio_flinger();
    if (af == 0) return NO_INIT;
    return af->systemReady();
}

status_t AudioSystem::audioPolicyReady() {
    const sp<IAudioFlinger>& af = AudioSystem::get_audio_flinger();
    if (af == 0) return NO_INIT;
    return af->audioPolicyReady();
}

status_t AudioSystem::getFrameCountHAL(audio_io_handle_t ioHandle,
                                       size_t* frameCount) {
    const sp<IAudioFlinger>& af = AudioSystem::get_audio_flinger();
    if (af == 0) return PERMISSION_DENIED;
    sp<AudioIoDescriptor> desc = getIoDescriptor(ioHandle);
    if (desc == 0) {
        *frameCount = af->frameCountHAL(ioHandle);
    } else {
        *frameCount = desc->getFrameCountHAL();
    }
    if (*frameCount == 0) {
        ALOGE("AudioSystem::getFrameCountHAL failed for ioHandle %d", ioHandle);
        return BAD_VALUE;
    }

    ALOGV("getFrameCountHAL() ioHandle %d, frameCount %zu", ioHandle, *frameCount);

    return NO_ERROR;
}

// ---------------------------------------------------------------------------


void AudioSystem::AudioFlingerClient::clearIoCache() {
    Mutex::Autolock _l(mLock);
    mIoDescriptors.clear();
    mInBuffSize = 0;
    mInSamplingRate = 0;
    mInFormat = AUDIO_FORMAT_DEFAULT;
    mInChannelMask = AUDIO_CHANNEL_NONE;
}

void AudioSystem::AudioFlingerClient::binderDied(const wp<IBinder>& who __unused) {
    {
        Mutex::Autolock _l(AudioSystem::gLock);
        AudioSystem::gAudioFlinger.clear();
    }

    // clear output handles and stream to output map caches
    clearIoCache();

    reportError(DEAD_OBJECT);

    ALOGW("AudioFlinger server died!");
}

Status AudioSystem::AudioFlingerClient::ioConfigChanged(
        media::AudioIoConfigEvent _event,
        const media::AudioIoDescriptor& _ioDesc) {
    audio_io_config_event_t event = VALUE_OR_RETURN_BINDER_STATUS(
            aidl2legacy_AudioIoConfigEvent_audio_io_config_event_t(_event));
    sp<AudioIoDescriptor> ioDesc(
            VALUE_OR_RETURN_BINDER_STATUS(
                    aidl2legacy_AudioIoDescriptor_AudioIoDescriptor(_ioDesc)));

    ALOGV("ioConfigChanged() event %d", event);

    if (ioDesc->getIoHandle() == AUDIO_IO_HANDLE_NONE) return Status::ok();

    audio_port_handle_t deviceId = AUDIO_PORT_HANDLE_NONE;
    std::vector<sp<AudioDeviceCallback>> callbacksToCall;
    {
        Mutex::Autolock _l(mLock);
        auto callbacks = std::map<audio_port_handle_t, wp<AudioDeviceCallback>>();

        switch (event) {
            case AUDIO_OUTPUT_OPENED:
            case AUDIO_OUTPUT_REGISTERED:
            case AUDIO_INPUT_OPENED:
            case AUDIO_INPUT_REGISTERED: {
                sp<AudioIoDescriptor> oldDesc = getIoDescriptor_l(ioDesc->getIoHandle());
                if (oldDesc == 0) {
                    mIoDescriptors.add(ioDesc->getIoHandle(), ioDesc);
                } else {
                    deviceId = oldDesc->getDeviceId();
                    mIoDescriptors.replaceValueFor(ioDesc->getIoHandle(), ioDesc);
                }

                if (ioDesc->getDeviceId() != AUDIO_PORT_HANDLE_NONE) {
                    deviceId = ioDesc->getDeviceId();
                    if (event == AUDIO_OUTPUT_OPENED || event == AUDIO_INPUT_OPENED) {
                        auto it = mAudioDeviceCallbacks.find(ioDesc->getIoHandle());
                        if (it != mAudioDeviceCallbacks.end()) {
                            callbacks = it->second;
                        }
                    }
                }
                ALOGV("ioConfigChanged() new %s %s %s",
                      event == AUDIO_OUTPUT_OPENED || event == AUDIO_OUTPUT_REGISTERED ?
                      "output" : "input",
                      event == AUDIO_OUTPUT_OPENED || event == AUDIO_INPUT_OPENED ?
                      "opened" : "registered",
                      ioDesc->toDebugString().c_str());
            }
                break;
            case AUDIO_OUTPUT_CLOSED:
            case AUDIO_INPUT_CLOSED: {
                if (getIoDescriptor_l(ioDesc->getIoHandle()) == 0) {
                    ALOGW("ioConfigChanged() closing unknown %s %d",
                          event == AUDIO_OUTPUT_CLOSED ? "output" : "input", ioDesc->getIoHandle());
                    break;
                }
                ALOGV("ioConfigChanged() %s %d closed",
                      event == AUDIO_OUTPUT_CLOSED ? "output" : "input", ioDesc->getIoHandle());

                mIoDescriptors.removeItem(ioDesc->getIoHandle());
                mAudioDeviceCallbacks.erase(ioDesc->getIoHandle());
            }
                break;

            case AUDIO_OUTPUT_CONFIG_CHANGED:
            case AUDIO_INPUT_CONFIG_CHANGED: {
                sp<AudioIoDescriptor> oldDesc = getIoDescriptor_l(ioDesc->getIoHandle());
                if (oldDesc == 0) {
                    ALOGW("ioConfigChanged() modifying unknown %s! %d",
                          event == AUDIO_OUTPUT_CONFIG_CHANGED ? "output" : "input",
                          ioDesc->getIoHandle());
                    break;
                }

                deviceId = oldDesc->getDeviceId();
                mIoDescriptors.replaceValueFor(ioDesc->getIoHandle(), ioDesc);

                if (deviceId != ioDesc->getDeviceId()) {
                    deviceId = ioDesc->getDeviceId();
                    auto it = mAudioDeviceCallbacks.find(ioDesc->getIoHandle());
                    if (it != mAudioDeviceCallbacks.end()) {
                        callbacks = it->second;
                    }
                }
                ALOGV("ioConfigChanged() new config for %s %s",
                      event == AUDIO_OUTPUT_CONFIG_CHANGED ? "output" : "input",
                      ioDesc->toDebugString().c_str());

            }
                break;
            case AUDIO_CLIENT_STARTED: {
                sp<AudioIoDescriptor> oldDesc = getIoDescriptor_l(ioDesc->getIoHandle());
                if (oldDesc == 0) {
                    ALOGW("ioConfigChanged() start client on unknown io! %d",
                            ioDesc->getIoHandle());
                    break;
                }
                ALOGV("ioConfigChanged() AUDIO_CLIENT_STARTED  io %d port %d num callbacks %zu",
                      ioDesc->getIoHandle(), ioDesc->getPortId(), mAudioDeviceCallbacks.size());
                oldDesc->setPatch(ioDesc->getPatch());
                auto it = mAudioDeviceCallbacks.find(ioDesc->getIoHandle());
                if (it != mAudioDeviceCallbacks.end()) {
                    auto cbks = it->second;
                    auto it2 = cbks.find(ioDesc->getPortId());
                    if (it2 != cbks.end()) {
                        callbacks.emplace(ioDesc->getPortId(), it2->second);
                        deviceId = oldDesc->getDeviceId();
                    }
                }
            }
                break;
        }

        for (auto wpCbk : callbacks) {
            sp<AudioDeviceCallback> spCbk = wpCbk.second.promote();
            if (spCbk != nullptr) {
                callbacksToCall.push_back(spCbk);
            }
        }
    }

    // Callbacks must be called without mLock held. May lead to dead lock if calling for
    // example getRoutedDevice that updates the device and tries to acquire mLock.
    for (auto cb  : callbacksToCall) {
        // If callbacksToCall is not empty, it implies ioDesc->getIoHandle() and deviceId are valid
        cb->onAudioDeviceUpdate(ioDesc->getIoHandle(), deviceId);
    }

    return Status::ok();
}

Status AudioSystem::AudioFlingerClient::onSupportedLatencyModesChanged(
        int output, const std::vector<media::audio::common::AudioLatencyMode>& latencyModes) {
    audio_io_handle_t outputLegacy = VALUE_OR_RETURN_BINDER_STATUS(
            aidl2legacy_int32_t_audio_io_handle_t(output));
    std::vector<audio_latency_mode_t> modesLegacy = VALUE_OR_RETURN_BINDER_STATUS(
            convertContainer<std::vector<audio_latency_mode_t>>(
                    latencyModes, aidl2legacy_AudioLatencyMode_audio_latency_mode_t));

    std::vector<sp<SupportedLatencyModesCallback>> callbacks;
    {
        Mutex::Autolock _l(mLock);
        for (auto callback : mSupportedLatencyModesCallbacks) {
            if (auto ref = callback.promote(); ref != nullptr) {
                callbacks.push_back(ref);
            }
        }
    }
    for (const auto& callback : callbacks) {
        callback->onSupportedLatencyModesChanged(outputLegacy, modesLegacy);
    }

    return Status::ok();
}

status_t AudioSystem::AudioFlingerClient::getInputBufferSize(
        uint32_t sampleRate, audio_format_t format,
        audio_channel_mask_t channelMask, size_t* buffSize) {
    const sp<IAudioFlinger>& af = AudioSystem::get_audio_flinger();
    if (af == 0) {
        return PERMISSION_DENIED;
    }
    Mutex::Autolock _l(mLock);
    // Do we have a stale mInBuffSize or are we requesting the input buffer size for new values
    if ((mInBuffSize == 0) || (sampleRate != mInSamplingRate) || (format != mInFormat)
        || (channelMask != mInChannelMask)) {
        size_t inBuffSize = af->getInputBufferSize(sampleRate, format, channelMask);
        if (inBuffSize == 0) {
            ALOGE("AudioSystem::getInputBufferSize failed sampleRate %d format %#x channelMask %#x",
                  sampleRate, format, channelMask);
            return BAD_VALUE;
        }
        // A benign race is possible here: we could overwrite a fresher cache entry
        // save the request params
        mInSamplingRate = sampleRate;
        mInFormat = format;
        mInChannelMask = channelMask;

        mInBuffSize = inBuffSize;
    }

    *buffSize = mInBuffSize;

    return NO_ERROR;
}

sp<AudioIoDescriptor>
AudioSystem::AudioFlingerClient::getIoDescriptor_l(audio_io_handle_t ioHandle) {
    sp<AudioIoDescriptor> desc;
    ssize_t index = mIoDescriptors.indexOfKey(ioHandle);
    if (index >= 0) {
        desc = mIoDescriptors.valueAt(index);
    }
    return desc;
}

sp<AudioIoDescriptor> AudioSystem::AudioFlingerClient::getIoDescriptor(audio_io_handle_t ioHandle) {
    Mutex::Autolock _l(mLock);
    return getIoDescriptor_l(ioHandle);
}

status_t AudioSystem::AudioFlingerClient::addAudioDeviceCallback(
        const wp<AudioDeviceCallback>& callback, audio_io_handle_t audioIo,
        audio_port_handle_t portId) {
    ALOGV("%s audioIo %d portId %d", __func__, audioIo, portId);
    Mutex::Autolock _l(mLock);
    auto& callbacks = mAudioDeviceCallbacks.emplace(
            audioIo,
            std::map<audio_port_handle_t, wp<AudioDeviceCallback>>()).first->second;
    auto result = callbacks.try_emplace(portId, callback);
    if (!result.second) {
        return INVALID_OPERATION;
    }
    return NO_ERROR;
}

status_t AudioSystem::AudioFlingerClient::removeAudioDeviceCallback(
        const wp<AudioDeviceCallback>& callback __unused, audio_io_handle_t audioIo,
        audio_port_handle_t portId) {
    ALOGV("%s audioIo %d portId %d", __func__, audioIo, portId);
    Mutex::Autolock _l(mLock);
    auto it = mAudioDeviceCallbacks.find(audioIo);
    if (it == mAudioDeviceCallbacks.end()) {
        return INVALID_OPERATION;
    }
    if (it->second.erase(portId) == 0) {
        return INVALID_OPERATION;
    }
    if (it->second.size() == 0) {
        mAudioDeviceCallbacks.erase(audioIo);
    }
    return NO_ERROR;
}

status_t AudioSystem::AudioFlingerClient::addSupportedLatencyModesCallback(
        const sp<SupportedLatencyModesCallback>& callback) {
    Mutex::Autolock _l(mLock);
    if (std::find(mSupportedLatencyModesCallbacks.begin(),
                  mSupportedLatencyModesCallbacks.end(),
                  callback) != mSupportedLatencyModesCallbacks.end()) {
        return INVALID_OPERATION;
    }
    mSupportedLatencyModesCallbacks.push_back(callback);
    return NO_ERROR;
}

status_t AudioSystem::AudioFlingerClient::removeSupportedLatencyModesCallback(
        const sp<SupportedLatencyModesCallback>& callback) {
    Mutex::Autolock _l(mLock);
    auto it = std::find(mSupportedLatencyModesCallbacks.begin(),
                                 mSupportedLatencyModesCallbacks.end(),
                                 callback);
    if (it == mSupportedLatencyModesCallbacks.end()) {
        return INVALID_OPERATION;
    }
    mSupportedLatencyModesCallbacks.erase(it);
    return NO_ERROR;
}

/* static */ uintptr_t AudioSystem::addErrorCallback(audio_error_callback cb) {
    Mutex::Autolock _l(gLockErrorCallbacks);
    gAudioErrorCallbacks.insert(cb);
    return reinterpret_cast<uintptr_t>(cb);
}

/* static */ void AudioSystem::removeErrorCallback(uintptr_t cb) {
    Mutex::Autolock _l(gLockErrorCallbacks);
    gAudioErrorCallbacks.erase(reinterpret_cast<audio_error_callback>(cb));
}

/* static */ void AudioSystem::reportError(status_t err) {
    Mutex::Autolock _l(gLockErrorCallbacks);
    for (auto callback : gAudioErrorCallbacks) {
        callback(err);
    }
}

/*static*/ void AudioSystem::setDynPolicyCallback(dynamic_policy_callback cb) {
    Mutex::Autolock _l(gLock);
    gDynPolicyCallback = cb;
}

/*static*/ void AudioSystem::setRecordConfigCallback(record_config_callback cb) {
    Mutex::Autolock _l(gLock);
    gRecordConfigCallback = cb;
}

/*static*/ void AudioSystem::setRoutingCallback(routing_callback cb) {
    Mutex::Autolock _l(gLock);
    gRoutingCallback = cb;
}

/*static*/ void AudioSystem::setVolInitReqCallback(vol_range_init_req_callback cb) {
    Mutex::Autolock _l(gLock);
    gVolRangeInitReqCallback = cb;
}

// client singleton for AudioPolicyService binder interface
// protected by gLockAPS
sp<IAudioPolicyService> AudioSystem::gAudioPolicyService;
sp<AudioSystem::AudioPolicyServiceClient> AudioSystem::gAudioPolicyServiceClient;


// establish binder interface to AudioPolicy service
const sp<IAudioPolicyService> AudioSystem::get_audio_policy_service() {
    sp<IAudioPolicyService> ap;
    sp<AudioPolicyServiceClient> apc;
    {
        Mutex::Autolock _l(gLockAPS);
        if (gAudioPolicyService == 0) {
            sp<IServiceManager> sm = defaultServiceManager();
            sp<IBinder> binder;
            do {
                binder = sm->getService(String16("media.audio_policy"));
                if (binder != 0)
                    break;
                ALOGW("AudioPolicyService not published, waiting...");
                usleep(500000); // 0.5 s
            } while (true);
            if (gAudioPolicyServiceClient == NULL) {
                gAudioPolicyServiceClient = new AudioPolicyServiceClient();
            }
            binder->linkToDeath(gAudioPolicyServiceClient);
            gAudioPolicyService = interface_cast<IAudioPolicyService>(binder);
            LOG_ALWAYS_FATAL_IF(gAudioPolicyService == 0);
            apc = gAudioPolicyServiceClient;
            // Make sure callbacks can be received by gAudioPolicyServiceClient
            ProcessState::self()->startThreadPool();
        }
        ap = gAudioPolicyService;
    }
    if (apc != 0) {
        int64_t token = IPCThreadState::self()->clearCallingIdentity();
        ap->registerClient(apc);
        ap->setAudioPortCallbacksEnabled(apc->isAudioPortCbEnabled());
        ap->setAudioVolumeGroupCallbacksEnabled(apc->isAudioVolumeGroupCbEnabled());
        IPCThreadState::self()->restoreCallingIdentity(token);
    }

    return ap;
}

void AudioSystem::clearAudioPolicyService() {
    Mutex::Autolock _l(gLockAPS);
    gAudioPolicyService.clear();
}

// ---------------------------------------------------------------------------

void AudioSystem::onNewAudioModulesAvailable() {
    const sp<IAudioPolicyService>& aps = AudioSystem::get_audio_policy_service();
    if (aps == 0) return;
    aps->onNewAudioModulesAvailable();
}

status_t AudioSystem::setDeviceConnectionState(audio_policy_dev_state_t state,
                                               const android::media::audio::common::AudioPort& port,
                                               audio_format_t encodedFormat) {
    const sp<IAudioPolicyService>& aps = AudioSystem::get_audio_policy_service();

    if (aps == 0) return PERMISSION_DENIED;

    return statusTFromBinderStatus(
            aps->setDeviceConnectionState(
                    VALUE_OR_RETURN_STATUS(
                            legacy2aidl_audio_policy_dev_state_t_AudioPolicyDeviceState(state)),
                    port,
                    VALUE_OR_RETURN_STATUS(
                            legacy2aidl_audio_format_t_AudioFormatDescription(encodedFormat))));
}

audio_policy_dev_state_t AudioSystem::getDeviceConnectionState(audio_devices_t device,
                                                               const char* device_address) {
    const sp<IAudioPolicyService>& aps = AudioSystem::get_audio_policy_service();
    if (aps == 0) return AUDIO_POLICY_DEVICE_STATE_UNAVAILABLE;

    auto result = [&]() -> ConversionResult<audio_policy_dev_state_t> {
        AudioDevice deviceAidl = VALUE_OR_RETURN(
                legacy2aidl_audio_device_AudioDevice(device, device_address));

        media::AudioPolicyDeviceState result;
        RETURN_IF_ERROR(statusTFromBinderStatus(
                aps->getDeviceConnectionState(deviceAidl, &result)));

        return aidl2legacy_AudioPolicyDeviceState_audio_policy_dev_state_t(result);
    }();
    return result.value_or(AUDIO_POLICY_DEVICE_STATE_UNAVAILABLE);
}

status_t AudioSystem::handleDeviceConfigChange(audio_devices_t device,
                                               const char* device_address,
                                               const char* device_name,
                                               audio_format_t encodedFormat) {
    const sp<IAudioPolicyService>& aps = AudioSystem::get_audio_policy_service();
    const char* address = "";
    const char* name = "";

    if (aps == 0) return PERMISSION_DENIED;

    if (device_address != NULL) {
        address = device_address;
    }
    if (device_name != NULL) {
        name = device_name;
    }

    AudioDevice deviceAidl = VALUE_OR_RETURN_STATUS(
            legacy2aidl_audio_device_AudioDevice(device, address));

    return statusTFromBinderStatus(
            aps->handleDeviceConfigChange(deviceAidl, name, VALUE_OR_RETURN_STATUS(
                    legacy2aidl_audio_format_t_AudioFormatDescription(encodedFormat))));
}

status_t AudioSystem::setPhoneState(audio_mode_t state, uid_t uid) {
    if (uint32_t(state) >= AUDIO_MODE_CNT) return BAD_VALUE;
    const sp<IAudioPolicyService>& aps = AudioSystem::get_audio_policy_service();
    if (aps == 0) return PERMISSION_DENIED;

    return statusTFromBinderStatus(aps->setPhoneState(
            VALUE_OR_RETURN_STATUS(legacy2aidl_audio_mode_t_AudioMode(state)),
            VALUE_OR_RETURN_STATUS(legacy2aidl_uid_t_int32_t(uid))));
}

status_t
AudioSystem::setForceUse(audio_policy_force_use_t usage, audio_policy_forced_cfg_t config) {
    const sp<IAudioPolicyService>& aps = AudioSystem::get_audio_policy_service();
    if (aps == 0) return PERMISSION_DENIED;

    return statusTFromBinderStatus(
            aps->setForceUse(
                    VALUE_OR_RETURN_STATUS(
                            legacy2aidl_audio_policy_force_use_t_AudioPolicyForceUse(usage)),
                    VALUE_OR_RETURN_STATUS(
                            legacy2aidl_audio_policy_forced_cfg_t_AudioPolicyForcedConfig(
                                    config))));
}

audio_policy_forced_cfg_t AudioSystem::getForceUse(audio_policy_force_use_t usage) {
    const sp<IAudioPolicyService>& aps = AudioSystem::get_audio_policy_service();
    if (aps == 0) return AUDIO_POLICY_FORCE_NONE;

    auto result = [&]() -> ConversionResult<audio_policy_forced_cfg_t> {
        media::AudioPolicyForceUse usageAidl = VALUE_OR_RETURN(
                legacy2aidl_audio_policy_force_use_t_AudioPolicyForceUse(usage));
        media::AudioPolicyForcedConfig configAidl;
        RETURN_IF_ERROR(statusTFromBinderStatus(
                aps->getForceUse(usageAidl, &configAidl)));
        return aidl2legacy_AudioPolicyForcedConfig_audio_policy_forced_cfg_t(configAidl);
    }();

    return result.value_or(AUDIO_POLICY_FORCE_NONE);
}


audio_io_handle_t AudioSystem::getOutput(audio_stream_type_t stream) {
    const sp<IAudioPolicyService>& aps = AudioSystem::get_audio_policy_service();
    if (aps == 0) return AUDIO_IO_HANDLE_NONE;

    auto result = [&]() -> ConversionResult<audio_io_handle_t> {
        AudioStreamType streamAidl = VALUE_OR_RETURN(
                legacy2aidl_audio_stream_type_t_AudioStreamType(stream));
        int32_t outputAidl;
        RETURN_IF_ERROR(
                statusTFromBinderStatus(aps->getOutput(streamAidl, &outputAidl)));
        return aidl2legacy_int32_t_audio_io_handle_t(outputAidl);
    }();

    return result.value_or(AUDIO_IO_HANDLE_NONE);
}

status_t AudioSystem::getOutputForAttr(audio_attributes_t* attr,
                                       audio_io_handle_t* output,
                                       audio_session_t session,
                                       audio_stream_type_t* stream,
                                       const AttributionSourceState& attributionSource,
                                       const audio_config_t* config,
                                       audio_output_flags_t flags,
                                       audio_port_handle_t* selectedDeviceId,
                                       audio_port_handle_t* portId,
                                       std::vector<audio_io_handle_t>* secondaryOutputs,
                                       bool *isSpatialized) {
    if (attr == nullptr) {
        ALOGE("%s NULL audio attributes", __func__);
        return BAD_VALUE;
    }
    if (output == nullptr) {
        ALOGE("%s NULL output - shouldn't happen", __func__);
        return BAD_VALUE;
    }
    if (selectedDeviceId == nullptr) {
        ALOGE("%s NULL selectedDeviceId - shouldn't happen", __func__);
        return BAD_VALUE;
    }
    if (portId == nullptr) {
        ALOGE("%s NULL portId - shouldn't happen", __func__);
        return BAD_VALUE;
    }
    if (secondaryOutputs == nullptr) {
        ALOGE("%s NULL secondaryOutputs - shouldn't happen", __func__);
        return BAD_VALUE;
    }

    const sp<IAudioPolicyService>& aps = AudioSystem::get_audio_policy_service();
    if (aps == 0) return NO_INIT;

    media::audio::common::AudioAttributes attrAidl = VALUE_OR_RETURN_STATUS(
            legacy2aidl_audio_attributes_t_AudioAttributes(*attr));
    int32_t sessionAidl = VALUE_OR_RETURN_STATUS(legacy2aidl_audio_session_t_int32_t(session));
    AudioConfig configAidl = VALUE_OR_RETURN_STATUS(
            legacy2aidl_audio_config_t_AudioConfig(*config, false /*isInput*/));
    int32_t flagsAidl = VALUE_OR_RETURN_STATUS(
            legacy2aidl_audio_output_flags_t_int32_t_mask(flags));
    int32_t selectedDeviceIdAidl = VALUE_OR_RETURN_STATUS(
            legacy2aidl_audio_port_handle_t_int32_t(*selectedDeviceId));

    media::GetOutputForAttrResponse responseAidl;

    RETURN_STATUS_IF_ERROR(statusTFromBinderStatus(
            aps->getOutputForAttr(attrAidl, sessionAidl, attributionSource, configAidl, flagsAidl,
                                  selectedDeviceIdAidl, &responseAidl)));

    *output = VALUE_OR_RETURN_STATUS(
            aidl2legacy_int32_t_audio_io_handle_t(responseAidl.output));

    if (stream != nullptr) {
        *stream = VALUE_OR_RETURN_STATUS(
                aidl2legacy_AudioStreamType_audio_stream_type_t(responseAidl.stream));
    }
    *selectedDeviceId = VALUE_OR_RETURN_STATUS(
            aidl2legacy_int32_t_audio_port_handle_t(responseAidl.selectedDeviceId));
    *portId = VALUE_OR_RETURN_STATUS(aidl2legacy_int32_t_audio_port_handle_t(responseAidl.portId));
    *secondaryOutputs = VALUE_OR_RETURN_STATUS(convertContainer<std::vector<audio_io_handle_t>>(
            responseAidl.secondaryOutputs, aidl2legacy_int32_t_audio_io_handle_t));
    *isSpatialized = responseAidl.isSpatialized;

    return OK;
}

status_t AudioSystem::startOutput(audio_port_handle_t portId) {
    const sp<IAudioPolicyService>& aps = AudioSystem::get_audio_policy_service();
    if (aps == 0) return PERMISSION_DENIED;

    int32_t portIdAidl = VALUE_OR_RETURN_STATUS(legacy2aidl_audio_port_handle_t_int32_t(portId));
    return statusTFromBinderStatus(aps->startOutput(portIdAidl));
}

status_t AudioSystem::stopOutput(audio_port_handle_t portId) {
    const sp<IAudioPolicyService>& aps = AudioSystem::get_audio_policy_service();
    if (aps == 0) return PERMISSION_DENIED;

    int32_t portIdAidl = VALUE_OR_RETURN_STATUS(legacy2aidl_audio_port_handle_t_int32_t(portId));
    return statusTFromBinderStatus(aps->stopOutput(portIdAidl));
}

void AudioSystem::releaseOutput(audio_port_handle_t portId) {
    const sp<IAudioPolicyService>& aps = AudioSystem::get_audio_policy_service();
    if (aps == 0) return;

    auto status = [&]() -> status_t {
        int32_t portIdAidl = VALUE_OR_RETURN_STATUS(
                legacy2aidl_audio_port_handle_t_int32_t(portId));
        RETURN_STATUS_IF_ERROR(statusTFromBinderStatus(aps->releaseOutput(portIdAidl)));
        return OK;
    }();

    // Ignore status.
    (void) status;
}

status_t AudioSystem::getInputForAttr(const audio_attributes_t* attr,
                                      audio_io_handle_t* input,
                                      audio_unique_id_t riid,
                                      audio_session_t session,
                                      const AttributionSourceState &attributionSource,
                                      const audio_config_base_t* config,
                                      audio_input_flags_t flags,
                                      audio_port_handle_t* selectedDeviceId,
                                      audio_port_handle_t* portId) {
    if (attr == NULL) {
        ALOGE("getInputForAttr NULL attr - shouldn't happen");
        return BAD_VALUE;
    }
    if (input == NULL) {
        ALOGE("getInputForAttr NULL input - shouldn't happen");
        return BAD_VALUE;
    }
    if (selectedDeviceId == NULL) {
        ALOGE("getInputForAttr NULL selectedDeviceId - shouldn't happen");
        return BAD_VALUE;
    }
    if (portId == NULL) {
        ALOGE("getInputForAttr NULL portId - shouldn't happen");
        return BAD_VALUE;
    }

    const sp<IAudioPolicyService>& aps = AudioSystem::get_audio_policy_service();
    if (aps == 0) return NO_INIT;

    media::audio::common::AudioAttributes attrAidl = VALUE_OR_RETURN_STATUS(
            legacy2aidl_audio_attributes_t_AudioAttributes(*attr));
    int32_t inputAidl = VALUE_OR_RETURN_STATUS(legacy2aidl_audio_io_handle_t_int32_t(*input));
    int32_t riidAidl = VALUE_OR_RETURN_STATUS(legacy2aidl_audio_unique_id_t_int32_t(riid));
    int32_t sessionAidl = VALUE_OR_RETURN_STATUS(legacy2aidl_audio_session_t_int32_t(session));
    AudioConfigBase configAidl = VALUE_OR_RETURN_STATUS(
            legacy2aidl_audio_config_base_t_AudioConfigBase(*config, true /*isInput*/));
    int32_t flagsAidl = VALUE_OR_RETURN_STATUS(legacy2aidl_audio_input_flags_t_int32_t_mask(flags));
    int32_t selectedDeviceIdAidl = VALUE_OR_RETURN_STATUS(
            legacy2aidl_audio_port_handle_t_int32_t(*selectedDeviceId));

    media::GetInputForAttrResponse response;

    RETURN_STATUS_IF_ERROR(statusTFromBinderStatus(
            aps->getInputForAttr(attrAidl, inputAidl, riidAidl, sessionAidl, attributionSource,
                configAidl, flagsAidl, selectedDeviceIdAidl, &response)));

    *input = VALUE_OR_RETURN_STATUS(aidl2legacy_int32_t_audio_io_handle_t(response.input));
    *selectedDeviceId = VALUE_OR_RETURN_STATUS(
            aidl2legacy_int32_t_audio_port_handle_t(response.selectedDeviceId));
    *portId = VALUE_OR_RETURN_STATUS(aidl2legacy_int32_t_audio_port_handle_t(response.portId));

    return OK;
}

status_t AudioSystem::startInput(audio_port_handle_t portId) {
    const sp<IAudioPolicyService>& aps = AudioSystem::get_audio_policy_service();
    if (aps == 0) return PERMISSION_DENIED;

    int32_t portIdAidl = VALUE_OR_RETURN_STATUS(legacy2aidl_audio_port_handle_t_int32_t(portId));
    return statusTFromBinderStatus(aps->startInput(portIdAidl));
}

status_t AudioSystem::stopInput(audio_port_handle_t portId) {
    const sp<IAudioPolicyService>& aps = AudioSystem::get_audio_policy_service();
    if (aps == 0) return PERMISSION_DENIED;

    int32_t portIdAidl = VALUE_OR_RETURN_STATUS(legacy2aidl_audio_port_handle_t_int32_t(portId));
    return statusTFromBinderStatus(aps->stopInput(portIdAidl));
}

void AudioSystem::releaseInput(audio_port_handle_t portId) {
    const sp<IAudioPolicyService>& aps = AudioSystem::get_audio_policy_service();
    if (aps == 0) return;

    auto status = [&]() -> status_t {
        int32_t portIdAidl = VALUE_OR_RETURN_STATUS(
                legacy2aidl_audio_port_handle_t_int32_t(portId));
        RETURN_STATUS_IF_ERROR(statusTFromBinderStatus(aps->releaseInput(portIdAidl)));
        return OK;
    }();

    // Ignore status.
    (void) status;
}

status_t AudioSystem::initStreamVolume(audio_stream_type_t stream,
                                       int indexMin,
                                       int indexMax) {
    const sp<IAudioPolicyService>& aps = AudioSystem::get_audio_policy_service();
    if (aps == 0) return PERMISSION_DENIED;

    AudioStreamType streamAidl = VALUE_OR_RETURN_STATUS(
            legacy2aidl_audio_stream_type_t_AudioStreamType(stream));
    int32_t indexMinAidl = VALUE_OR_RETURN_STATUS(convertIntegral<int32_t>(indexMin));
    int32_t indexMaxAidl = VALUE_OR_RETURN_STATUS(convertIntegral<int32_t>(indexMax));
    status_t status = statusTFromBinderStatus(
            aps->initStreamVolume(streamAidl, indexMinAidl, indexMaxAidl));
    if (status == DEAD_OBJECT) {
        // This is a critical operation since w/o proper stream volumes no audio
        // will be heard. Make sure we recover from a failure in any case.
        ALOGE("Received DEAD_OBJECT from APS, clearing the client");
        clearAudioPolicyService();
    }
    return status;
}

status_t AudioSystem::setStreamVolumeIndex(audio_stream_type_t stream,
                                           int index,
                                           audio_devices_t device) {
    const sp<IAudioPolicyService>& aps = AudioSystem::get_audio_policy_service();
    if (aps == 0) return PERMISSION_DENIED;

    AudioStreamType streamAidl = VALUE_OR_RETURN_STATUS(
            legacy2aidl_audio_stream_type_t_AudioStreamType(stream));
    int32_t indexAidl = VALUE_OR_RETURN_STATUS(convertIntegral<int32_t>(index));
    AudioDeviceDescription deviceAidl = VALUE_OR_RETURN_STATUS(
            legacy2aidl_audio_devices_t_AudioDeviceDescription(device));
    return statusTFromBinderStatus(
            aps->setStreamVolumeIndex(streamAidl, deviceAidl, indexAidl));
}

status_t AudioSystem::getStreamVolumeIndex(audio_stream_type_t stream,
                                           int* index,
                                           audio_devices_t device) {
    const sp<IAudioPolicyService>& aps = AudioSystem::get_audio_policy_service();
    if (aps == 0) return PERMISSION_DENIED;

    AudioStreamType streamAidl = VALUE_OR_RETURN_STATUS(
            legacy2aidl_audio_stream_type_t_AudioStreamType(stream));
    AudioDeviceDescription deviceAidl = VALUE_OR_RETURN_STATUS(
            legacy2aidl_audio_devices_t_AudioDeviceDescription(device));
    int32_t indexAidl;
    RETURN_STATUS_IF_ERROR(statusTFromBinderStatus(
            aps->getStreamVolumeIndex(streamAidl, deviceAidl, &indexAidl)));
    if (index != nullptr) {
        *index = VALUE_OR_RETURN_STATUS(convertIntegral<int>(indexAidl));
    }
    return OK;
}

status_t AudioSystem::setVolumeIndexForAttributes(const audio_attributes_t& attr,
                                                  int index,
                                                  audio_devices_t device) {
    const sp<IAudioPolicyService>& aps = AudioSystem::get_audio_policy_service();
    if (aps == 0) return PERMISSION_DENIED;

    media::audio::common::AudioAttributes attrAidl = VALUE_OR_RETURN_STATUS(
            legacy2aidl_audio_attributes_t_AudioAttributes(attr));
    int32_t indexAidl = VALUE_OR_RETURN_STATUS(convertIntegral<int32_t>(index));
    AudioDeviceDescription deviceAidl = VALUE_OR_RETURN_STATUS(
            legacy2aidl_audio_devices_t_AudioDeviceDescription(device));
    return statusTFromBinderStatus(
            aps->setVolumeIndexForAttributes(attrAidl, deviceAidl, indexAidl));
}

status_t AudioSystem::getVolumeIndexForAttributes(const audio_attributes_t& attr,
                                                  int& index,
                                                  audio_devices_t device) {
    const sp<IAudioPolicyService>& aps = AudioSystem::get_audio_policy_service();
    if (aps == 0) return PERMISSION_DENIED;

    media::audio::common::AudioAttributes attrAidl = VALUE_OR_RETURN_STATUS(
            legacy2aidl_audio_attributes_t_AudioAttributes(attr));
    AudioDeviceDescription deviceAidl = VALUE_OR_RETURN_STATUS(
            legacy2aidl_audio_devices_t_AudioDeviceDescription(device));
    int32_t indexAidl;
    RETURN_STATUS_IF_ERROR(statusTFromBinderStatus(
            aps->getVolumeIndexForAttributes(attrAidl, deviceAidl, &indexAidl)));
    index = VALUE_OR_RETURN_STATUS(convertIntegral<int>(indexAidl));
    return OK;
}

status_t AudioSystem::getMaxVolumeIndexForAttributes(const audio_attributes_t& attr, int& index) {
    const sp<IAudioPolicyService>& aps = AudioSystem::get_audio_policy_service();
    if (aps == 0) return PERMISSION_DENIED;

    media::audio::common::AudioAttributes attrAidl = VALUE_OR_RETURN_STATUS(
            legacy2aidl_audio_attributes_t_AudioAttributes(attr));
    int32_t indexAidl;
    RETURN_STATUS_IF_ERROR(statusTFromBinderStatus(
            aps->getMaxVolumeIndexForAttributes(attrAidl, &indexAidl)));
    index = VALUE_OR_RETURN_STATUS(convertIntegral<int>(indexAidl));
    return OK;
}

status_t AudioSystem::getMinVolumeIndexForAttributes(const audio_attributes_t& attr, int& index) {
    const sp<IAudioPolicyService>& aps = AudioSystem::get_audio_policy_service();
    if (aps == 0) return PERMISSION_DENIED;

    media::audio::common::AudioAttributes attrAidl = VALUE_OR_RETURN_STATUS(
            legacy2aidl_audio_attributes_t_AudioAttributes(attr));
    int32_t indexAidl;
    RETURN_STATUS_IF_ERROR(statusTFromBinderStatus(
            aps->getMinVolumeIndexForAttributes(attrAidl, &indexAidl)));
    index = VALUE_OR_RETURN_STATUS(convertIntegral<int>(indexAidl));
    return OK;
}

product_strategy_t AudioSystem::getStrategyForStream(audio_stream_type_t stream) {
    const sp<IAudioPolicyService>& aps = AudioSystem::get_audio_policy_service();
    if (aps == 0) return PRODUCT_STRATEGY_NONE;

    auto result = [&]() -> ConversionResult<product_strategy_t> {
        AudioStreamType streamAidl = VALUE_OR_RETURN(
                legacy2aidl_audio_stream_type_t_AudioStreamType(stream));
        int32_t resultAidl;
        RETURN_IF_ERROR(statusTFromBinderStatus(
                aps->getStrategyForStream(streamAidl, &resultAidl)));
        return aidl2legacy_int32_t_product_strategy_t(resultAidl);
    }();
    return result.value_or(PRODUCT_STRATEGY_NONE);
}

status_t AudioSystem::getDevicesForAttributes(const audio_attributes_t& aa,
                                              AudioDeviceTypeAddrVector* devices,
                                              bool forVolume) {
    if (devices == nullptr) {
        return BAD_VALUE;
    }
    const sp<IAudioPolicyService>& aps = AudioSystem::get_audio_policy_service();
    if (aps == 0) return PERMISSION_DENIED;

<<<<<<< HEAD
    media::AudioAttributesInternal aaAidl = VALUE_OR_RETURN_STATUS(
             legacy2aidl_audio_attributes_t_AudioAttributesInternal(aa));
=======
    media::audio::common::AudioAttributes aaAidl = VALUE_OR_RETURN_STATUS(
             legacy2aidl_audio_attributes_t_AudioAttributes(aa));
>>>>>>> 45137cc7
    std::vector<AudioDevice> retAidl;
    RETURN_STATUS_IF_ERROR(
            statusTFromBinderStatus(aps->getDevicesForAttributes(aaAidl, forVolume, &retAidl)));
    *devices = VALUE_OR_RETURN_STATUS(
            convertContainer<AudioDeviceTypeAddrVector>(
                    retAidl,
                    aidl2legacy_AudioDeviceTypeAddress));
    return OK;
}

audio_io_handle_t AudioSystem::getOutputForEffect(const effect_descriptor_t* desc) {
    const sp<IAudioPolicyService>& aps = AudioSystem::get_audio_policy_service();
    // FIXME change return type to status_t, and return PERMISSION_DENIED here
    if (aps == 0) return AUDIO_IO_HANDLE_NONE;

    auto result = [&]() -> ConversionResult<audio_io_handle_t> {
        media::EffectDescriptor descAidl = VALUE_OR_RETURN(
                legacy2aidl_effect_descriptor_t_EffectDescriptor(*desc));
        int32_t retAidl;
        RETURN_IF_ERROR(
                statusTFromBinderStatus(aps->getOutputForEffect(descAidl, &retAidl)));
        return aidl2legacy_int32_t_audio_io_handle_t(retAidl);
    }();

    return result.value_or(AUDIO_IO_HANDLE_NONE);
}

status_t AudioSystem::registerEffect(const effect_descriptor_t* desc,
                                     audio_io_handle_t io,
                                     product_strategy_t strategy,
                                     audio_session_t session,
                                     int id) {
    const sp<IAudioPolicyService>& aps = AudioSystem::get_audio_policy_service();
    if (aps == 0) return PERMISSION_DENIED;

    media::EffectDescriptor descAidl = VALUE_OR_RETURN_STATUS(
            legacy2aidl_effect_descriptor_t_EffectDescriptor(*desc));
    int32_t ioAidl = VALUE_OR_RETURN_STATUS(legacy2aidl_audio_io_handle_t_int32_t(io));
    int32_t strategyAidl = VALUE_OR_RETURN_STATUS(aidl2legacy_int32_t_product_strategy_t(strategy));
    int32_t sessionAidl = VALUE_OR_RETURN_STATUS(legacy2aidl_audio_session_t_int32_t(session));
    int32_t idAidl = VALUE_OR_RETURN_STATUS(convertReinterpret<int32_t>(id));
    return statusTFromBinderStatus(
            aps->registerEffect(descAidl, ioAidl, strategyAidl, sessionAidl, idAidl));
}

status_t AudioSystem::unregisterEffect(int id) {
    const sp<IAudioPolicyService>& aps = AudioSystem::get_audio_policy_service();
    if (aps == 0) return PERMISSION_DENIED;

    int32_t idAidl = VALUE_OR_RETURN_STATUS(convertReinterpret<int32_t>(id));
    return statusTFromBinderStatus(
            aps->unregisterEffect(idAidl));
}

status_t AudioSystem::setEffectEnabled(int id, bool enabled) {
    const sp<IAudioPolicyService>& aps = AudioSystem::get_audio_policy_service();
    if (aps == 0) return PERMISSION_DENIED;

    int32_t idAidl = VALUE_OR_RETURN_STATUS(convertReinterpret<int32_t>(id));
    return statusTFromBinderStatus(
            aps->setEffectEnabled(idAidl, enabled));
}

status_t AudioSystem::moveEffectsToIo(const std::vector<int>& ids, audio_io_handle_t io) {
    const sp<IAudioPolicyService>& aps = AudioSystem::get_audio_policy_service();
    if (aps == 0) return PERMISSION_DENIED;

    std::vector<int32_t> idsAidl = VALUE_OR_RETURN_STATUS(
            convertContainer<std::vector<int32_t>>(ids, convertReinterpret<int32_t, int>));
    int32_t ioAidl = VALUE_OR_RETURN_STATUS(legacy2aidl_audio_io_handle_t_int32_t(io));
    return statusTFromBinderStatus(aps->moveEffectsToIo(idsAidl, ioAidl));
}

status_t AudioSystem::isStreamActive(audio_stream_type_t stream, bool* state, uint32_t inPastMs) {
    const sp<IAudioPolicyService>& aps = AudioSystem::get_audio_policy_service();
    if (aps == 0) return PERMISSION_DENIED;
    if (state == NULL) return BAD_VALUE;

    AudioStreamType streamAidl = VALUE_OR_RETURN_STATUS(
            legacy2aidl_audio_stream_type_t_AudioStreamType(stream));
    int32_t inPastMsAidl = VALUE_OR_RETURN_STATUS(convertIntegral<int32_t>(inPastMs));
    RETURN_STATUS_IF_ERROR(statusTFromBinderStatus(
            aps->isStreamActive(streamAidl, inPastMsAidl, state)));
    return OK;
}

status_t AudioSystem::isStreamActiveRemotely(audio_stream_type_t stream, bool* state,
                                             uint32_t inPastMs) {
    const sp<IAudioPolicyService>& aps = AudioSystem::get_audio_policy_service();
    if (aps == 0) return PERMISSION_DENIED;
    if (state == NULL) return BAD_VALUE;

    AudioStreamType streamAidl = VALUE_OR_RETURN_STATUS(
            legacy2aidl_audio_stream_type_t_AudioStreamType(stream));
    int32_t inPastMsAidl = VALUE_OR_RETURN_STATUS(convertIntegral<int32_t>(inPastMs));
    RETURN_STATUS_IF_ERROR(statusTFromBinderStatus(
            aps->isStreamActiveRemotely(streamAidl, inPastMsAidl, state)));
    return OK;
}

status_t AudioSystem::isSourceActive(audio_source_t stream, bool* state) {
    const sp<IAudioPolicyService>& aps = AudioSystem::get_audio_policy_service();
    if (aps == 0) return PERMISSION_DENIED;
    if (state == NULL) return BAD_VALUE;

    AudioSource streamAidl = VALUE_OR_RETURN_STATUS(
            legacy2aidl_audio_source_t_AudioSource(stream));
    RETURN_STATUS_IF_ERROR(statusTFromBinderStatus(
            aps->isSourceActive(streamAidl, state)));
    return OK;
}

uint32_t AudioSystem::getPrimaryOutputSamplingRate() {
    const sp<IAudioFlinger>& af = AudioSystem::get_audio_flinger();
    if (af == 0) return 0;
    return af->getPrimaryOutputSamplingRate();
}

size_t AudioSystem::getPrimaryOutputFrameCount() {
    const sp<IAudioFlinger>& af = AudioSystem::get_audio_flinger();
    if (af == 0) return 0;
    return af->getPrimaryOutputFrameCount();
}

status_t AudioSystem::setLowRamDevice(bool isLowRamDevice, int64_t totalMemory) {
    const sp<IAudioFlinger>& af = AudioSystem::get_audio_flinger();
    if (af == 0) return PERMISSION_DENIED;
    return af->setLowRamDevice(isLowRamDevice, totalMemory);
}

void AudioSystem::clearAudioConfigCache() {
    // called by restoreTrack_l(), which needs new IAudioFlinger and IAudioPolicyService instances
    ALOGV("clearAudioConfigCache()");
    {
        Mutex::Autolock _l(gLock);
        if (gAudioFlingerClient != 0) {
            gAudioFlingerClient->clearIoCache();
        }
        gAudioFlinger.clear();
    }
    clearAudioPolicyService();
}

status_t AudioSystem::setSupportedSystemUsages(const std::vector<audio_usage_t>& systemUsages) {
    const sp<IAudioPolicyService>& aps = AudioSystem::get_audio_policy_service();
    if (aps == nullptr) return PERMISSION_DENIED;

    std::vector<AudioUsage> systemUsagesAidl = VALUE_OR_RETURN_STATUS(
            convertContainer<std::vector<AudioUsage>>(systemUsages,
                                                      legacy2aidl_audio_usage_t_AudioUsage));
    return statusTFromBinderStatus(aps->setSupportedSystemUsages(systemUsagesAidl));
}

status_t AudioSystem::setAllowedCapturePolicy(uid_t uid, audio_flags_mask_t capturePolicy) {
    const sp<IAudioPolicyService>& aps = AudioSystem::get_audio_policy_service();
    if (aps == nullptr) return PERMISSION_DENIED;

    int32_t uidAidl = VALUE_OR_RETURN_STATUS(legacy2aidl_uid_t_int32_t(uid));
    int32_t capturePolicyAidl = VALUE_OR_RETURN_STATUS(
            legacy2aidl_audio_flags_mask_t_int32_t_mask(capturePolicy));
    return statusTFromBinderStatus(aps->setAllowedCapturePolicy(uidAidl, capturePolicyAidl));
}

audio_offload_mode_t AudioSystem::getOffloadSupport(const audio_offload_info_t& info) {
    ALOGV("%s", __func__);
    const sp<IAudioPolicyService>& aps = AudioSystem::get_audio_policy_service();
    if (aps == 0) return AUDIO_OFFLOAD_NOT_SUPPORTED;

    auto result = [&]() -> ConversionResult<audio_offload_mode_t> {
        AudioOffloadInfo infoAidl = VALUE_OR_RETURN(
                legacy2aidl_audio_offload_info_t_AudioOffloadInfo(info));
        media::AudioOffloadMode retAidl;
        RETURN_IF_ERROR(
                statusTFromBinderStatus(aps->getOffloadSupport(infoAidl, &retAidl)));
        return aidl2legacy_AudioOffloadMode_audio_offload_mode_t(retAidl);
    }();

    return result.value_or(static_cast<audio_offload_mode_t>(0));
}

status_t AudioSystem::listAudioPorts(audio_port_role_t role,
                                     audio_port_type_t type,
                                     unsigned int* num_ports,
                                     struct audio_port_v7* ports,
                                     unsigned int* generation) {
    if (num_ports == nullptr || (*num_ports != 0 && ports == nullptr) ||
        generation == nullptr) {
        return BAD_VALUE;
    }

    const sp<IAudioPolicyService>& aps = AudioSystem::get_audio_policy_service();
    if (aps == 0) return PERMISSION_DENIED;

    media::AudioPortRole roleAidl = VALUE_OR_RETURN_STATUS(
            legacy2aidl_audio_port_role_t_AudioPortRole(role));
    media::AudioPortType typeAidl = VALUE_OR_RETURN_STATUS(
            legacy2aidl_audio_port_type_t_AudioPortType(type));
    Int numPortsAidl;
    numPortsAidl.value = VALUE_OR_RETURN_STATUS(convertIntegral<int32_t>(*num_ports));
    std::vector<media::AudioPortFw> portsAidl;
    int32_t generationAidl;

    RETURN_STATUS_IF_ERROR(statusTFromBinderStatus(
            aps->listAudioPorts(roleAidl, typeAidl, &numPortsAidl, &portsAidl, &generationAidl)));
    *num_ports = VALUE_OR_RETURN_STATUS(convertIntegral<unsigned int>(numPortsAidl.value));
    *generation = VALUE_OR_RETURN_STATUS(convertIntegral<unsigned int>(generationAidl));
    RETURN_STATUS_IF_ERROR(convertRange(portsAidl.begin(), portsAidl.end(), ports,
                                        aidl2legacy_AudioPortFw_audio_port_v7));
    return OK;
}

status_t AudioSystem::listDeclaredDevicePorts(media::AudioPortRole role,
                                              std::vector<media::AudioPortFw>* result) {
    if (result == nullptr) return BAD_VALUE;
    const sp<IAudioPolicyService>& aps = AudioSystem::get_audio_policy_service();
    if (aps == 0) return PERMISSION_DENIED;
    RETURN_STATUS_IF_ERROR(statusTFromBinderStatus(aps->listDeclaredDevicePorts(role, result)));
    return OK;
}

status_t AudioSystem::getAudioPort(struct audio_port_v7* port) {
    if (port == nullptr) {
        return BAD_VALUE;
    }
    const sp<IAudioPolicyService>& aps = AudioSystem::get_audio_policy_service();
    if (aps == 0) return PERMISSION_DENIED;

    media::AudioPortFw portAidl;
    RETURN_STATUS_IF_ERROR(
            statusTFromBinderStatus(aps->getAudioPort(port->id, &portAidl)));
    *port = VALUE_OR_RETURN_STATUS(aidl2legacy_AudioPortFw_audio_port_v7(portAidl));
    return OK;
}

status_t AudioSystem::createAudioPatch(const struct audio_patch* patch,
                                       audio_patch_handle_t* handle) {
    if (patch == nullptr || handle == nullptr) {
        return BAD_VALUE;
    }

    const sp<IAudioPolicyService>& aps = AudioSystem::get_audio_policy_service();
    if (aps == 0) return PERMISSION_DENIED;

    media::AudioPatchFw patchAidl = VALUE_OR_RETURN_STATUS(
            legacy2aidl_audio_patch_AudioPatchFw(*patch));
    int32_t handleAidl = VALUE_OR_RETURN_STATUS(legacy2aidl_audio_patch_handle_t_int32_t(*handle));
    RETURN_STATUS_IF_ERROR(
            statusTFromBinderStatus(aps->createAudioPatch(patchAidl, handleAidl, &handleAidl)));
    *handle = VALUE_OR_RETURN_STATUS(aidl2legacy_int32_t_audio_patch_handle_t(handleAidl));
    return OK;
}

status_t AudioSystem::releaseAudioPatch(audio_patch_handle_t handle) {
    const sp<IAudioPolicyService>& aps = AudioSystem::get_audio_policy_service();
    if (aps == 0) return PERMISSION_DENIED;

    int32_t handleAidl = VALUE_OR_RETURN_STATUS(legacy2aidl_audio_patch_handle_t_int32_t(handle));
    return statusTFromBinderStatus(aps->releaseAudioPatch(handleAidl));
}

status_t AudioSystem::listAudioPatches(unsigned int* num_patches,
                                       struct audio_patch* patches,
                                       unsigned int* generation) {
    if (num_patches == nullptr || (*num_patches != 0 && patches == nullptr) ||
        generation == nullptr) {
        return BAD_VALUE;
    }

    const sp<IAudioPolicyService>& aps = AudioSystem::get_audio_policy_service();
    if (aps == 0) return PERMISSION_DENIED;


    Int numPatchesAidl;
    numPatchesAidl.value = VALUE_OR_RETURN_STATUS(convertIntegral<int32_t>(*num_patches));
    std::vector<media::AudioPatchFw> patchesAidl;
    int32_t generationAidl;

    RETURN_STATUS_IF_ERROR(statusTFromBinderStatus(
            aps->listAudioPatches(&numPatchesAidl, &patchesAidl, &generationAidl)));
    *num_patches = VALUE_OR_RETURN_STATUS(convertIntegral<unsigned int>(numPatchesAidl.value));
    *generation = VALUE_OR_RETURN_STATUS(convertIntegral<unsigned int>(generationAidl));
    RETURN_STATUS_IF_ERROR(convertRange(patchesAidl.begin(), patchesAidl.end(), patches,
                                        aidl2legacy_AudioPatchFw_audio_patch));
    return OK;
}

status_t AudioSystem::setAudioPortConfig(const struct audio_port_config* config) {
    if (config == nullptr) {
        return BAD_VALUE;
    }

    const sp<IAudioPolicyService>& aps = AudioSystem::get_audio_policy_service();
    if (aps == 0) return PERMISSION_DENIED;

    media::AudioPortConfigFw configAidl = VALUE_OR_RETURN_STATUS(
            legacy2aidl_audio_port_config_AudioPortConfigFw(*config));
    return statusTFromBinderStatus(aps->setAudioPortConfig(configAidl));
}

status_t AudioSystem::addAudioPortCallback(const sp<AudioPortCallback>& callback) {
    const sp<IAudioPolicyService>& aps = AudioSystem::get_audio_policy_service();
    if (aps == 0) return PERMISSION_DENIED;

    Mutex::Autolock _l(gLockAPS);
    if (gAudioPolicyServiceClient == 0) {
        return NO_INIT;
    }
    int ret = gAudioPolicyServiceClient->addAudioPortCallback(callback);
    if (ret == 1) {
        aps->setAudioPortCallbacksEnabled(true);
    }
    return (ret < 0) ? INVALID_OPERATION : NO_ERROR;
}

/*static*/
status_t AudioSystem::removeAudioPortCallback(const sp<AudioPortCallback>& callback) {
    const sp<IAudioPolicyService>& aps = AudioSystem::get_audio_policy_service();
    if (aps == 0) return PERMISSION_DENIED;

    Mutex::Autolock _l(gLockAPS);
    if (gAudioPolicyServiceClient == 0) {
        return NO_INIT;
    }
    int ret = gAudioPolicyServiceClient->removeAudioPortCallback(callback);
    if (ret == 0) {
        aps->setAudioPortCallbacksEnabled(false);
    }
    return (ret < 0) ? INVALID_OPERATION : NO_ERROR;
}

status_t AudioSystem::addAudioVolumeGroupCallback(const sp<AudioVolumeGroupCallback>& callback) {
    const sp<IAudioPolicyService>& aps = AudioSystem::get_audio_policy_service();
    if (aps == 0) return PERMISSION_DENIED;

    Mutex::Autolock _l(gLockAPS);
    if (gAudioPolicyServiceClient == 0) {
        return NO_INIT;
    }
    int ret = gAudioPolicyServiceClient->addAudioVolumeGroupCallback(callback);
    if (ret == 1) {
        aps->setAudioVolumeGroupCallbacksEnabled(true);
    }
    return (ret < 0) ? INVALID_OPERATION : NO_ERROR;
}

status_t AudioSystem::removeAudioVolumeGroupCallback(const sp<AudioVolumeGroupCallback>& callback) {
    const sp<IAudioPolicyService>& aps = AudioSystem::get_audio_policy_service();
    if (aps == 0) return PERMISSION_DENIED;

    Mutex::Autolock _l(gLockAPS);
    if (gAudioPolicyServiceClient == 0) {
        return NO_INIT;
    }
    int ret = gAudioPolicyServiceClient->removeAudioVolumeGroupCallback(callback);
    if (ret == 0) {
        aps->setAudioVolumeGroupCallbacksEnabled(false);
    }
    return (ret < 0) ? INVALID_OPERATION : NO_ERROR;
}

status_t AudioSystem::addAudioDeviceCallback(
        const wp<AudioDeviceCallback>& callback, audio_io_handle_t audioIo,
        audio_port_handle_t portId) {
    const sp<AudioFlingerClient> afc = getAudioFlingerClient();
    if (afc == 0) {
        return NO_INIT;
    }
    status_t status = afc->addAudioDeviceCallback(callback, audioIo, portId);
    if (status == NO_ERROR) {
        const sp<IAudioFlinger>& af = AudioSystem::get_audio_flinger();
        if (af != 0) {
            af->registerClient(afc);
        }
    }
    return status;
}

status_t AudioSystem::removeAudioDeviceCallback(
        const wp<AudioDeviceCallback>& callback, audio_io_handle_t audioIo,
        audio_port_handle_t portId) {
    const sp<AudioFlingerClient> afc = getAudioFlingerClient();
    if (afc == 0) {
        return NO_INIT;
    }
    return afc->removeAudioDeviceCallback(callback, audioIo, portId);
}

status_t AudioSystem::addSupportedLatencyModesCallback(
        const sp<SupportedLatencyModesCallback>& callback) {
    const sp<AudioFlingerClient> afc = getAudioFlingerClient();
    if (afc == 0) {
        return NO_INIT;
    }
    return afc->addSupportedLatencyModesCallback(callback);
}

status_t AudioSystem::removeSupportedLatencyModesCallback(
        const sp<SupportedLatencyModesCallback>& callback) {
    const sp<AudioFlingerClient> afc = getAudioFlingerClient();
    if (afc == 0) {
        return NO_INIT;
    }
    return afc->removeSupportedLatencyModesCallback(callback);
}

audio_port_handle_t AudioSystem::getDeviceIdForIo(audio_io_handle_t audioIo) {
    const sp<IAudioFlinger>& af = AudioSystem::get_audio_flinger();
    if (af == 0) return PERMISSION_DENIED;
    const sp<AudioIoDescriptor> desc = getIoDescriptor(audioIo);
    if (desc == 0) {
        return AUDIO_PORT_HANDLE_NONE;
    }
    return desc->getDeviceId();
}

status_t AudioSystem::acquireSoundTriggerSession(audio_session_t* session,
                                                 audio_io_handle_t* ioHandle,
                                                 audio_devices_t* device) {
    if (session == nullptr || ioHandle == nullptr || device == nullptr) {
        return BAD_VALUE;
    }
    const sp<IAudioPolicyService>& aps = AudioSystem::get_audio_policy_service();
    if (aps == 0) return PERMISSION_DENIED;

    media::SoundTriggerSession retAidl;
    RETURN_STATUS_IF_ERROR(
            statusTFromBinderStatus(aps->acquireSoundTriggerSession(&retAidl)));
    *session = VALUE_OR_RETURN_STATUS(aidl2legacy_int32_t_audio_session_t(retAidl.session));
    *ioHandle = VALUE_OR_RETURN_STATUS(aidl2legacy_int32_t_audio_io_handle_t(retAidl.ioHandle));
    *device = VALUE_OR_RETURN_STATUS(
            aidl2legacy_AudioDeviceDescription_audio_devices_t(retAidl.device));
    return OK;
}

status_t AudioSystem::releaseSoundTriggerSession(audio_session_t session) {
    const sp<IAudioPolicyService>& aps = AudioSystem::get_audio_policy_service();
    if (aps == 0) return PERMISSION_DENIED;

    int32_t sessionAidl = VALUE_OR_RETURN_STATUS(legacy2aidl_audio_session_t_int32_t(session));
    return statusTFromBinderStatus(aps->releaseSoundTriggerSession(sessionAidl));
}

audio_mode_t AudioSystem::getPhoneState() {
    const sp<IAudioPolicyService>& aps = AudioSystem::get_audio_policy_service();
    if (aps == 0) return AUDIO_MODE_INVALID;

    auto result = [&]() -> ConversionResult<audio_mode_t> {
        media::audio::common::AudioMode retAidl;
        RETURN_IF_ERROR(statusTFromBinderStatus(aps->getPhoneState(&retAidl)));
        return aidl2legacy_AudioMode_audio_mode_t(retAidl);
    }();

    return result.value_or(AUDIO_MODE_INVALID);
}

status_t AudioSystem::registerPolicyMixes(const Vector<AudioMix>& mixes, bool registration) {
    const sp<IAudioPolicyService>& aps = AudioSystem::get_audio_policy_service();
    if (aps == 0) return PERMISSION_DENIED;

    size_t mixesSize = std::min(mixes.size(), size_t{MAX_MIXES_PER_POLICY});
    std::vector<media::AudioMix> mixesAidl;
    RETURN_STATUS_IF_ERROR(
            convertRange(mixes.begin(), mixes.begin() + mixesSize, std::back_inserter(mixesAidl),
                         legacy2aidl_AudioMix));
    return statusTFromBinderStatus(aps->registerPolicyMixes(mixesAidl, registration));
}

status_t AudioSystem::setUidDeviceAffinities(uid_t uid, const AudioDeviceTypeAddrVector& devices) {
    const sp<IAudioPolicyService>& aps = AudioSystem::get_audio_policy_service();
    if (aps == 0) return PERMISSION_DENIED;

    int32_t uidAidl = VALUE_OR_RETURN_STATUS(legacy2aidl_uid_t_int32_t(uid));
    std::vector<AudioDevice> devicesAidl = VALUE_OR_RETURN_STATUS(
            convertContainer<std::vector<AudioDevice>>(devices,
                                                              legacy2aidl_AudioDeviceTypeAddress));
    return statusTFromBinderStatus(aps->setUidDeviceAffinities(uidAidl, devicesAidl));
}

status_t AudioSystem::removeUidDeviceAffinities(uid_t uid) {
    const sp<IAudioPolicyService>& aps = AudioSystem::get_audio_policy_service();
    if (aps == 0) return PERMISSION_DENIED;

    int32_t uidAidl = VALUE_OR_RETURN_STATUS(legacy2aidl_uid_t_int32_t(uid));
    return statusTFromBinderStatus(aps->removeUidDeviceAffinities(uidAidl));
}

status_t AudioSystem::setUserIdDeviceAffinities(int userId,
                                                const AudioDeviceTypeAddrVector& devices) {
    const sp<IAudioPolicyService>& aps = AudioSystem::get_audio_policy_service();
    if (aps == 0) return PERMISSION_DENIED;

    int32_t userIdAidl = VALUE_OR_RETURN_STATUS(convertReinterpret<int32_t>(userId));
    std::vector<AudioDevice> devicesAidl = VALUE_OR_RETURN_STATUS(
            convertContainer<std::vector<AudioDevice>>(devices,
                                                       legacy2aidl_AudioDeviceTypeAddress));
    return statusTFromBinderStatus(
            aps->setUserIdDeviceAffinities(userIdAidl, devicesAidl));
}

status_t AudioSystem::removeUserIdDeviceAffinities(int userId) {
    const sp<IAudioPolicyService>& aps = AudioSystem::get_audio_policy_service();
    if (aps == 0) return PERMISSION_DENIED;
    int32_t userIdAidl = VALUE_OR_RETURN_STATUS(convertReinterpret<int32_t>(userId));
    return statusTFromBinderStatus(aps->removeUserIdDeviceAffinities(userIdAidl));
}

status_t AudioSystem::startAudioSource(const struct audio_port_config* source,
                                       const audio_attributes_t* attributes,
                                       audio_port_handle_t* portId) {
    if (source == nullptr || attributes == nullptr || portId == nullptr) {
        return BAD_VALUE;
    }
    const sp<IAudioPolicyService>& aps = AudioSystem::get_audio_policy_service();
    if (aps == 0) return PERMISSION_DENIED;

    media::AudioPortConfigFw sourceAidl = VALUE_OR_RETURN_STATUS(
            legacy2aidl_audio_port_config_AudioPortConfigFw(*source));
    media::audio::common::AudioAttributes attributesAidl = VALUE_OR_RETURN_STATUS(
            legacy2aidl_audio_attributes_t_AudioAttributes(*attributes));
    int32_t portIdAidl;
    RETURN_STATUS_IF_ERROR(statusTFromBinderStatus(
            aps->startAudioSource(sourceAidl, attributesAidl, &portIdAidl)));
    *portId = VALUE_OR_RETURN_STATUS(aidl2legacy_int32_t_audio_port_handle_t(portIdAidl));
    return OK;
}

status_t AudioSystem::stopAudioSource(audio_port_handle_t portId) {
    const sp<IAudioPolicyService>& aps = AudioSystem::get_audio_policy_service();
    if (aps == 0) return PERMISSION_DENIED;

    int32_t portIdAidl = VALUE_OR_RETURN_STATUS(legacy2aidl_audio_port_handle_t_int32_t(portId));
    return statusTFromBinderStatus(aps->stopAudioSource(portIdAidl));
}

status_t AudioSystem::setMasterMono(bool mono) {
    const sp<IAudioPolicyService>& aps = AudioSystem::get_audio_policy_service();
    if (aps == 0) return PERMISSION_DENIED;
    return statusTFromBinderStatus(aps->setMasterMono(mono));
}

status_t AudioSystem::getMasterMono(bool* mono) {
    if (mono == nullptr) {
        return BAD_VALUE;
    }
    const sp<IAudioPolicyService>& aps = AudioSystem::get_audio_policy_service();
    if (aps == 0) return PERMISSION_DENIED;
    return statusTFromBinderStatus(aps->getMasterMono(mono));
}

status_t AudioSystem::setMasterBalance(float balance) {
    const sp<IAudioFlinger>& af = AudioSystem::get_audio_flinger();
    if (af == 0) return PERMISSION_DENIED;
    return af->setMasterBalance(balance);
}

status_t AudioSystem::getMasterBalance(float* balance) {
    const sp<IAudioFlinger>& af = AudioSystem::get_audio_flinger();
    if (af == 0) return PERMISSION_DENIED;
    return af->getMasterBalance(balance);
}

float
AudioSystem::getStreamVolumeDB(audio_stream_type_t stream, int index, audio_devices_t device) {
    const sp<IAudioPolicyService>& aps = AudioSystem::get_audio_policy_service();
    if (aps == 0) return NAN;

    auto result = [&]() -> ConversionResult<float> {
        AudioStreamType streamAidl = VALUE_OR_RETURN(
                legacy2aidl_audio_stream_type_t_AudioStreamType(stream));
        int32_t indexAidl = VALUE_OR_RETURN(convertIntegral<int32_t>(index));
        AudioDeviceDescription deviceAidl = VALUE_OR_RETURN(
                legacy2aidl_audio_devices_t_AudioDeviceDescription(device));
        float retAidl;
        RETURN_IF_ERROR(statusTFromBinderStatus(
                aps->getStreamVolumeDB(streamAidl, indexAidl, deviceAidl, &retAidl)));
        return retAidl;
    }();
    return result.value_or(NAN);
}

status_t AudioSystem::getMicrophones(std::vector<media::MicrophoneInfoFw>* microphones) {
    const sp<IAudioFlinger>& af = AudioSystem::get_audio_flinger();
    if (af == 0) return PERMISSION_DENIED;
    return af->getMicrophones(microphones);
}

status_t AudioSystem::setAudioHalPids(const std::vector<pid_t>& pids) {
    const sp<IAudioFlinger>& af = AudioSystem::get_audio_flinger();
    if (af == nullptr) return PERMISSION_DENIED;
    return af->setAudioHalPids(pids);
}

status_t AudioSystem::getSurroundFormats(unsigned int* numSurroundFormats,
                                         audio_format_t* surroundFormats,
                                         bool* surroundFormatsEnabled) {
    if (numSurroundFormats == nullptr || (*numSurroundFormats != 0 &&
                                          (surroundFormats == nullptr ||
                                           surroundFormatsEnabled == nullptr))) {
        return BAD_VALUE;
    }

    const sp<IAudioPolicyService>& aps = AudioSystem::get_audio_policy_service();
    if (aps == 0) return PERMISSION_DENIED;
    Int numSurroundFormatsAidl;
    numSurroundFormatsAidl.value =
            VALUE_OR_RETURN_STATUS(convertIntegral<int32_t>(*numSurroundFormats));
    std::vector<AudioFormatDescription> surroundFormatsAidl;
    std::vector<bool> surroundFormatsEnabledAidl;
    RETURN_STATUS_IF_ERROR(statusTFromBinderStatus(
            aps->getSurroundFormats(&numSurroundFormatsAidl, &surroundFormatsAidl,
                                    &surroundFormatsEnabledAidl)));

    *numSurroundFormats = VALUE_OR_RETURN_STATUS(
            convertIntegral<unsigned int>(numSurroundFormatsAidl.value));
    RETURN_STATUS_IF_ERROR(
            convertRange(surroundFormatsAidl.begin(), surroundFormatsAidl.end(), surroundFormats,
                         aidl2legacy_AudioFormatDescription_audio_format_t));
    std::copy(surroundFormatsEnabledAidl.begin(), surroundFormatsEnabledAidl.end(),
            surroundFormatsEnabled);
    return OK;
}

status_t AudioSystem::getReportedSurroundFormats(unsigned int* numSurroundFormats,
                                                 audio_format_t* surroundFormats) {
    if (numSurroundFormats == nullptr || (*numSurroundFormats != 0 && surroundFormats == nullptr)) {
        return BAD_VALUE;
    }

    const sp<IAudioPolicyService>& aps = AudioSystem::get_audio_policy_service();
    if (aps == 0) return PERMISSION_DENIED;
    Int numSurroundFormatsAidl;
    numSurroundFormatsAidl.value =
            VALUE_OR_RETURN_STATUS(convertIntegral<int32_t>(*numSurroundFormats));
    std::vector<AudioFormatDescription> surroundFormatsAidl;
    RETURN_STATUS_IF_ERROR(statusTFromBinderStatus(
            aps->getReportedSurroundFormats(&numSurroundFormatsAidl, &surroundFormatsAidl)));

    *numSurroundFormats = VALUE_OR_RETURN_STATUS(
            convertIntegral<unsigned int>(numSurroundFormatsAidl.value));
    RETURN_STATUS_IF_ERROR(
            convertRange(surroundFormatsAidl.begin(), surroundFormatsAidl.end(), surroundFormats,
                         aidl2legacy_AudioFormatDescription_audio_format_t));
    return OK;
}

status_t AudioSystem::setSurroundFormatEnabled(audio_format_t audioFormat, bool enabled) {
    const sp<IAudioPolicyService>& aps = AudioSystem::get_audio_policy_service();
    if (aps == 0) return PERMISSION_DENIED;

    AudioFormatDescription audioFormatAidl = VALUE_OR_RETURN_STATUS(
            legacy2aidl_audio_format_t_AudioFormatDescription(audioFormat));
    return statusTFromBinderStatus(
            aps->setSurroundFormatEnabled(audioFormatAidl, enabled));
}

status_t AudioSystem::setAssistantServicesUids(const std::vector<uid_t>& uids) {
    const sp<IAudioPolicyService>& aps = AudioSystem::get_audio_policy_service();
    if (aps == 0) return PERMISSION_DENIED;

    std::vector<int32_t> uidsAidl = VALUE_OR_RETURN_STATUS(
                convertContainer<std::vector<int32_t>>(uids, legacy2aidl_uid_t_int32_t));
    return statusTFromBinderStatus(aps->setAssistantServicesUids(uidsAidl));
}

status_t AudioSystem::setActiveAssistantServicesUids(const std::vector<uid_t>& activeUids) {
    const sp<IAudioPolicyService>& aps = AudioSystem::get_audio_policy_service();
    if (aps == 0) return PERMISSION_DENIED;

    std::vector<int32_t> activeUidsAidl = VALUE_OR_RETURN_STATUS(
                convertContainer<std::vector<int32_t>>(activeUids, legacy2aidl_uid_t_int32_t));
    return statusTFromBinderStatus(aps->setActiveAssistantServicesUids(activeUidsAidl));
}

status_t AudioSystem::setA11yServicesUids(const std::vector<uid_t>& uids) {
    const sp<IAudioPolicyService>& aps = AudioSystem::get_audio_policy_service();
    if (aps == 0) return PERMISSION_DENIED;

    std::vector<int32_t> uidsAidl = VALUE_OR_RETURN_STATUS(
            convertContainer<std::vector<int32_t>>(uids, legacy2aidl_uid_t_int32_t));
    return statusTFromBinderStatus(aps->setA11yServicesUids(uidsAidl));
}

status_t AudioSystem::setCurrentImeUid(uid_t uid) {
    const sp<IAudioPolicyService>& aps = AudioSystem::get_audio_policy_service();
    if (aps == 0) return PERMISSION_DENIED;

    int32_t uidAidl = VALUE_OR_RETURN_STATUS(legacy2aidl_uid_t_int32_t(uid));
    return statusTFromBinderStatus(aps->setCurrentImeUid(uidAidl));
}

bool AudioSystem::isHapticPlaybackSupported() {
    const sp<IAudioPolicyService>& aps = AudioSystem::get_audio_policy_service();
    if (aps == 0) return false;

    auto result = [&]() -> ConversionResult<bool> {
        bool retVal;
        RETURN_IF_ERROR(
                statusTFromBinderStatus(aps->isHapticPlaybackSupported(&retVal)));
        return retVal;
    }();
    return result.value_or(false);
}

bool AudioSystem::isUltrasoundSupported() {
    const sp<IAudioPolicyService>& aps = AudioSystem::get_audio_policy_service();
    if (aps == 0) return false;

    auto result = [&]() -> ConversionResult<bool> {
        bool retVal;
        RETURN_IF_ERROR(
                statusTFromBinderStatus(aps->isUltrasoundSupported(&retVal)));
        return retVal;
    }();
    return result.value_or(false);
}

status_t AudioSystem::getHwOffloadFormatsSupportedForBluetoothMedia(
        audio_devices_t device, std::vector<audio_format_t>* formats) {
    if (formats == nullptr) {
        return BAD_VALUE;
    }

    const sp<IAudioPolicyService>
            & aps = AudioSystem::get_audio_policy_service();
    if (aps == 0) return PERMISSION_DENIED;

    std::vector<AudioFormatDescription> formatsAidl;
    AudioDeviceDescription deviceAidl = VALUE_OR_RETURN_STATUS(
            legacy2aidl_audio_devices_t_AudioDeviceDescription(device));
    RETURN_STATUS_IF_ERROR(statusTFromBinderStatus(
            aps->getHwOffloadFormatsSupportedForBluetoothMedia(deviceAidl, &formatsAidl)));
    *formats = VALUE_OR_RETURN_STATUS(
            convertContainer<std::vector<audio_format_t>>(
                    formatsAidl,
                    aidl2legacy_AudioFormatDescription_audio_format_t));
    return OK;
}

status_t AudioSystem::listAudioProductStrategies(AudioProductStrategyVector& strategies) {
    const sp<IAudioPolicyService>& aps = AudioSystem::get_audio_policy_service();
    if (aps == 0) return PERMISSION_DENIED;

    std::vector<media::AudioProductStrategy> strategiesAidl;
    RETURN_STATUS_IF_ERROR(statusTFromBinderStatus(
            aps->listAudioProductStrategies(&strategiesAidl)));
    strategies = VALUE_OR_RETURN_STATUS(
            convertContainer<AudioProductStrategyVector>(strategiesAidl,
                                                         aidl2legacy_AudioProductStrategy));
    return OK;
}

audio_attributes_t AudioSystem::streamTypeToAttributes(audio_stream_type_t stream) {
    AudioProductStrategyVector strategies;
    listAudioProductStrategies(strategies);
    for (const auto& strategy : strategies) {
        auto attrVect = strategy.getVolumeGroupAttributes();
        auto iter = std::find_if(begin(attrVect), end(attrVect), [&stream](const auto& attributes) {
            return attributes.getStreamType() == stream;
        });
        if (iter != end(attrVect)) {
            return iter->getAttributes();
        }
    }
    ALOGE("invalid stream type %s when converting to attributes", toString(stream).c_str());
    return AUDIO_ATTRIBUTES_INITIALIZER;
}

audio_stream_type_t AudioSystem::attributesToStreamType(const audio_attributes_t& attr) {
    product_strategy_t psId;
    status_t ret = AudioSystem::getProductStrategyFromAudioAttributes(attr, psId);
    if (ret != NO_ERROR) {
        ALOGE("no strategy found for attributes %s", toString(attr).c_str());
        return AUDIO_STREAM_MUSIC;
    }
    AudioProductStrategyVector strategies;
    listAudioProductStrategies(strategies);
    for (const auto& strategy : strategies) {
        if (strategy.getId() == psId) {
            auto attrVect = strategy.getVolumeGroupAttributes();
            auto iter = std::find_if(begin(attrVect), end(attrVect), [&attr](const auto& refAttr) {
                return AudioProductStrategy::attributesMatches(
                        refAttr.getAttributes(), attr);
            });
            if (iter != end(attrVect)) {
                return iter->getStreamType();
            }
        }
    }
    switch (attr.usage) {
        case AUDIO_USAGE_VIRTUAL_SOURCE:
            // virtual source is not expected to have an associated product strategy
            break;
        default:
            ALOGE("invalid attributes %s when converting to stream", toString(attr).c_str());
            break;
    }
    return AUDIO_STREAM_MUSIC;
}

status_t AudioSystem::getProductStrategyFromAudioAttributes(const audio_attributes_t& aa,
                                                            product_strategy_t& productStrategy,
                                                            bool fallbackOnDefault) {
    const sp<IAudioPolicyService>& aps = AudioSystem::get_audio_policy_service();
    if (aps == 0) return PERMISSION_DENIED;

<<<<<<< HEAD
    media::AudioAttributesInternal aaAidl = VALUE_OR_RETURN_STATUS(
            legacy2aidl_audio_attributes_t_AudioAttributesInternal(aa));
=======
    media::audio::common::AudioAttributes aaAidl = VALUE_OR_RETURN_STATUS(
            legacy2aidl_audio_attributes_t_AudioAttributes(aa));
>>>>>>> 45137cc7
    int32_t productStrategyAidl;

    RETURN_STATUS_IF_ERROR(statusTFromBinderStatus(
            aps->getProductStrategyFromAudioAttributes(aaAidl, fallbackOnDefault,
            &productStrategyAidl)));
    productStrategy = VALUE_OR_RETURN_STATUS(
            aidl2legacy_int32_t_product_strategy_t(productStrategyAidl));
    return OK;
}

status_t AudioSystem::listAudioVolumeGroups(AudioVolumeGroupVector& groups) {
    const sp<IAudioPolicyService>& aps = AudioSystem::get_audio_policy_service();
    if (aps == 0) return PERMISSION_DENIED;

    std::vector<media::AudioVolumeGroup> groupsAidl;
    RETURN_STATUS_IF_ERROR(
            statusTFromBinderStatus(aps->listAudioVolumeGroups(&groupsAidl)));
    groups = VALUE_OR_RETURN_STATUS(
            convertContainer<AudioVolumeGroupVector>(groupsAidl, aidl2legacy_AudioVolumeGroup));
    return OK;
}

status_t AudioSystem::getVolumeGroupFromAudioAttributes(const audio_attributes_t &aa,
                                                        volume_group_t& volumeGroup,
                                                        bool fallbackOnDefault) {
    const sp<IAudioPolicyService>& aps = AudioSystem::get_audio_policy_service();
    if (aps == 0) return PERMISSION_DENIED;

<<<<<<< HEAD
    media::AudioAttributesInternal aaAidl = VALUE_OR_RETURN_STATUS(
            legacy2aidl_audio_attributes_t_AudioAttributesInternal(aa));
=======
    media::audio::common::AudioAttributes aaAidl = VALUE_OR_RETURN_STATUS(
            legacy2aidl_audio_attributes_t_AudioAttributes(aa));
>>>>>>> 45137cc7
    int32_t volumeGroupAidl;
    RETURN_STATUS_IF_ERROR(statusTFromBinderStatus(
            aps->getVolumeGroupFromAudioAttributes(aaAidl, fallbackOnDefault, &volumeGroupAidl)));
    volumeGroup = VALUE_OR_RETURN_STATUS(aidl2legacy_int32_t_volume_group_t(volumeGroupAidl));
    return OK;
}

status_t AudioSystem::setRttEnabled(bool enabled) {
    const sp<IAudioPolicyService>& aps = AudioSystem::get_audio_policy_service();
    if (aps == 0) return PERMISSION_DENIED;
    return statusTFromBinderStatus(aps->setRttEnabled(enabled));
}

bool AudioSystem::isCallScreenModeSupported() {
    const sp<IAudioPolicyService>& aps = AudioSystem::get_audio_policy_service();
    if (aps == 0) return false;

    auto result = [&]() -> ConversionResult<bool> {
        bool retAidl;
        RETURN_IF_ERROR(
                statusTFromBinderStatus(aps->isCallScreenModeSupported(&retAidl)));
        return retAidl;
    }();
    return result.value_or(false);
}

status_t AudioSystem::setDevicesRoleForStrategy(product_strategy_t strategy,
                                                device_role_t role,
                                                const AudioDeviceTypeAddrVector& devices) {
    const sp<IAudioPolicyService>& aps = AudioSystem::get_audio_policy_service();
    if (aps == 0) {
        return PERMISSION_DENIED;
    }

    int32_t strategyAidl = VALUE_OR_RETURN_STATUS(legacy2aidl_product_strategy_t_int32_t(strategy));
    media::DeviceRole roleAidl = VALUE_OR_RETURN_STATUS(legacy2aidl_device_role_t_DeviceRole(role));
    std::vector<AudioDevice> devicesAidl = VALUE_OR_RETURN_STATUS(
            convertContainer<std::vector<AudioDevice>>(devices,
                                                       legacy2aidl_AudioDeviceTypeAddress));
    return statusTFromBinderStatus(
            aps->setDevicesRoleForStrategy(strategyAidl, roleAidl, devicesAidl));
}

status_t
AudioSystem::removeDevicesRoleForStrategy(product_strategy_t strategy, device_role_t role) {
    const sp<IAudioPolicyService>& aps = AudioSystem::get_audio_policy_service();
    if (aps == 0) {
        return PERMISSION_DENIED;
    }
    int32_t strategyAidl = VALUE_OR_RETURN_STATUS(legacy2aidl_product_strategy_t_int32_t(strategy));
    media::DeviceRole roleAidl = VALUE_OR_RETURN_STATUS(legacy2aidl_device_role_t_DeviceRole(role));
    return statusTFromBinderStatus(
            aps->removeDevicesRoleForStrategy(strategyAidl, roleAidl));
}

status_t AudioSystem::getDevicesForRoleAndStrategy(product_strategy_t strategy,
                                                   device_role_t role,
                                                   AudioDeviceTypeAddrVector& devices) {
    const sp<IAudioPolicyService>& aps = AudioSystem::get_audio_policy_service();
    if (aps == 0) {
        return PERMISSION_DENIED;
    }
    int32_t strategyAidl = VALUE_OR_RETURN_STATUS(legacy2aidl_product_strategy_t_int32_t(strategy));
    media::DeviceRole roleAidl = VALUE_OR_RETURN_STATUS(legacy2aidl_device_role_t_DeviceRole(role));
    std::vector<AudioDevice> devicesAidl;
    RETURN_STATUS_IF_ERROR(statusTFromBinderStatus(
            aps->getDevicesForRoleAndStrategy(strategyAidl, roleAidl, &devicesAidl)));
    devices = VALUE_OR_RETURN_STATUS(
            convertContainer<AudioDeviceTypeAddrVector>(devicesAidl,
                                                        aidl2legacy_AudioDeviceTypeAddress));
    return OK;
}

status_t AudioSystem::setDevicesRoleForCapturePreset(audio_source_t audioSource,
                                                     device_role_t role,
                                                     const AudioDeviceTypeAddrVector& devices) {
    const sp<IAudioPolicyService>& aps = AudioSystem::get_audio_policy_service();
    if (aps == 0) {
        return PERMISSION_DENIED;
    }

    AudioSource audioSourceAidl = VALUE_OR_RETURN_STATUS(
            legacy2aidl_audio_source_t_AudioSource(audioSource));
    media::DeviceRole roleAidl = VALUE_OR_RETURN_STATUS(legacy2aidl_device_role_t_DeviceRole(role));
    std::vector<AudioDevice> devicesAidl = VALUE_OR_RETURN_STATUS(
            convertContainer<std::vector<AudioDevice>>(devices,
                                                       legacy2aidl_AudioDeviceTypeAddress));
    return statusTFromBinderStatus(
            aps->setDevicesRoleForCapturePreset(audioSourceAidl, roleAidl, devicesAidl));
}

status_t AudioSystem::addDevicesRoleForCapturePreset(audio_source_t audioSource,
                                                     device_role_t role,
                                                     const AudioDeviceTypeAddrVector& devices) {
    const sp<IAudioPolicyService>& aps = AudioSystem::get_audio_policy_service();
    if (aps == 0) {
        return PERMISSION_DENIED;
    }
    AudioSource audioSourceAidl = VALUE_OR_RETURN_STATUS(
            legacy2aidl_audio_source_t_AudioSource(audioSource));
    media::DeviceRole roleAidl = VALUE_OR_RETURN_STATUS(legacy2aidl_device_role_t_DeviceRole(role));
    std::vector<AudioDevice> devicesAidl = VALUE_OR_RETURN_STATUS(
            convertContainer<std::vector<AudioDevice>>(devices,
                                                       legacy2aidl_AudioDeviceTypeAddress));
    return statusTFromBinderStatus(
            aps->addDevicesRoleForCapturePreset(audioSourceAidl, roleAidl, devicesAidl));
}

status_t AudioSystem::removeDevicesRoleForCapturePreset(
        audio_source_t audioSource, device_role_t role, const AudioDeviceTypeAddrVector& devices) {
    const sp<IAudioPolicyService>& aps = AudioSystem::get_audio_policy_service();
    if (aps == 0) {
        return PERMISSION_DENIED;
    }
    AudioSource audioSourceAidl = VALUE_OR_RETURN_STATUS(
            legacy2aidl_audio_source_t_AudioSource(audioSource));
    media::DeviceRole roleAidl = VALUE_OR_RETURN_STATUS(legacy2aidl_device_role_t_DeviceRole(role));
    std::vector<AudioDevice> devicesAidl = VALUE_OR_RETURN_STATUS(
            convertContainer<std::vector<AudioDevice>>(devices,
                                                       legacy2aidl_AudioDeviceTypeAddress));
    return statusTFromBinderStatus(
            aps->removeDevicesRoleForCapturePreset(audioSourceAidl, roleAidl, devicesAidl));
}

status_t AudioSystem::clearDevicesRoleForCapturePreset(audio_source_t audioSource,
                                                       device_role_t role) {
    const sp<IAudioPolicyService>& aps = AudioSystem::get_audio_policy_service();
    if (aps == 0) {
        return PERMISSION_DENIED;
    }
    AudioSource audioSourceAidl = VALUE_OR_RETURN_STATUS(
            legacy2aidl_audio_source_t_AudioSource(audioSource));
    media::DeviceRole roleAidl = VALUE_OR_RETURN_STATUS(legacy2aidl_device_role_t_DeviceRole(role));
    return statusTFromBinderStatus(
            aps->clearDevicesRoleForCapturePreset(audioSourceAidl, roleAidl));
}

status_t AudioSystem::getDevicesForRoleAndCapturePreset(audio_source_t audioSource,
                                                        device_role_t role,
                                                        AudioDeviceTypeAddrVector& devices) {
    const sp<IAudioPolicyService>& aps = AudioSystem::get_audio_policy_service();
    if (aps == 0) {
        return PERMISSION_DENIED;
    }
    AudioSource audioSourceAidl = VALUE_OR_RETURN_STATUS(
            legacy2aidl_audio_source_t_AudioSource(audioSource));
    media::DeviceRole roleAidl = VALUE_OR_RETURN_STATUS(legacy2aidl_device_role_t_DeviceRole(role));
    std::vector<AudioDevice> devicesAidl;
    RETURN_STATUS_IF_ERROR(statusTFromBinderStatus(
            aps->getDevicesForRoleAndCapturePreset(audioSourceAidl, roleAidl, &devicesAidl)));
    devices = VALUE_OR_RETURN_STATUS(
            convertContainer<AudioDeviceTypeAddrVector>(devicesAidl,
                                                        aidl2legacy_AudioDeviceTypeAddress));
    return OK;
}

status_t AudioSystem::getSpatializer(const sp<media::INativeSpatializerCallback>& callback,
                                          sp<media::ISpatializer>* spatializer) {
    const sp<IAudioPolicyService>& aps = AudioSystem::get_audio_policy_service();
    if (spatializer == nullptr) {
        return BAD_VALUE;
    }
    if (aps == 0) {
        return PERMISSION_DENIED;
    }
    media::GetSpatializerResponse response;
    RETURN_STATUS_IF_ERROR(statusTFromBinderStatus(
            aps->getSpatializer(callback, &response)));

    *spatializer = response.spatializer;
    return OK;
}

status_t AudioSystem::canBeSpatialized(const audio_attributes_t *attr,
                                    const audio_config_t *config,
                                    const AudioDeviceTypeAddrVector &devices,
                                    bool *canBeSpatialized) {
    const sp<IAudioPolicyService>& aps = AudioSystem::get_audio_policy_service();
    if (canBeSpatialized == nullptr) {
        return BAD_VALUE;
    }
    if (aps == 0) {
        return PERMISSION_DENIED;
    }
    audio_attributes_t attributes = attr != nullptr ? *attr : AUDIO_ATTRIBUTES_INITIALIZER;
    audio_config_t configuration = config != nullptr ? *config : AUDIO_CONFIG_INITIALIZER;

    std::optional<media::audio::common::AudioAttributes> attrAidl = VALUE_OR_RETURN_STATUS(
            legacy2aidl_audio_attributes_t_AudioAttributes(attributes));
    std::optional<AudioConfig> configAidl = VALUE_OR_RETURN_STATUS(
            legacy2aidl_audio_config_t_AudioConfig(configuration, false /*isInput*/));
    std::vector<AudioDevice> devicesAidl = VALUE_OR_RETURN_STATUS(
            convertContainer<std::vector<AudioDevice>>(devices,
                                                       legacy2aidl_AudioDeviceTypeAddress));
    RETURN_STATUS_IF_ERROR(statusTFromBinderStatus(
            aps->canBeSpatialized(attrAidl, configAidl, devicesAidl, canBeSpatialized)));
    return OK;
}

status_t AudioSystem::getDirectPlaybackSupport(const audio_attributes_t *attr,
                                               const audio_config_t *config,
                                               audio_direct_mode_t* directMode) {
    if (attr == nullptr || config == nullptr || directMode == nullptr) {
        return BAD_VALUE;
    }

    const sp<IAudioPolicyService>& aps = AudioSystem::get_audio_policy_service();
    if (aps == 0) {
        return PERMISSION_DENIED;
    }

    media::audio::common::AudioAttributes attrAidl = VALUE_OR_RETURN_STATUS(
            legacy2aidl_audio_attributes_t_AudioAttributes(*attr));
    AudioConfig configAidl = VALUE_OR_RETURN_STATUS(
            legacy2aidl_audio_config_t_AudioConfig(*config, false /*isInput*/));

    media::AudioDirectMode retAidl;
    RETURN_STATUS_IF_ERROR(statusTFromBinderStatus(
            aps->getDirectPlaybackSupport(attrAidl, configAidl, &retAidl)));
    *directMode = VALUE_OR_RETURN_STATUS(aidl2legacy_int32_t_audio_direct_mode_t_mask(
            static_cast<int32_t>(retAidl)));
    return NO_ERROR;
}

status_t AudioSystem::getDirectProfilesForAttributes(const audio_attributes_t* attr,
                                                std::vector<audio_profile>* audioProfiles) {
    if (attr == nullptr || audioProfiles == nullptr) {
        return BAD_VALUE;
    }

    const sp<IAudioPolicyService>& aps = AudioSystem::get_audio_policy_service();
    if (aps == 0) {
        return PERMISSION_DENIED;
    }

    media::audio::common::AudioAttributes attrAidl = VALUE_OR_RETURN_STATUS(
            legacy2aidl_audio_attributes_t_AudioAttributes(*attr));

    std::vector<media::audio::common::AudioProfile> audioProfilesAidl;
    RETURN_STATUS_IF_ERROR(statusTFromBinderStatus(
            aps->getDirectProfilesForAttributes(attrAidl, &audioProfilesAidl)));
    *audioProfiles = VALUE_OR_RETURN_STATUS(convertContainer<std::vector<audio_profile>>(
                    audioProfilesAidl, aidl2legacy_AudioProfile_audio_profile, false /*isInput*/));

    return NO_ERROR;
}

status_t AudioSystem::setRequestedLatencyMode(
            audio_io_handle_t output, audio_latency_mode_t mode) {
    const sp<IAudioFlinger>& af = AudioSystem::get_audio_flinger();
    if (af == nullptr) {
        return PERMISSION_DENIED;
    }
    return af->setRequestedLatencyMode(output, mode);
}

status_t AudioSystem::getSupportedLatencyModes(audio_io_handle_t output,
        std::vector<audio_latency_mode_t>* modes) {
    const sp<IAudioFlinger>& af = AudioSystem::get_audio_flinger();
    if (af == nullptr) {
        return PERMISSION_DENIED;
    }
    return af->getSupportedLatencyModes(output, modes);
}

status_t AudioSystem::setBluetoothVariableLatencyEnabled(bool enabled) {
    const sp<IAudioFlinger>& af = AudioSystem::get_audio_flinger();
    if (af == nullptr) {
        return PERMISSION_DENIED;
    }
    return af->setBluetoothVariableLatencyEnabled(enabled);
}

status_t AudioSystem::isBluetoothVariableLatencyEnabled(
        bool *enabled) {
    const sp<IAudioFlinger>& af = AudioSystem::get_audio_flinger();
    if (af == nullptr) {
        return PERMISSION_DENIED;
    }
    return af->isBluetoothVariableLatencyEnabled(enabled);
}

status_t AudioSystem::supportsBluetoothVariableLatency(
        bool *support) {
    const sp<IAudioFlinger>& af = AudioSystem::get_audio_flinger();
    if (af == nullptr) {
        return PERMISSION_DENIED;
    }
    return af->supportsBluetoothVariableLatency(support);
}

status_t AudioSystem::getAudioPolicyConfig(media::AudioPolicyConfig *config) {
    const sp<IAudioFlinger>& af = AudioSystem::get_audio_flinger();
    if (af == nullptr) {
        return PERMISSION_DENIED;
    }
    return af->getAudioPolicyConfig(config);
}

class CaptureStateListenerImpl : public media::BnCaptureStateListener,
                                 public IBinder::DeathRecipient {
public:
    CaptureStateListenerImpl(
            const sp<IAudioPolicyService>& aps,
            const sp<AudioSystem::CaptureStateListener>& listener)
            : mAps(aps), mListener(listener) {}

    void init() {
        bool active;
        status_t status = statusTFromBinderStatus(
                mAps->registerSoundTriggerCaptureStateListener(this, &active));
        if (status != NO_ERROR) {
            mListener->onServiceDied();
            return;
        }
        mListener->onStateChanged(active);
        IInterface::asBinder(mAps)->linkToDeath(this);
    }

    binder::Status setCaptureState(bool active) override {
        Mutex::Autolock _l(gSoundTriggerCaptureStateListenerLock);
        mListener->onStateChanged(active);
        return binder::Status::ok();
    }

    void binderDied(const wp<IBinder>&) override {
        Mutex::Autolock _l(gSoundTriggerCaptureStateListenerLock);
        mListener->onServiceDied();
        gSoundTriggerCaptureStateListener = nullptr;
    }

private:
    // Need this in order to keep the death receipent alive.
    sp<IAudioPolicyService> mAps;
    sp<AudioSystem::CaptureStateListener> mListener;
};

status_t AudioSystem::registerSoundTriggerCaptureStateListener(
        const sp<CaptureStateListener>& listener) {
    LOG_ALWAYS_FATAL_IF(listener == nullptr);

    const sp<IAudioPolicyService>& aps =
            AudioSystem::get_audio_policy_service();
    if (aps == 0) {
        return PERMISSION_DENIED;
    }

    Mutex::Autolock _l(gSoundTriggerCaptureStateListenerLock);
    gSoundTriggerCaptureStateListener = new CaptureStateListenerImpl(aps, listener);
    gSoundTriggerCaptureStateListener->init();

    return NO_ERROR;
}

status_t AudioSystem::setVibratorInfos(
        const std::vector<media::AudioVibratorInfo>& vibratorInfos) {
    const sp<IAudioFlinger>& af = AudioSystem::get_audio_flinger();
    if (af == nullptr) {
        return PERMISSION_DENIED;
    }
    return af->setVibratorInfos(vibratorInfos);
}

status_t AudioSystem::getMmapPolicyInfo(
        AudioMMapPolicyType policyType, std::vector<AudioMMapPolicyInfo> *policyInfos) {
    const sp<IAudioFlinger>& af = AudioSystem::get_audio_flinger();
    if (af == nullptr) {
        return PERMISSION_DENIED;
    }
    return af->getMmapPolicyInfos(policyType, policyInfos);
}

int32_t AudioSystem::getAAudioMixerBurstCount() {
    const sp<IAudioFlinger>& af = AudioSystem::get_audio_flinger();
    if (af == nullptr) {
        return PERMISSION_DENIED;
    }
    return af->getAAudioMixerBurstCount();
}

int32_t AudioSystem::getAAudioHardwareBurstMinUsec() {
    const sp<IAudioFlinger>& af = AudioSystem::get_audio_flinger();
    if (af == nullptr) {
        return PERMISSION_DENIED;
    }
    return af->getAAudioHardwareBurstMinUsec();
}

// ---------------------------------------------------------------------------

int AudioSystem::AudioPolicyServiceClient::addAudioPortCallback(
        const sp<AudioPortCallback>& callback) {
    Mutex::Autolock _l(mLock);
    for (size_t i = 0; i < mAudioPortCallbacks.size(); i++) {
        if (mAudioPortCallbacks[i] == callback) {
            return -1;
        }
    }
    mAudioPortCallbacks.add(callback);
    return mAudioPortCallbacks.size();
}

int AudioSystem::AudioPolicyServiceClient::removeAudioPortCallback(
        const sp<AudioPortCallback>& callback) {
    Mutex::Autolock _l(mLock);
    size_t i;
    for (i = 0; i < mAudioPortCallbacks.size(); i++) {
        if (mAudioPortCallbacks[i] == callback) {
            break;
        }
    }
    if (i == mAudioPortCallbacks.size()) {
        return -1;
    }
    mAudioPortCallbacks.removeAt(i);
    return mAudioPortCallbacks.size();
}


Status AudioSystem::AudioPolicyServiceClient::onAudioPortListUpdate() {
    Mutex::Autolock _l(mLock);
    for (size_t i = 0; i < mAudioPortCallbacks.size(); i++) {
        mAudioPortCallbacks[i]->onAudioPortListUpdate();
    }
    return Status::ok();
}

Status AudioSystem::AudioPolicyServiceClient::onAudioPatchListUpdate() {
    Mutex::Autolock _l(mLock);
    for (size_t i = 0; i < mAudioPortCallbacks.size(); i++) {
        mAudioPortCallbacks[i]->onAudioPatchListUpdate();
    }
    return Status::ok();
}

// ----------------------------------------------------------------------------
int AudioSystem::AudioPolicyServiceClient::addAudioVolumeGroupCallback(
        const sp<AudioVolumeGroupCallback>& callback) {
    Mutex::Autolock _l(mLock);
    for (size_t i = 0; i < mAudioVolumeGroupCallback.size(); i++) {
        if (mAudioVolumeGroupCallback[i] == callback) {
            return -1;
        }
    }
    mAudioVolumeGroupCallback.add(callback);
    return mAudioVolumeGroupCallback.size();
}

int AudioSystem::AudioPolicyServiceClient::removeAudioVolumeGroupCallback(
        const sp<AudioVolumeGroupCallback>& callback) {
    Mutex::Autolock _l(mLock);
    size_t i;
    for (i = 0; i < mAudioVolumeGroupCallback.size(); i++) {
        if (mAudioVolumeGroupCallback[i] == callback) {
            break;
        }
    }
    if (i == mAudioVolumeGroupCallback.size()) {
        return -1;
    }
    mAudioVolumeGroupCallback.removeAt(i);
    return mAudioVolumeGroupCallback.size();
}

Status AudioSystem::AudioPolicyServiceClient::onAudioVolumeGroupChanged(int32_t group,
                                                                        int32_t flags) {
    volume_group_t groupLegacy = VALUE_OR_RETURN_BINDER_STATUS(
            aidl2legacy_int32_t_volume_group_t(group));
    int flagsLegacy = VALUE_OR_RETURN_BINDER_STATUS(convertReinterpret<int>(flags));

    Mutex::Autolock _l(mLock);
    for (size_t i = 0; i < mAudioVolumeGroupCallback.size(); i++) {
        mAudioVolumeGroupCallback[i]->onAudioVolumeGroupChanged(groupLegacy, flagsLegacy);
    }
    return Status::ok();
}
// ----------------------------------------------------------------------------

Status AudioSystem::AudioPolicyServiceClient::onDynamicPolicyMixStateUpdate(
        const ::std::string& regId, int32_t state) {
    ALOGV("AudioPolicyServiceClient::onDynamicPolicyMixStateUpdate(%s, %d)", regId.c_str(), state);

    String8 regIdLegacy = VALUE_OR_RETURN_BINDER_STATUS(aidl2legacy_string_view_String8(regId));
    int stateLegacy = VALUE_OR_RETURN_BINDER_STATUS(convertReinterpret<int>(state));
    dynamic_policy_callback cb = NULL;
    {
        Mutex::Autolock _l(AudioSystem::gLock);
        cb = gDynPolicyCallback;
    }

    if (cb != NULL) {
        cb(DYNAMIC_POLICY_EVENT_MIX_STATE_UPDATE, regIdLegacy, stateLegacy);
    }
    return Status::ok();
}

Status AudioSystem::AudioPolicyServiceClient::onRecordingConfigurationUpdate(
        int32_t event,
        const media::RecordClientInfo& clientInfo,
        const AudioConfigBase& clientConfig,
        const std::vector<media::EffectDescriptor>& clientEffects,
        const AudioConfigBase& deviceConfig,
        const std::vector<media::EffectDescriptor>& effects,
        int32_t patchHandle,
        AudioSource source) {
    record_config_callback cb = NULL;
    {
        Mutex::Autolock _l(AudioSystem::gLock);
        cb = gRecordConfigCallback;
    }

    if (cb != NULL) {
        int eventLegacy = VALUE_OR_RETURN_BINDER_STATUS(convertReinterpret<int>(event));
        record_client_info_t clientInfoLegacy = VALUE_OR_RETURN_BINDER_STATUS(
                aidl2legacy_RecordClientInfo_record_client_info_t(clientInfo));
        audio_config_base_t clientConfigLegacy = VALUE_OR_RETURN_BINDER_STATUS(
                aidl2legacy_AudioConfigBase_audio_config_base_t(clientConfig, true /*isInput*/));
        std::vector<effect_descriptor_t> clientEffectsLegacy = VALUE_OR_RETURN_BINDER_STATUS(
                convertContainer<std::vector<effect_descriptor_t>>(
                        clientEffects,
                        aidl2legacy_EffectDescriptor_effect_descriptor_t));
        audio_config_base_t deviceConfigLegacy = VALUE_OR_RETURN_BINDER_STATUS(
                aidl2legacy_AudioConfigBase_audio_config_base_t(deviceConfig, true /*isInput*/));
        std::vector<effect_descriptor_t> effectsLegacy = VALUE_OR_RETURN_BINDER_STATUS(
                convertContainer<std::vector<effect_descriptor_t>>(
                        effects,
                        aidl2legacy_EffectDescriptor_effect_descriptor_t));
        audio_patch_handle_t patchHandleLegacy = VALUE_OR_RETURN_BINDER_STATUS(
                aidl2legacy_int32_t_audio_patch_handle_t(patchHandle));
        audio_source_t sourceLegacy = VALUE_OR_RETURN_BINDER_STATUS(
                aidl2legacy_AudioSource_audio_source_t(source));
        cb(eventLegacy, &clientInfoLegacy, &clientConfigLegacy, clientEffectsLegacy,
           &deviceConfigLegacy, effectsLegacy, patchHandleLegacy, sourceLegacy);
    }
    return Status::ok();
}

Status AudioSystem::AudioPolicyServiceClient::onRoutingUpdated() {
    routing_callback cb = NULL;
    {
        Mutex::Autolock _l(AudioSystem::gLock);
        cb = gRoutingCallback;
    }

    if (cb != NULL) {
        cb();
    }
    return Status::ok();
}

Status AudioSystem::AudioPolicyServiceClient::onVolumeRangeInitRequest() {
    vol_range_init_req_callback cb = NULL;
    {
        Mutex::Autolock _l(AudioSystem::gLock);
        cb = gVolRangeInitReqCallback;
    }

    if (cb != NULL) {
        cb();
    }
    return Status::ok();
}

void AudioSystem::AudioPolicyServiceClient::binderDied(const wp<IBinder>& who __unused) {
    {
        Mutex::Autolock _l(mLock);
        for (size_t i = 0; i < mAudioPortCallbacks.size(); i++) {
            mAudioPortCallbacks[i]->onServiceDied();
        }
        for (size_t i = 0; i < mAudioVolumeGroupCallback.size(); i++) {
            mAudioVolumeGroupCallback[i]->onServiceDied();
        }
    }
    AudioSystem::clearAudioPolicyService();

    ALOGW("AudioPolicyService server died!");
}

ConversionResult<record_client_info_t>
aidl2legacy_RecordClientInfo_record_client_info_t(const media::RecordClientInfo& aidl) {
    record_client_info_t legacy;
    legacy.riid = VALUE_OR_RETURN(aidl2legacy_int32_t_audio_unique_id_t(aidl.riid));
    legacy.uid = VALUE_OR_RETURN(aidl2legacy_int32_t_uid_t(aidl.uid));
    legacy.session = VALUE_OR_RETURN(aidl2legacy_int32_t_audio_session_t(aidl.session));
    legacy.source = VALUE_OR_RETURN(aidl2legacy_AudioSource_audio_source_t(aidl.source));
    legacy.port_id = VALUE_OR_RETURN(aidl2legacy_int32_t_audio_port_handle_t(aidl.portId));
    legacy.silenced = aidl.silenced;
    return legacy;
}

ConversionResult<media::RecordClientInfo>
legacy2aidl_record_client_info_t_RecordClientInfo(const record_client_info_t& legacy) {
    media::RecordClientInfo aidl;
    aidl.riid = VALUE_OR_RETURN(legacy2aidl_audio_unique_id_t_int32_t(legacy.riid));
    aidl.uid = VALUE_OR_RETURN(legacy2aidl_uid_t_int32_t(legacy.uid));
    aidl.session = VALUE_OR_RETURN(legacy2aidl_audio_session_t_int32_t(legacy.session));
    aidl.source = VALUE_OR_RETURN(legacy2aidl_audio_source_t_AudioSource(legacy.source));
    aidl.portId = VALUE_OR_RETURN(legacy2aidl_audio_port_handle_t_int32_t(legacy.port_id));
    aidl.silenced = legacy.silenced;
    return aidl;
}

} // namespace android<|MERGE_RESOLUTION|>--- conflicted
+++ resolved
@@ -1350,13 +1350,8 @@
     const sp<IAudioPolicyService>& aps = AudioSystem::get_audio_policy_service();
     if (aps == 0) return PERMISSION_DENIED;
 
-<<<<<<< HEAD
-    media::AudioAttributesInternal aaAidl = VALUE_OR_RETURN_STATUS(
-             legacy2aidl_audio_attributes_t_AudioAttributesInternal(aa));
-=======
     media::audio::common::AudioAttributes aaAidl = VALUE_OR_RETURN_STATUS(
              legacy2aidl_audio_attributes_t_AudioAttributes(aa));
->>>>>>> 45137cc7
     std::vector<AudioDevice> retAidl;
     RETURN_STATUS_IF_ERROR(
             statusTFromBinderStatus(aps->getDevicesForAttributes(aaAidl, forVolume, &retAidl)));
@@ -2162,13 +2157,8 @@
     const sp<IAudioPolicyService>& aps = AudioSystem::get_audio_policy_service();
     if (aps == 0) return PERMISSION_DENIED;
 
-<<<<<<< HEAD
-    media::AudioAttributesInternal aaAidl = VALUE_OR_RETURN_STATUS(
-            legacy2aidl_audio_attributes_t_AudioAttributesInternal(aa));
-=======
     media::audio::common::AudioAttributes aaAidl = VALUE_OR_RETURN_STATUS(
             legacy2aidl_audio_attributes_t_AudioAttributes(aa));
->>>>>>> 45137cc7
     int32_t productStrategyAidl;
 
     RETURN_STATUS_IF_ERROR(statusTFromBinderStatus(
@@ -2197,13 +2187,8 @@
     const sp<IAudioPolicyService>& aps = AudioSystem::get_audio_policy_service();
     if (aps == 0) return PERMISSION_DENIED;
 
-<<<<<<< HEAD
-    media::AudioAttributesInternal aaAidl = VALUE_OR_RETURN_STATUS(
-            legacy2aidl_audio_attributes_t_AudioAttributesInternal(aa));
-=======
     media::audio::common::AudioAttributes aaAidl = VALUE_OR_RETURN_STATUS(
             legacy2aidl_audio_attributes_t_AudioAttributes(aa));
->>>>>>> 45137cc7
     int32_t volumeGroupAidl;
     RETURN_STATUS_IF_ERROR(statusTFromBinderStatus(
             aps->getVolumeGroupFromAudioAttributes(aaAidl, fallbackOnDefault, &volumeGroupAidl)));
