/*
 * Copyright (C) 2018 The Android Open Source Project
 *
 * Licensed under the Apache License, Version 2.0 (the "License");
 * you may not use this file except in compliance with the License.
 * You may obtain a copy of the License at
 *
 *      http://www.apache.org/licenses/LICENSE-2.0
 *
 * Unless required by applicable law or agreed to in writing, software
 * distributed under the License is distributed on an "AS IS" BASIS,
 * WITHOUT WARRANTIES OR CONDITIONS OF ANY KIND, either express or implied.
 * See the License for the specific language governing permissions and
 * limitations under the License.
 */

//#define LOG_NDEBUG 0
#define LOG_TAG "hidl_ClearKeyCryptoPlugin"
#include <utils/Log.h>

#include "CryptoPlugin.h"
#include "SessionLibrary.h"
#include "TypeConvert.h"

#include <hidlmemory/mapping.h>

namespace android {
namespace hardware {
namespace drm {
namespace V1_2 {
namespace clearkey {

using ::android::hardware::drm::V1_0::BufferType;

Return<void> CryptoPlugin::setSharedBufferBase(
        const hidl_memory& base, uint32_t bufferId) {
    sp<IMemory> hidlMemory = mapMemory(base);
    ALOGE_IF(hidlMemory == nullptr, "mapMemory returns nullptr");

    // allow mapMemory to return nullptr
    mSharedBufferMap[bufferId] = hidlMemory;
    return Void();
}

Return<void> CryptoPlugin::decrypt(
    bool secure,
    const hidl_array<uint8_t, 16>& keyId,
    const hidl_array<uint8_t, 16>& iv,
    Mode mode,
    const Pattern& pattern,
    const hidl_vec<SubSample>& subSamples,
    const SharedBuffer& source,
    uint64_t offset,
    const DestinationBuffer& destination,
    decrypt_cb _hidl_cb) {

  Status status = Status::ERROR_DRM_UNKNOWN;
  hidl_string detailedError;
  uint32_t bytesWritten = 0;

  Return<void> hResult = decrypt_1_2(
      secure, keyId, iv, mode, pattern, subSamples, source, offset, destination,
      [&](Status_V1_2 hStatus, uint32_t hBytesWritten, hidl_string hDetailedError) {
        status = toStatus_1_0(hStatus);
        bytesWritten = hBytesWritten;
        detailedError = hDetailedError;
      }
    );

  status = hResult.isOk() ? status : Status::ERROR_DRM_CANNOT_HANDLE;
  _hidl_cb(status, bytesWritten, detailedError);
  return Void();
}

// Returns negative values for error code and positive values for the size of
// decrypted data.  In theory, the output size can be larger than the input
// size, but in practice this will never happen for AES-CTR.
Return<void> CryptoPlugin::decrypt_1_2(
        bool secure,
        const hidl_array<uint8_t, KEY_ID_SIZE>& keyId,
        const hidl_array<uint8_t, KEY_IV_SIZE>& iv,
        Mode mode,
        const Pattern& pattern,
        const hidl_vec<SubSample>& subSamples,
        const SharedBuffer& source,
        uint64_t offset,
        const DestinationBuffer& destination,
        decrypt_1_2_cb _hidl_cb) {
    UNUSED(pattern);

    if (secure) {
        _hidl_cb(Status_V1_2::ERROR_DRM_CANNOT_HANDLE, 0,
            "Secure decryption is not supported with ClearKey.");
        return Void();
    }

    if (mSharedBufferMap.find(source.bufferId) == mSharedBufferMap.end()) {
      _hidl_cb(Status_V1_2::ERROR_DRM_CANNOT_HANDLE, 0,
               "source decrypt buffer base not set");
      return Void();
    }

    if (destination.type == BufferType::SHARED_MEMORY) {
      const SharedBuffer& dest = destination.nonsecureMemory;
      if (mSharedBufferMap.find(dest.bufferId) == mSharedBufferMap.end()) {
        _hidl_cb(Status_V1_2::ERROR_DRM_CANNOT_HANDLE, 0,
                 "destination decrypt buffer base not set");
        return Void();
      }
    } else {
        _hidl_cb(Status_V1_2::ERROR_DRM_CANNOT_HANDLE, 0,
                 "destination type not supported");
        return Void();
    }

    sp<IMemory> sourceBase = mSharedBufferMap[source.bufferId];
    if (sourceBase == nullptr) {
        _hidl_cb(Status_V1_2::ERROR_DRM_CANNOT_HANDLE, 0, "source is a nullptr");
        return Void();
    }

    if (source.offset + offset + source.size > sourceBase->getSize()) {
        _hidl_cb(Status_V1_2::ERROR_DRM_CANNOT_HANDLE, 0, "invalid buffer size");
        return Void();
    }

    uint8_t *base = static_cast<uint8_t *>
            (static_cast<void *>(sourceBase->getPointer()));
    uint8_t* srcPtr = static_cast<uint8_t *>(base + source.offset + offset);
    void* destPtr = NULL;
    // destination.type == BufferType::SHARED_MEMORY
    const SharedBuffer& destBuffer = destination.nonsecureMemory;
    sp<IMemory> destBase = mSharedBufferMap[destBuffer.bufferId];
    if (destBase == nullptr) {
        _hidl_cb(Status_V1_2::ERROR_DRM_CANNOT_HANDLE, 0, "destination is a nullptr");
        return Void();
    }

    base = static_cast<uint8_t *>(static_cast<void *>(destBase->getPointer()));

    if (destBuffer.offset + destBuffer.size > destBase->getSize()) {
        _hidl_cb(Status_V1_2::ERROR_DRM_FRAME_TOO_LARGE, 0, "invalid buffer size");
        return Void();
    }
    destPtr = static_cast<void *>(base + destination.nonsecureMemory.offset);


    // Calculate the output buffer size and determine if any subsamples are
    // encrypted.
    size_t destSize = 0;
    size_t srcSize = 0;
    bool haveEncryptedSubsamples = false;
    for (size_t i = 0; i < subSamples.size(); i++) {
        const SubSample &subSample = subSamples[i];
<<<<<<< HEAD
        if (__builtin_add_overflow(destSize, subSample.numBytesOfClearData, &destSize)) {
            _hidl_cb(Status_V1_2::ERROR_DRM_FRAME_TOO_LARGE, 0, "subsample clear size overflow");
            return Void();
        }
        if (__builtin_add_overflow(destSize, subSample.numBytesOfEncryptedData, &destSize)) {
=======
        if (__builtin_add_overflow(destSize, subSample.numBytesOfClearData, &destSize) ||
            __builtin_add_overflow(srcSize, subSample.numBytesOfClearData, &srcSize)) {
            _hidl_cb(Status_V1_2::ERROR_DRM_FRAME_TOO_LARGE, 0, "subsample clear size overflow");
            return Void();
        }
        if (__builtin_add_overflow(destSize, subSample.numBytesOfEncryptedData, &destSize) ||
            __builtin_add_overflow(srcSize, subSample.numBytesOfEncryptedData, &srcSize)) {
>>>>>>> 7f6494d1
            _hidl_cb(Status_V1_2::ERROR_DRM_FRAME_TOO_LARGE, 0, "subsample encrypted size overflow");
            return Void();
        }
        if (subSample.numBytesOfEncryptedData > 0) {
        haveEncryptedSubsamples = true;
        }
    }

<<<<<<< HEAD
    if (destSize > destBuffer.size) {
=======
    if (destSize > destBuffer.size || srcSize > source.size) {
>>>>>>> 7f6494d1
        _hidl_cb(Status_V1_2::ERROR_DRM_FRAME_TOO_LARGE, 0, "subsample sum too large");
        return Void();
    }

    if (mode == Mode::UNENCRYPTED) {
        if (haveEncryptedSubsamples) {
            _hidl_cb(Status_V1_2::ERROR_DRM_CANNOT_HANDLE, 0,
                    "Encrypted subsamples found in allegedly unencrypted data.");
            return Void();
        }

        size_t offset = 0;
        for (size_t i = 0; i < subSamples.size(); ++i) {
            const SubSample& subSample = subSamples[i];
            if (subSample.numBytesOfClearData != 0) {
                memcpy(reinterpret_cast<uint8_t*>(destPtr) + offset,
                       reinterpret_cast<const uint8_t*>(srcPtr) + offset,
                       subSample.numBytesOfClearData);
                offset += subSample.numBytesOfClearData;
            }
        }

        _hidl_cb(Status_V1_2::OK, static_cast<ssize_t>(offset), "");
        return Void();
    } else if (mode == Mode::AES_CTR) {
        size_t bytesDecrypted;
        Status_V1_2 res = mSession->decrypt(keyId.data(), iv.data(), srcPtr,
                static_cast<uint8_t*>(destPtr), toVector(subSamples), &bytesDecrypted);
        if (res == Status_V1_2::OK) {
            _hidl_cb(Status_V1_2::OK, static_cast<ssize_t>(bytesDecrypted), "");
            return Void();
        } else {
            _hidl_cb(res, 0, "Decryption Error");
            return Void();
        }
    } else {
        _hidl_cb(Status_V1_2::ERROR_DRM_CANNOT_HANDLE, 0,
                "Selected encryption mode is not supported by the ClearKey DRM Plugin.");
        return Void();
    }
}

Return<Status> CryptoPlugin::setMediaDrmSession(
        const hidl_vec<uint8_t>& sessionId) {
    if (!sessionId.size()) {
        mSession = nullptr;
    } else {
        mSession = SessionLibrary::get()->findSession(sessionId);
        if (!mSession.get()) {
            return Status::ERROR_DRM_SESSION_NOT_OPENED;
        }
    }
    return Status::OK;
}

} // namespace clearkey
} // namespace V1_2
} // namespace drm
} // namespace hardware
} // namespace android<|MERGE_RESOLUTION|>--- conflicted
+++ resolved
@@ -152,13 +152,6 @@
     bool haveEncryptedSubsamples = false;
     for (size_t i = 0; i < subSamples.size(); i++) {
         const SubSample &subSample = subSamples[i];
-<<<<<<< HEAD
-        if (__builtin_add_overflow(destSize, subSample.numBytesOfClearData, &destSize)) {
-            _hidl_cb(Status_V1_2::ERROR_DRM_FRAME_TOO_LARGE, 0, "subsample clear size overflow");
-            return Void();
-        }
-        if (__builtin_add_overflow(destSize, subSample.numBytesOfEncryptedData, &destSize)) {
-=======
         if (__builtin_add_overflow(destSize, subSample.numBytesOfClearData, &destSize) ||
             __builtin_add_overflow(srcSize, subSample.numBytesOfClearData, &srcSize)) {
             _hidl_cb(Status_V1_2::ERROR_DRM_FRAME_TOO_LARGE, 0, "subsample clear size overflow");
@@ -166,7 +159,6 @@
         }
         if (__builtin_add_overflow(destSize, subSample.numBytesOfEncryptedData, &destSize) ||
             __builtin_add_overflow(srcSize, subSample.numBytesOfEncryptedData, &srcSize)) {
->>>>>>> 7f6494d1
             _hidl_cb(Status_V1_2::ERROR_DRM_FRAME_TOO_LARGE, 0, "subsample encrypted size overflow");
             return Void();
         }
@@ -175,11 +167,7 @@
         }
     }
 
-<<<<<<< HEAD
-    if (destSize > destBuffer.size) {
-=======
     if (destSize > destBuffer.size || srcSize > source.size) {
->>>>>>> 7f6494d1
         _hidl_cb(Status_V1_2::ERROR_DRM_FRAME_TOO_LARGE, 0, "subsample sum too large");
         return Void();
     }
