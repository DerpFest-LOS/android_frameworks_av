--- conflicted
+++ resolved
@@ -179,28 +179,8 @@
     return OK;
 }
 
-<<<<<<< HEAD
 status_t VideoEditorSRC::getNextBuffer(AudioBufferProvider::Buffer *pBuffer,
                                        int64_t pts) {
-    LOGV("Requesting        %d", pBuffer->frameCount);
-    uint32_t availableFrames;
-    bool lastBuffer = false;
-    MediaBuffer *aBuffer;
-
-    //update the internal buffer
-    // Store the leftover at the beginning of the local buffer
-    if (mLeftover > 0) {
-        LOGV("Moving mLeftover =%d  from  %d", mLeftover, mLastReadSize);
-        if (mLastReadSize > 0) {
-            memcpy(mInterframeBuffer, (uint8_t*) (mInterframeBuffer + mLastReadSize), mLeftover);
-        }
-        mInterframeBufferPosition = mLeftover;
-    }
-    else {
-        mInterframeBufferPosition = 0;
-    }
-=======
-status_t VideoEditorSRC::getNextBuffer(AudioBufferProvider::Buffer *pBuffer) {
     LOGV("Requesting %d, chan = %d", pBuffer->frameCount, mChannelCnt);
     uint32_t done = 0;
     uint32_t want = pBuffer->frameCount * mChannelCnt * 2;
@@ -219,7 +199,6 @@
                 mInitialTimeStampUs = -1;
                 mAccuOutBufferSize = 0;
             }
->>>>>>> a007d502
 
             status_t err = mSource->read(&mBuffer, &options);
 
